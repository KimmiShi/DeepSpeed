import torch
import torch.nn as nn
import torch.nn.functional as F
import torch.distributed as dist
import deepspeed
import argparse
import pytest
import copy
import json
import os
import numpy as np
import time
<<<<<<< HEAD
from common import distributed_test, skipIfRocm
=======

from deepspeed.runtime.pipe.topology import PipeDataParallelTopology, PipeModelDataParallelTopology
PipeTopo = PipeDataParallelTopology
from deepspeed.runtime.pipe.module import PipelineModule, LayerSpec
from common import distributed_test
>>>>>>> 4544b7d2
from simple_model import SimpleModel, SimpleOptimizer, random_dataloader, args_from_dict, create_deepspeed_args
from test_pipe import AlexNetPipe, train_cifar

TORCH_MAJOR = int(torch.__version__.split('.')[0])
TORCH_MINOR = int(torch.__version__.split('.')[1])
if TORCH_MAJOR < 1 or TORCH_MINOR < 8:
    pytest.skip("NCCL-based 1-bit compression requires torch 1.8 or higher",
                allow_module_level=True)


@skipIfRocm("Skipped for now as cupy is not available on ROCm")
def test_onebitadam_fp16_basic(tmpdir):
    config_dict = {
        "train_batch_size": 2,
        "steps_per_print": 1,
        "optimizer": {
            "type": "OneBitAdam",
            "params": {
                "lr": 0.00015,
                "weight_decay": 0.01,
                "freeze_step": 2,
                "cuda_aware": False,
                "comm_backend_name": "nccl"
            }
        },
        "gradient_clipping": 1.0,
        "fp16": {
            "enabled": True,
            "loss_scale": 0,
            "initial_scale_power": 16
        }
    }
    args = args_from_dict(tmpdir, config_dict)
    hidden_dim = 10

    model = SimpleModel(hidden_dim)

    @distributed_test(world_size=[1, 2])
    def _test_onebitadam_fp16_basic(args, model, hidden_dim):
        model, _, _, _ = deepspeed.initialize(args=args,
                                              model=model,
                                              model_parameters=model.parameters())
        data_loader = random_dataloader(model=model,
                                        total_samples=50,
                                        hidden_dim=hidden_dim,
                                        device=model.device)
        for n, batch in enumerate(data_loader):
            loss = model(batch[0], batch[1])
            model.backward(loss)
            model.step()

    _test_onebitadam_fp16_basic(args=args, model=model, hidden_dim=hidden_dim)


@skipIfRocm("Skipped for now as cupy is not available on ROCm")
def test_onebitadam_fp32_basic(tmpdir):
    config_dict = {
        "train_batch_size": 2,
        "steps_per_print": 1,
        "optimizer": {
            "type": "OneBitAdam",
            "params": {
                "lr": 0.00015,
                "weight_decay": 0.01,
                "freeze_step": 2,
                "cuda_aware": False,
                "comm_backend_name": "nccl"
            }
        },
        "gradient_clipping": 1.0,
    }
    args = args_from_dict(tmpdir, config_dict)
    hidden_dim = 10

    model = SimpleModel(hidden_dim)

    @distributed_test(world_size=[1, 2])
    def _test_onebitadam_fp32_basic(args, model, hidden_dim):
        model, _, _, _ = deepspeed.initialize(args=args,
                                              model=model,
                                              model_parameters=model.parameters())
        data_loader = random_dataloader(model=model,
                                        total_samples=50,
                                        hidden_dim=hidden_dim,
                                        device=model.device,
                                        dtype=torch.float)
        for n, batch in enumerate(data_loader):
            loss = model(batch[0], batch[1])
            model.backward(loss)
            model.step()

    _test_onebitadam_fp32_basic(args=args, model=model, hidden_dim=hidden_dim)


@skipIfRocm("Skipped for now as cupy is not available on ROCm")
def test_onebitadam_exp_avg_mask(tmpdir):
    config_dict = {
        "train_batch_size": 2,
        "steps_per_print": 1,
        "optimizer": {
            "type": "OneBitAdam",
            "params": {
                "lr": 0.00015,
                "weight_decay": 0.01,
                "freeze_step": 2,
                "cuda_aware": False,
                "comm_backend_name": "nccl"
            }
        },
        "gradient_clipping": 1.0,
        "fp16": {
            "enabled": True,
            "loss_scale": 0,
            "initial_scale_power": 16
        }
    }
    args = args_from_dict(tmpdir, config_dict)
    hidden_dim = 10

    model = SimpleModel(hidden_dim)
    param_optimizer = list(model.named_parameters())
    mask1 = torch.zeros_like(param_optimizer[0][1].data)
    for col in range(mask1.size()[1]):
        mask1[0][col] += 1
    mask1 = torch.flatten(mask1)
    optimizer_grouped_parameters = [{
        'params': [param_optimizer[0][1]],
        'weight_decay': 0.01,
        'exp_avg_mask': mask1
    },
                                    {
                                        'params': [param_optimizer[1][1]],
                                        'weight_decay': 0.01
                                    }]

    @distributed_test(world_size=[2])
    def _test_onebitadam_exp_avg_mask(args, model, hidden_dim):
        model, optimizer, _, _ = deepspeed.initialize(args=args,
                                                      model=model,
                                                      model_parameters=optimizer_grouped_parameters)
        data_loader = random_dataloader(model=model,
                                        total_samples=50,
                                        hidden_dim=hidden_dim,
                                        device=model.device)
        for n, batch in enumerate(data_loader):
            loss = model(batch[0], batch[1])
            model.backward(loss)
            model.step()
        # Test whether the momentum mask works
        for v in optimizer.state.values():
            if v['exp_avg'].size() == mask1.size():
                assert torch.allclose(v['exp_avg'], v['exp_avg'].mul_(mask1.to(device=v['exp_avg'].device)), atol=1e-07), f"Momentum mask is not working properly"

    _test_onebitadam_exp_avg_mask(args=args, model=model, hidden_dim=hidden_dim)


@skipIfRocm("Skipped for now as cupy is not available on ROCm")
def test_onebitadam_checkpointing(tmpdir):
    config_dict = {
        "train_batch_size": 2,
        "steps_per_print": 1,
        "optimizer": {
            "type": "OneBitAdam",
            "params": {
                "lr": 0.00015,
                "weight_decay": 0.01,
                "freeze_step": 2,
                "cuda_aware": False,
                "comm_backend_name": "nccl"
            }
        },
        "gradient_clipping": 1.0,
        "fp16": {
            "enabled": True,
            "loss_scale": 0,
            "initial_scale_power": 16
        }
    }
    args = args_from_dict(tmpdir, config_dict)
    hidden_dim = 10

    model = SimpleModel(hidden_dim)
    param_optimizer = list(model.named_parameters())
    mask1 = torch.zeros_like(param_optimizer[0][1].data)
    mask2 = torch.zeros_like(param_optimizer[0][1].data)
    for col in range(mask1.size()[1]):
        mask1[0][col] += 1
        mask2[1][col] += 1
    mask1 = torch.flatten(mask1)
    mask2 = torch.flatten(mask2)

    optimizer_grouped_parameters_1 = [{
        'params': [param_optimizer[0][1]],
        'weight_decay': 0.01,
        'exp_avg_mask': mask1
    },
                                      {
                                          'params': [param_optimizer[1][1]],
                                          'weight_decay': 0.01
                                      }]

    optimizer_grouped_parameters_2 = [{
        'params': [param_optimizer[0][1]],
        'weight_decay': 0.01,
        'exp_avg_mask': mask2
    },
                                      {
                                          'params': [param_optimizer[1][1]],
                                          'weight_decay': 0.01
                                      }]

    optimizer_grouped_parameters_3 = [{
        'params': [param_optimizer[0][1]],
        'weight_decay': 0.01
    },
                                      {
                                          'params': [param_optimizer[1][1]],
                                          'weight_decay': 0.01
                                      }]

    @distributed_test(world_size=[2])
    def _test_onebitadam_checkpointing(mask1, mask2, args, model, hidden_dim):
        model_1, optimizer_1, _, _ = deepspeed.initialize(args=args,
                                                          model=model,
                                                          model_parameters=optimizer_grouped_parameters_1)
        data_loader = random_dataloader(model=model_1,
                                        total_samples=10,
                                        hidden_dim=hidden_dim,
                                        device=model_1.device)
        for n, batch in enumerate(data_loader):
            loss = model_1(batch[0], batch[1])
            model_1.backward(loss)
            model_1.step()
        # Test whether momentum mask still exist after saving checkpoint
        assert optimizer_1.optimizer.adam_freeze_key is True
        mask1 = mask1.to(device=optimizer_1.param_groups[0]['exp_avg_mask'].device)
        assert torch.allclose(optimizer_1.param_groups[0]['exp_avg_mask'], mask1, atol=1e-07), f"Incorrect momentum mask"
        save_folder = os.path.join(tmpdir, 'saved_checkpoint')
        model_1.save_checkpoint(save_folder, tag=None)
        assert torch.allclose(optimizer_1.param_groups[0]['exp_avg_mask'], mask1, atol=1e-07), f"Momentum mask should not change after saving checkpoint"


        model_2, optimizer_2, _, _ = deepspeed.initialize(args=args,
                                                          model=model,
                                                          model_parameters=optimizer_grouped_parameters_2)
        # Test whether momentum mask stays the same after loading checkpoint
        mask2 = mask2.to(device=optimizer_2.param_groups[0]['exp_avg_mask'].device)
        assert torch.allclose(optimizer_2.param_groups[0]['exp_avg_mask'], mask2, atol=1e-07), f"Incorrect momentum mask"
        model_2.load_checkpoint(save_folder,
                                tag=None,
                                load_optimizer_states=True,
                                load_lr_scheduler_states=True)
        assert torch.allclose(optimizer_2.param_groups[0]['exp_avg_mask'], mask2, atol=1e-07), f"Momentum mask should not change after loading checkpoint"
        # Test whether worker&server error is resetted
        for v in optimizer_2.state.values():
            assert 'worker_error' not in v, f"Incorrect worker error"
            assert 'server_error' not in v, f"Incorrect server error"
        assert optimizer_2.optimizer.adam_freeze_key is True

        model_3, optimizer_3, _, _ = deepspeed.initialize(args=args,
                                                          model=model,
                                                          model_parameters=optimizer_grouped_parameters_3)
        optimizer_3.optimizer.freeze_step = 20
        data_loader = random_dataloader(model=model_3,
                                        total_samples=50,
                                        hidden_dim=hidden_dim,
                                        device=model_3.device)
        for n, batch in enumerate(data_loader):
            loss = model_3(batch[0], batch[1])
            model_3.backward(loss)
            model_3.step()
        assert optimizer_3.optimizer.adam_freeze_key is True
        # Test whether momentum mask stays the same after loading checkpoint
        assert 'exp_avg_mask' not in optimizer_3.param_groups[0], f"Incorrect momentum mask"
        model_3.load_checkpoint(save_folder,
                                tag=None,
                                load_optimizer_states=True,
                                load_lr_scheduler_states=True)
        assert 'exp_avg_mask' not in optimizer_3.param_groups[0], f"Momentum mask should not change after loading checkpoint"
        # Test whether worker&server error is resetted
        for v in optimizer_3.state.values():
            assert 'worker_error' not in v, f"Incorrect worker error"
            assert 'server_error' not in v, f"Incorrect server error"
        assert optimizer_3.optimizer.adam_freeze_key is False

    _test_onebitadam_checkpointing(mask1,
                                   mask2,
                                   args=args,
                                   model=model,
                                   hidden_dim=hidden_dim)


<<<<<<< HEAD
@skipIfRocm("Skipped for now as cupy is not available on ROCm")
=======
def test_onebitadam_checkpointing_overflow(tmpdir):
    config_dict = {
        "train_batch_size": 2,
        "steps_per_print": 1,
        "optimizer": {
            "type": "OneBitAdam",
            "params": {
                "lr": 0.00015,
                "weight_decay": 0.01,
                "freeze_step": 2,
                "cuda_aware": False,
                "comm_backend_name": "nccl"
            }
        },
        "gradient_clipping": 1.0,
        "fp16": {
            "enabled": True,
            "loss_scale": 0,
            "initial_scale_power": 16
        }
    }
    args = args_from_dict(tmpdir, config_dict)
    hidden_dim = 10

    model = SimpleModel(hidden_dim)

    @distributed_test(world_size=[2])
    def _test_onebitadam_checkpointing_overflow(args, model, hidden_dim):
        model, _, _, _ = deepspeed.initialize(args=args,
                                              model=model,
                                              model_parameters=model.parameters())
        data_loader = random_dataloader(model=model,
                                        total_samples=100,
                                        hidden_dim=hidden_dim,
                                        device=model.device)
        save_folder = os.path.join(tmpdir, 'saved_checkpoint')
        for n, batch in enumerate(data_loader):
            loss = model(batch[0], batch[1])
            if dist.get_rank() == 0 and n >= 10:
                loss = loss * 1000000.0
            model.backward(loss)
            dist.barrier()
            model.step()
            dist.barrier()
            model.save_checkpoint(save_folder, tag=None)

    _test_onebitadam_checkpointing_overflow(args=args,
                                            model=model,
                                            hidden_dim=hidden_dim)


@pytest.mark.parametrize('topo',
                         [
                             PipeTopo(num_pp=1,
                                      num_dp=4),
                             PipeTopo(num_pp=2,
                                      num_dp=2),
                             PipeTopo(num_pp=4,
                                      num_dp=1),
                         ])
def test_onebitadam_fp16_pipeline(topo, tmpdir):
    config_dict = {
        "train_batch_size": 16,
        "train_micro_batch_size_per_gpu": 4,
        "steps_per_print": 20,
        "optimizer": {
            "type": "OneBitAdam",
            "params": {
                "lr": 0.00001,
                "betas": [0.9,
                          0.999],
                "eps": 1e-8,
                "weight_decay": 3e-7,
                "freeze_step": 200,
                "cuda_aware": False,
                "comm_backend_name": "nccl"
            }
        },
        "gradient_clipping": 1.0,
        "zero_optimization": {
            "stage": 0
        },
        "fp16": {
            "enabled": True,
            "loss_scale": 0,
            "initial_scale_power": 16
        },
        "pipeline": {
            "seed_layers": True,
            "activation_checkpoint_interval": 1
        }
    }
    args = args_from_dict(tmpdir, config_dict)

    # Allocate model for consistent initial weights.
    init_net = AlexNetPipe()

    @distributed_test(world_size=4)
    def _helper(topo, tmpdir, steps=500):
        assert steps >= 100

        test_net = copy.deepcopy(init_net)
        test_model = PipelineModule(layers=test_net.to_layers(),
                                    topology=topo,
                                    loss_fn=nn.CrossEntropyLoss())

        test_losses = train_cifar(test_model,
                                  args,
                                  num_steps=steps,
                                  fp16=config_dict['fp16']['enabled'])

    _helper(topo, tmpdir)


def test_onebitlamb_fp16_basic(tmpdir):
    config_dict = {
        "train_batch_size": 2,
        "steps_per_print": 1,
        "optimizer": {
            "type": "OneBitLamb",
            "params": {
                "lr": 0.00015,
                "weight_decay": 0.01,
                "max_coeff": 0.3,
                "min_coeff": 0.01,
                "freeze_step": 2,
                "cuda_aware": False,
                "comm_backend_name": "nccl",
                "coeff_beta": 0.9,
                "factor_max": 1.0,
                "factor_min": 0.5,
                "factor_threshold": 0.1
            }
        },
        "gradient_clipping": 1.0,
        "fp16": {
            "enabled": True,
            "loss_scale": 0,
            "initial_scale_power": 16
        }
    }
    args = args_from_dict(tmpdir, config_dict)
    hidden_dim = 10

    model = SimpleModel(hidden_dim)

    @distributed_test(world_size=[1, 2])
    def _test_onebitlamb_fp16_basic(args, model, hidden_dim):
        model, _, _, _ = deepspeed.initialize(args=args,
                                              model=model,
                                              model_parameters=model.parameters())
        data_loader = random_dataloader(model=model,
                                        total_samples=50,
                                        hidden_dim=hidden_dim,
                                        device=model.device)
        for n, batch in enumerate(data_loader):
            loss = model(batch[0], batch[1])
            model.backward(loss)
            model.step()

    _test_onebitlamb_fp16_basic(args=args, model=model, hidden_dim=hidden_dim)


def test_onebitlamb_fp32_basic(tmpdir):
    config_dict = {
        "train_batch_size": 2,
        "steps_per_print": 1,
        "optimizer": {
            "type": "OneBitLamb",
            "params": {
                "lr": 0.00015,
                "weight_decay": 0.01,
                "max_coeff": 0.3,
                "min_coeff": 0.01,
                "freeze_step": 2,
                "cuda_aware": False,
                "comm_backend_name": "nccl",
                "coeff_beta": 0.9,
                "factor_max": 1.0,
                "factor_min": 0.5,
                "factor_threshold": 0.1
            }
        },
        "gradient_clipping": 1.0,
    }
    args = args_from_dict(tmpdir, config_dict)
    hidden_dim = 10

    model = SimpleModel(hidden_dim)

    @distributed_test(world_size=[1, 2])
    def _test_onebitlamb_fp32_basic(args, model, hidden_dim):
        model, _, _, _ = deepspeed.initialize(args=args,
                                              model=model,
                                              model_parameters=model.parameters())
        data_loader = random_dataloader(model=model,
                                        total_samples=50,
                                        hidden_dim=hidden_dim,
                                        device=model.device,
                                        dtype=torch.float)
        for n, batch in enumerate(data_loader):
            loss = model(batch[0], batch[1])
            model.backward(loss)
            model.step()

    _test_onebitlamb_fp32_basic(args=args, model=model, hidden_dim=hidden_dim)


def test_onebitlamb_exp_avg_mask(tmpdir):
    config_dict = {
        "train_batch_size": 2,
        "steps_per_print": 1,
        "optimizer": {
            "type": "OneBitLamb",
            "params": {
                "lr": 0.00015,
                "weight_decay": 0.01,
                "max_coeff": 0.3,
                "min_coeff": 0.01,
                "freeze_step": 2,
                "cuda_aware": False,
                "comm_backend_name": "nccl",
                "coeff_beta": 0.9,
                "factor_max": 1.0,
                "factor_min": 0.5,
                "factor_threshold": 0.1
            }
        },
        "gradient_clipping": 1.0,
        "fp16": {
            "enabled": True,
            "loss_scale": 0,
            "initial_scale_power": 16
        }
    }
    args = args_from_dict(tmpdir, config_dict)
    hidden_dim = 10

    model = SimpleModel(hidden_dim)
    param_optimizer = list(model.named_parameters())
    mask1 = torch.zeros_like(param_optimizer[0][1].data)
    for col in range(mask1.size()[1]):
        mask1[0][col] += 1
    optimizer_grouped_parameters = [{
        'params': [param_optimizer[0][1]],
        'weight_decay': 0.01,
        'exp_avg_mask': mask1
    },
                                    {
                                        'params': [param_optimizer[1][1]],
                                        'weight_decay': 0.01
                                    }]

    @distributed_test(world_size=[2])
    def _test_onebitlamb_exp_avg_mask(args, model, hidden_dim):
        model, optimizer, _, _ = deepspeed.initialize(args=args,
                                                      model=model,
                                                      model_parameters=optimizer_grouped_parameters)
        data_loader = random_dataloader(model=model,
                                        total_samples=50,
                                        hidden_dim=hidden_dim,
                                        device=model.device)
        for n, batch in enumerate(data_loader):
            loss = model(batch[0], batch[1])
            model.backward(loss)
            model.step()
        # Test whether the momentum mask works
        for v in optimizer.state.values():
            if v['exp_avg'].size() == mask1.size():
                assert torch.allclose(v['exp_avg'], v['exp_avg'].mul_(mask1.to(device=v['exp_avg'].device)), atol=1e-07), f"Momentum mask is not working properly"

    _test_onebitlamb_exp_avg_mask(args=args, model=model, hidden_dim=hidden_dim)


def test_onebitlamb_checkpointing(tmpdir):
    config_dict = {
        "train_batch_size": 2,
        "steps_per_print": 1,
        "optimizer": {
            "type": "OneBitLamb",
            "params": {
                "lr": 0.00015,
                "weight_decay": 0.01,
                "max_coeff": 0.3,
                "min_coeff": 0.01,
                "freeze_step": 2,
                "cuda_aware": False,
                "comm_backend_name": "nccl",
                "coeff_beta": 0.9,
                "factor_max": 1.0,
                "factor_min": 0.5,
                "factor_threshold": 0.1
            }
        },
        "gradient_clipping": 1.0,
        "fp16": {
            "enabled": True,
            "loss_scale": 0,
            "initial_scale_power": 16
        }
    }
    args = args_from_dict(tmpdir, config_dict)
    hidden_dim = 10

    model = SimpleModel(hidden_dim)
    param_optimizer = list(model.named_parameters())
    mask1 = torch.zeros_like(param_optimizer[0][1].data)
    mask2 = torch.zeros_like(param_optimizer[0][1].data)
    for col in range(mask1.size()[1]):
        mask1[0][col] += 1
        mask2[1][col] += 1

    optimizer_grouped_parameters_1 = [{
        'params': [param_optimizer[0][1]],
        'weight_decay': 0.01,
        'exp_avg_mask': mask1
    },
                                      {
                                          'params': [param_optimizer[1][1]],
                                          'weight_decay': 0.01
                                      }]

    optimizer_grouped_parameters_2 = [{
        'params': [param_optimizer[0][1]],
        'weight_decay': 0.01,
        'exp_avg_mask': mask2
    },
                                      {
                                          'params': [param_optimizer[1][1]],
                                          'weight_decay': 0.01
                                      }]

    optimizer_grouped_parameters_3 = [{
        'params': [param_optimizer[0][1]],
        'weight_decay': 0.01
    },
                                      {
                                          'params': [param_optimizer[1][1]],
                                          'weight_decay': 0.01
                                      }]

    @distributed_test(world_size=[2])
    def _test_onebitlamb_checkpointing(mask1, mask2, args, model, hidden_dim):
        model_1, optimizer_1, _, _ = deepspeed.initialize(args=args,
                                                          model=model,
                                                          model_parameters=optimizer_grouped_parameters_1)
        data_loader = random_dataloader(model=model_1,
                                        total_samples=10,
                                        hidden_dim=hidden_dim,
                                        device=model_1.device)
        for n, batch in enumerate(data_loader):
            loss = model_1(batch[0], batch[1])
            model_1.backward(loss)
            model_1.step()
        # Test whether momentum mask still exist after saving checkpoint
        assert optimizer_1.optimizer.lamb_freeze_key is True
        mask1 = mask1.to(device=optimizer_1.param_groups[0]['exp_avg_mask'].device)
        assert torch.allclose(optimizer_1.param_groups[0]['exp_avg_mask'], mask1, atol=1e-07), f"Incorrect momentum mask"
        scaling_coeff_1 = []
        for v in optimizer_1.state.values():
            assert 'scaling_coeff' in v, f"Incorrect scaling_coeff"
            scaling_coeff_1.append(v['scaling_coeff'])
        save_folder = os.path.join(tmpdir, 'saved_checkpoint')
        model_1.save_checkpoint(save_folder, tag=None)
        assert torch.allclose(optimizer_1.param_groups[0]['exp_avg_mask'], mask1, atol=1e-07), f"Momentum mask should not change after saving checkpoint"


        model_2, optimizer_2, _, _ = deepspeed.initialize(args=args,
                                                          model=model,
                                                          model_parameters=optimizer_grouped_parameters_2)
        # Test whether momentum mask stays the same after loading checkpoint
        mask2 = mask2.to(device=optimizer_2.param_groups[0]['exp_avg_mask'].device)
        assert torch.allclose(optimizer_2.param_groups[0]['exp_avg_mask'], mask2, atol=1e-07), f"Incorrect momentum mask"
        model_2.load_checkpoint(save_folder,
                                tag=None,
                                load_optimizer_states=True,
                                load_lr_scheduler_states=True)
        assert torch.allclose(optimizer_2.param_groups[0]['exp_avg_mask'], mask2, atol=1e-07), f"Momentum mask should not change after loading checkpoint"
        # Test whether worker&server error is resetted
        assert len(optimizer_2.optimizer.worker_errors) == 0, f"Incorrect worker error"
        assert len(optimizer_2.optimizer.server_errors) == 0, f"Incorrect server error"
        # Test whether scaling_coeffs is loaded correctly
        scaling_coeff_2 = []
        for v in optimizer_2.state.values():
            assert 'scaling_coeff' in v, f"Incorrect scaling_coeff"
            scaling_coeff_2.append(v['scaling_coeff'])
        assert list(sorted(scaling_coeff_2)) == list(sorted(scaling_coeff_1)), f"Incorrect scaling_coeffs"
        assert optimizer_2.optimizer.lamb_freeze_key is True

        model_3, optimizer_3, _, _ = deepspeed.initialize(args=args,
                                                          model=model,
                                                          model_parameters=optimizer_grouped_parameters_3)
        optimizer_3.optimizer.freeze_step = 20
        data_loader = random_dataloader(model=model_3,
                                        total_samples=50,
                                        hidden_dim=hidden_dim,
                                        device=model_3.device)
        for n, batch in enumerate(data_loader):
            loss = model_3(batch[0], batch[1])
            model_3.backward(loss)
            model_3.step()
        assert optimizer_3.optimizer.lamb_freeze_key is True
        # Test whether momentum mask stays the same after loading checkpoint
        assert 'exp_avg_mask' not in optimizer_3.param_groups[0], f"Incorrect momentum mask"
        model_3.load_checkpoint(save_folder,
                                tag=None,
                                load_optimizer_states=True,
                                load_lr_scheduler_states=True)
        assert 'exp_avg_mask' not in optimizer_3.param_groups[0], f"Momentum mask should not change after loading checkpoint"
        # Test whether worker&server error is resetted
        assert len(optimizer_3.optimizer.worker_errors) == 0, f"Incorrect worker error"
        assert len(optimizer_3.optimizer.server_errors) == 0, f"Incorrect server error"
        # Test whether scaling_coeffs, lamb_coeff_freeze, last_factor are resetted
        for v in optimizer_3.state.values():
            assert v['lamb_coeff_freeze'] == 0.0, f"Incorrect lamb_coeff_freeze"
            assert v['last_factor'] == 1.0, f"Incorrect last_factor"
            assert 'scaling_coeff' not in v, f"Incorrect scaling_coeff"
        assert optimizer_3.optimizer.lamb_freeze_key is False

    _test_onebitlamb_checkpointing(mask1,
                                   mask2,
                                   args=args,
                                   model=model,
                                   hidden_dim=hidden_dim)


def test_onebitlamb_checkpointing_overflow(tmpdir):
    config_dict = {
        "train_batch_size": 2,
        "steps_per_print": 1,
        "optimizer": {
            "type": "OneBitLamb",
            "params": {
                "lr": 0.00015,
                "weight_decay": 0.01,
                "max_coeff": 0.3,
                "min_coeff": 0.01,
                "freeze_step": 2,
                "cuda_aware": False,
                "comm_backend_name": "nccl",
                "coeff_beta": 0.9,
                "factor_max": 1.0,
                "factor_min": 0.5,
                "factor_threshold": 0.1
            }
        },
        "gradient_clipping": 1.0,
        "fp16": {
            "enabled": True,
            "loss_scale": 0,
            "initial_scale_power": 16
        }
    }
    args = args_from_dict(tmpdir, config_dict)
    hidden_dim = 10

    model = SimpleModel(hidden_dim)

    @distributed_test(world_size=[2])
    def _test_onebitlamb_checkpointing_overflow(args, model, hidden_dim):
        model, _, _, _ = deepspeed.initialize(args=args,
                                              model=model,
                                              model_parameters=model.parameters())
        data_loader = random_dataloader(model=model,
                                        total_samples=100,
                                        hidden_dim=hidden_dim,
                                        device=model.device)
        save_folder = os.path.join(tmpdir, 'saved_checkpoint')
        for n, batch in enumerate(data_loader):
            loss = model(batch[0], batch[1])
            if dist.get_rank() == 0 and n >= 10:
                loss = loss * 1000000.0
            model.backward(loss)
            dist.barrier()
            model.step()
            dist.barrier()
            model.save_checkpoint(save_folder, tag=None)

    _test_onebitlamb_checkpointing_overflow(args=args,
                                            model=model,
                                            hidden_dim=hidden_dim)


@pytest.mark.parametrize('topo',
                         [
                             PipeTopo(num_pp=1,
                                      num_dp=4),
                             PipeTopo(num_pp=2,
                                      num_dp=2),
                             PipeTopo(num_pp=4,
                                      num_dp=1),
                         ])
def test_onebitlamb_fp16_pipeline(topo, tmpdir):
    config_dict = {
        "train_batch_size": 16,
        "train_micro_batch_size_per_gpu": 4,
        "steps_per_print": 20,
        "optimizer": {
            "type": "OneBitLamb",
            "params": {
                "lr": 0.00001,
                "betas": [0.9,
                          0.999],
                "eps": 1e-8,
                "weight_decay": 3e-7,
                "freeze_step": 200,
                "cuda_aware": False,
                "comm_backend_name": "nccl"
            }
        },
        "gradient_clipping": 1.0,
        "zero_optimization": {
            "stage": 0
        },
        "fp16": {
            "enabled": True,
            "loss_scale": 0,
            "initial_scale_power": 16
        },
        "pipeline": {
            "seed_layers": True,
            "activation_checkpoint_interval": 1
        }
    }
    args = args_from_dict(tmpdir, config_dict)

    # Allocate model for consistent initial weights.
    init_net = AlexNetPipe()

    @distributed_test(world_size=4)
    def _helper(topo, tmpdir, steps=500):
        assert steps >= 100

        test_net = copy.deepcopy(init_net)
        test_model = PipelineModule(layers=test_net.to_layers(),
                                    topology=topo,
                                    loss_fn=nn.CrossEntropyLoss())

        test_losses = train_cifar(test_model,
                                  args,
                                  num_steps=steps,
                                  fp16=config_dict['fp16']['enabled'])

    _helper(topo, tmpdir)


>>>>>>> 4544b7d2
def test_compressed_allreduce_basic(tmpdir):
    @distributed_test(world_size=[1, 2])
    def _test_compressed_allreduce_basic():
        from deepspeed.runtime.comm.nccl import NcclBackend
        size = dist.get_world_size()
        rank = dist.get_rank()
        backend = NcclBackend()
        local_rank = dist.get_rank()
        device = torch.device("cuda", dist.get_rank())

        # A simulated compression function using torch.distributed
        def torch_sim(a):
            a_sign = a.sign().add_(1).bool().float().add_(-0.5).mul_(2.0)
            scale = a.norm() / np.sqrt(a.numel())
            a_compressed = scale * a_sign
            a_sign = None
            worker_error = a - a_compressed
            dist.all_reduce(a_compressed)
            a_compressed.mul_(1 / dist.get_world_size())
            a_server_sign = a_compressed.sign().add_(1).bool().float().add_(-0.5).mul_(
                2.0)
            a_list = torch.chunk(a_compressed, chunks=dist.get_world_size())
            server_scale = [
                chunk_a.norm() / np.sqrt(chunk_a.numel()) for chunk_a in a_list
            ]
            a_sign_list = torch.chunk(a_server_sign, dist.get_world_size())
            a_server_compressed = torch.cat(
                [server_scale[i] * a_sign_list[i] for i in range(dist.get_world_size())])
            rank = dist.get_rank()
            server_error = a_list[rank] - server_scale[rank] * a_sign_list[rank]
            torch.cuda.synchronize()
            torch.distributed.barrier()
            return a_server_compressed, worker_error, server_error

        tensor_size = 300 * 2**20
        server_size = int(tensor_size / size)
        if tensor_size % (8 * size) != 0:
            right_tensor_size = tensor_size + (8 * size - (tensor_size % (8 * size)))
        else:
            right_tensor_size = tensor_size
        right_server_size = right_tensor_size // size

        # Adding bias to the initialization of the gradient we are communicating
        # In order to get rid of the case where some elements in the gradient are too small
        a = (torch.rand(tensor_size, device=device) - 0.5) + 0.01 * rank

        worker_error = torch.zeros(right_tensor_size, device=device)
        server_error = torch.zeros(right_server_size, device=device)

        a_torch, worker_error_torch, server_error_torch = torch_sim(a)
        torch.cuda.empty_cache()

        a_after = backend.compressed_allreduce(a, worker_error, server_error, local_rank)

        threshold = 1e-6
        magnitude_threshold = 1e-6
        diff_mask = (a_after - a_torch) > threshold
        diff_server_mask = torch.chunk(diff_mask, size)[rank]
        mpi_server = torch.chunk(a_after, size)[rank] + server_error
        torch_server = torch.chunk(a_torch, size)[rank] + server_error_torch

        # If the number in the compensated_server_m is too small (e.g 1e-8), then calling sign() might be problematic
        # The test would skip those numbers that are too small in compensated_server_m
        check_mag_mask = mpi_server[diff_server_mask] > magnitude_threshold
        if torch.sum(check_mag_mask) != 0:
            print('Fails at {} of positions'.format(torch.sum(check_mag_mask)))
        assert torch.sum(diff_server_mask) == 0 or torch.sum(check_mag_mask) == 0

    _test_compressed_allreduce_basic()
<|MERGE_RESOLUTION|>--- conflicted
+++ resolved
@@ -1,932 +1,925 @@
-import torch
-import torch.nn as nn
-import torch.nn.functional as F
-import torch.distributed as dist
-import deepspeed
-import argparse
-import pytest
-import copy
-import json
-import os
-import numpy as np
-import time
-<<<<<<< HEAD
-from common import distributed_test, skipIfRocm
-=======
-
-from deepspeed.runtime.pipe.topology import PipeDataParallelTopology, PipeModelDataParallelTopology
-PipeTopo = PipeDataParallelTopology
-from deepspeed.runtime.pipe.module import PipelineModule, LayerSpec
-from common import distributed_test
->>>>>>> 4544b7d2
-from simple_model import SimpleModel, SimpleOptimizer, random_dataloader, args_from_dict, create_deepspeed_args
-from test_pipe import AlexNetPipe, train_cifar
-
-TORCH_MAJOR = int(torch.__version__.split('.')[0])
-TORCH_MINOR = int(torch.__version__.split('.')[1])
-if TORCH_MAJOR < 1 or TORCH_MINOR < 8:
-    pytest.skip("NCCL-based 1-bit compression requires torch 1.8 or higher",
-                allow_module_level=True)
-
-
-@skipIfRocm("Skipped for now as cupy is not available on ROCm")
-def test_onebitadam_fp16_basic(tmpdir):
-    config_dict = {
-        "train_batch_size": 2,
-        "steps_per_print": 1,
-        "optimizer": {
-            "type": "OneBitAdam",
-            "params": {
-                "lr": 0.00015,
-                "weight_decay": 0.01,
-                "freeze_step": 2,
-                "cuda_aware": False,
-                "comm_backend_name": "nccl"
-            }
-        },
-        "gradient_clipping": 1.0,
-        "fp16": {
-            "enabled": True,
-            "loss_scale": 0,
-            "initial_scale_power": 16
-        }
-    }
-    args = args_from_dict(tmpdir, config_dict)
-    hidden_dim = 10
-
-    model = SimpleModel(hidden_dim)
-
-    @distributed_test(world_size=[1, 2])
-    def _test_onebitadam_fp16_basic(args, model, hidden_dim):
-        model, _, _, _ = deepspeed.initialize(args=args,
-                                              model=model,
-                                              model_parameters=model.parameters())
-        data_loader = random_dataloader(model=model,
-                                        total_samples=50,
-                                        hidden_dim=hidden_dim,
-                                        device=model.device)
-        for n, batch in enumerate(data_loader):
-            loss = model(batch[0], batch[1])
-            model.backward(loss)
-            model.step()
-
-    _test_onebitadam_fp16_basic(args=args, model=model, hidden_dim=hidden_dim)
-
-
-@skipIfRocm("Skipped for now as cupy is not available on ROCm")
-def test_onebitadam_fp32_basic(tmpdir):
-    config_dict = {
-        "train_batch_size": 2,
-        "steps_per_print": 1,
-        "optimizer": {
-            "type": "OneBitAdam",
-            "params": {
-                "lr": 0.00015,
-                "weight_decay": 0.01,
-                "freeze_step": 2,
-                "cuda_aware": False,
-                "comm_backend_name": "nccl"
-            }
-        },
-        "gradient_clipping": 1.0,
-    }
-    args = args_from_dict(tmpdir, config_dict)
-    hidden_dim = 10
-
-    model = SimpleModel(hidden_dim)
-
-    @distributed_test(world_size=[1, 2])
-    def _test_onebitadam_fp32_basic(args, model, hidden_dim):
-        model, _, _, _ = deepspeed.initialize(args=args,
-                                              model=model,
-                                              model_parameters=model.parameters())
-        data_loader = random_dataloader(model=model,
-                                        total_samples=50,
-                                        hidden_dim=hidden_dim,
-                                        device=model.device,
-                                        dtype=torch.float)
-        for n, batch in enumerate(data_loader):
-            loss = model(batch[0], batch[1])
-            model.backward(loss)
-            model.step()
-
-    _test_onebitadam_fp32_basic(args=args, model=model, hidden_dim=hidden_dim)
-
-
-@skipIfRocm("Skipped for now as cupy is not available on ROCm")
-def test_onebitadam_exp_avg_mask(tmpdir):
-    config_dict = {
-        "train_batch_size": 2,
-        "steps_per_print": 1,
-        "optimizer": {
-            "type": "OneBitAdam",
-            "params": {
-                "lr": 0.00015,
-                "weight_decay": 0.01,
-                "freeze_step": 2,
-                "cuda_aware": False,
-                "comm_backend_name": "nccl"
-            }
-        },
-        "gradient_clipping": 1.0,
-        "fp16": {
-            "enabled": True,
-            "loss_scale": 0,
-            "initial_scale_power": 16
-        }
-    }
-    args = args_from_dict(tmpdir, config_dict)
-    hidden_dim = 10
-
-    model = SimpleModel(hidden_dim)
-    param_optimizer = list(model.named_parameters())
-    mask1 = torch.zeros_like(param_optimizer[0][1].data)
-    for col in range(mask1.size()[1]):
-        mask1[0][col] += 1
-    mask1 = torch.flatten(mask1)
-    optimizer_grouped_parameters = [{
-        'params': [param_optimizer[0][1]],
-        'weight_decay': 0.01,
-        'exp_avg_mask': mask1
-    },
-                                    {
-                                        'params': [param_optimizer[1][1]],
-                                        'weight_decay': 0.01
-                                    }]
-
-    @distributed_test(world_size=[2])
-    def _test_onebitadam_exp_avg_mask(args, model, hidden_dim):
-        model, optimizer, _, _ = deepspeed.initialize(args=args,
-                                                      model=model,
-                                                      model_parameters=optimizer_grouped_parameters)
-        data_loader = random_dataloader(model=model,
-                                        total_samples=50,
-                                        hidden_dim=hidden_dim,
-                                        device=model.device)
-        for n, batch in enumerate(data_loader):
-            loss = model(batch[0], batch[1])
-            model.backward(loss)
-            model.step()
-        # Test whether the momentum mask works
-        for v in optimizer.state.values():
-            if v['exp_avg'].size() == mask1.size():
-                assert torch.allclose(v['exp_avg'], v['exp_avg'].mul_(mask1.to(device=v['exp_avg'].device)), atol=1e-07), f"Momentum mask is not working properly"
-
-    _test_onebitadam_exp_avg_mask(args=args, model=model, hidden_dim=hidden_dim)
-
-
-@skipIfRocm("Skipped for now as cupy is not available on ROCm")
-def test_onebitadam_checkpointing(tmpdir):
-    config_dict = {
-        "train_batch_size": 2,
-        "steps_per_print": 1,
-        "optimizer": {
-            "type": "OneBitAdam",
-            "params": {
-                "lr": 0.00015,
-                "weight_decay": 0.01,
-                "freeze_step": 2,
-                "cuda_aware": False,
-                "comm_backend_name": "nccl"
-            }
-        },
-        "gradient_clipping": 1.0,
-        "fp16": {
-            "enabled": True,
-            "loss_scale": 0,
-            "initial_scale_power": 16
-        }
-    }
-    args = args_from_dict(tmpdir, config_dict)
-    hidden_dim = 10
-
-    model = SimpleModel(hidden_dim)
-    param_optimizer = list(model.named_parameters())
-    mask1 = torch.zeros_like(param_optimizer[0][1].data)
-    mask2 = torch.zeros_like(param_optimizer[0][1].data)
-    for col in range(mask1.size()[1]):
-        mask1[0][col] += 1
-        mask2[1][col] += 1
-    mask1 = torch.flatten(mask1)
-    mask2 = torch.flatten(mask2)
-
-    optimizer_grouped_parameters_1 = [{
-        'params': [param_optimizer[0][1]],
-        'weight_decay': 0.01,
-        'exp_avg_mask': mask1
-    },
-                                      {
-                                          'params': [param_optimizer[1][1]],
-                                          'weight_decay': 0.01
-                                      }]
-
-    optimizer_grouped_parameters_2 = [{
-        'params': [param_optimizer[0][1]],
-        'weight_decay': 0.01,
-        'exp_avg_mask': mask2
-    },
-                                      {
-                                          'params': [param_optimizer[1][1]],
-                                          'weight_decay': 0.01
-                                      }]
-
-    optimizer_grouped_parameters_3 = [{
-        'params': [param_optimizer[0][1]],
-        'weight_decay': 0.01
-    },
-                                      {
-                                          'params': [param_optimizer[1][1]],
-                                          'weight_decay': 0.01
-                                      }]
-
-    @distributed_test(world_size=[2])
-    def _test_onebitadam_checkpointing(mask1, mask2, args, model, hidden_dim):
-        model_1, optimizer_1, _, _ = deepspeed.initialize(args=args,
-                                                          model=model,
-                                                          model_parameters=optimizer_grouped_parameters_1)
-        data_loader = random_dataloader(model=model_1,
-                                        total_samples=10,
-                                        hidden_dim=hidden_dim,
-                                        device=model_1.device)
-        for n, batch in enumerate(data_loader):
-            loss = model_1(batch[0], batch[1])
-            model_1.backward(loss)
-            model_1.step()
-        # Test whether momentum mask still exist after saving checkpoint
-        assert optimizer_1.optimizer.adam_freeze_key is True
-        mask1 = mask1.to(device=optimizer_1.param_groups[0]['exp_avg_mask'].device)
-        assert torch.allclose(optimizer_1.param_groups[0]['exp_avg_mask'], mask1, atol=1e-07), f"Incorrect momentum mask"
-        save_folder = os.path.join(tmpdir, 'saved_checkpoint')
-        model_1.save_checkpoint(save_folder, tag=None)
-        assert torch.allclose(optimizer_1.param_groups[0]['exp_avg_mask'], mask1, atol=1e-07), f"Momentum mask should not change after saving checkpoint"
-
-
-        model_2, optimizer_2, _, _ = deepspeed.initialize(args=args,
-                                                          model=model,
-                                                          model_parameters=optimizer_grouped_parameters_2)
-        # Test whether momentum mask stays the same after loading checkpoint
-        mask2 = mask2.to(device=optimizer_2.param_groups[0]['exp_avg_mask'].device)
-        assert torch.allclose(optimizer_2.param_groups[0]['exp_avg_mask'], mask2, atol=1e-07), f"Incorrect momentum mask"
-        model_2.load_checkpoint(save_folder,
-                                tag=None,
-                                load_optimizer_states=True,
-                                load_lr_scheduler_states=True)
-        assert torch.allclose(optimizer_2.param_groups[0]['exp_avg_mask'], mask2, atol=1e-07), f"Momentum mask should not change after loading checkpoint"
-        # Test whether worker&server error is resetted
-        for v in optimizer_2.state.values():
-            assert 'worker_error' not in v, f"Incorrect worker error"
-            assert 'server_error' not in v, f"Incorrect server error"
-        assert optimizer_2.optimizer.adam_freeze_key is True
-
-        model_3, optimizer_3, _, _ = deepspeed.initialize(args=args,
-                                                          model=model,
-                                                          model_parameters=optimizer_grouped_parameters_3)
-        optimizer_3.optimizer.freeze_step = 20
-        data_loader = random_dataloader(model=model_3,
-                                        total_samples=50,
-                                        hidden_dim=hidden_dim,
-                                        device=model_3.device)
-        for n, batch in enumerate(data_loader):
-            loss = model_3(batch[0], batch[1])
-            model_3.backward(loss)
-            model_3.step()
-        assert optimizer_3.optimizer.adam_freeze_key is True
-        # Test whether momentum mask stays the same after loading checkpoint
-        assert 'exp_avg_mask' not in optimizer_3.param_groups[0], f"Incorrect momentum mask"
-        model_3.load_checkpoint(save_folder,
-                                tag=None,
-                                load_optimizer_states=True,
-                                load_lr_scheduler_states=True)
-        assert 'exp_avg_mask' not in optimizer_3.param_groups[0], f"Momentum mask should not change after loading checkpoint"
-        # Test whether worker&server error is resetted
-        for v in optimizer_3.state.values():
-            assert 'worker_error' not in v, f"Incorrect worker error"
-            assert 'server_error' not in v, f"Incorrect server error"
-        assert optimizer_3.optimizer.adam_freeze_key is False
-
-    _test_onebitadam_checkpointing(mask1,
-                                   mask2,
-                                   args=args,
-                                   model=model,
-                                   hidden_dim=hidden_dim)
-
-
-<<<<<<< HEAD
-@skipIfRocm("Skipped for now as cupy is not available on ROCm")
-=======
-def test_onebitadam_checkpointing_overflow(tmpdir):
-    config_dict = {
-        "train_batch_size": 2,
-        "steps_per_print": 1,
-        "optimizer": {
-            "type": "OneBitAdam",
-            "params": {
-                "lr": 0.00015,
-                "weight_decay": 0.01,
-                "freeze_step": 2,
-                "cuda_aware": False,
-                "comm_backend_name": "nccl"
-            }
-        },
-        "gradient_clipping": 1.0,
-        "fp16": {
-            "enabled": True,
-            "loss_scale": 0,
-            "initial_scale_power": 16
-        }
-    }
-    args = args_from_dict(tmpdir, config_dict)
-    hidden_dim = 10
-
-    model = SimpleModel(hidden_dim)
-
-    @distributed_test(world_size=[2])
-    def _test_onebitadam_checkpointing_overflow(args, model, hidden_dim):
-        model, _, _, _ = deepspeed.initialize(args=args,
-                                              model=model,
-                                              model_parameters=model.parameters())
-        data_loader = random_dataloader(model=model,
-                                        total_samples=100,
-                                        hidden_dim=hidden_dim,
-                                        device=model.device)
-        save_folder = os.path.join(tmpdir, 'saved_checkpoint')
-        for n, batch in enumerate(data_loader):
-            loss = model(batch[0], batch[1])
-            if dist.get_rank() == 0 and n >= 10:
-                loss = loss * 1000000.0
-            model.backward(loss)
-            dist.barrier()
-            model.step()
-            dist.barrier()
-            model.save_checkpoint(save_folder, tag=None)
-
-    _test_onebitadam_checkpointing_overflow(args=args,
-                                            model=model,
-                                            hidden_dim=hidden_dim)
-
-
-@pytest.mark.parametrize('topo',
-                         [
-                             PipeTopo(num_pp=1,
-                                      num_dp=4),
-                             PipeTopo(num_pp=2,
-                                      num_dp=2),
-                             PipeTopo(num_pp=4,
-                                      num_dp=1),
-                         ])
-def test_onebitadam_fp16_pipeline(topo, tmpdir):
-    config_dict = {
-        "train_batch_size": 16,
-        "train_micro_batch_size_per_gpu": 4,
-        "steps_per_print": 20,
-        "optimizer": {
-            "type": "OneBitAdam",
-            "params": {
-                "lr": 0.00001,
-                "betas": [0.9,
-                          0.999],
-                "eps": 1e-8,
-                "weight_decay": 3e-7,
-                "freeze_step": 200,
-                "cuda_aware": False,
-                "comm_backend_name": "nccl"
-            }
-        },
-        "gradient_clipping": 1.0,
-        "zero_optimization": {
-            "stage": 0
-        },
-        "fp16": {
-            "enabled": True,
-            "loss_scale": 0,
-            "initial_scale_power": 16
-        },
-        "pipeline": {
-            "seed_layers": True,
-            "activation_checkpoint_interval": 1
-        }
-    }
-    args = args_from_dict(tmpdir, config_dict)
-
-    # Allocate model for consistent initial weights.
-    init_net = AlexNetPipe()
-
-    @distributed_test(world_size=4)
-    def _helper(topo, tmpdir, steps=500):
-        assert steps >= 100
-
-        test_net = copy.deepcopy(init_net)
-        test_model = PipelineModule(layers=test_net.to_layers(),
-                                    topology=topo,
-                                    loss_fn=nn.CrossEntropyLoss())
-
-        test_losses = train_cifar(test_model,
-                                  args,
-                                  num_steps=steps,
-                                  fp16=config_dict['fp16']['enabled'])
-
-    _helper(topo, tmpdir)
-
-
-def test_onebitlamb_fp16_basic(tmpdir):
-    config_dict = {
-        "train_batch_size": 2,
-        "steps_per_print": 1,
-        "optimizer": {
-            "type": "OneBitLamb",
-            "params": {
-                "lr": 0.00015,
-                "weight_decay": 0.01,
-                "max_coeff": 0.3,
-                "min_coeff": 0.01,
-                "freeze_step": 2,
-                "cuda_aware": False,
-                "comm_backend_name": "nccl",
-                "coeff_beta": 0.9,
-                "factor_max": 1.0,
-                "factor_min": 0.5,
-                "factor_threshold": 0.1
-            }
-        },
-        "gradient_clipping": 1.0,
-        "fp16": {
-            "enabled": True,
-            "loss_scale": 0,
-            "initial_scale_power": 16
-        }
-    }
-    args = args_from_dict(tmpdir, config_dict)
-    hidden_dim = 10
-
-    model = SimpleModel(hidden_dim)
-
-    @distributed_test(world_size=[1, 2])
-    def _test_onebitlamb_fp16_basic(args, model, hidden_dim):
-        model, _, _, _ = deepspeed.initialize(args=args,
-                                              model=model,
-                                              model_parameters=model.parameters())
-        data_loader = random_dataloader(model=model,
-                                        total_samples=50,
-                                        hidden_dim=hidden_dim,
-                                        device=model.device)
-        for n, batch in enumerate(data_loader):
-            loss = model(batch[0], batch[1])
-            model.backward(loss)
-            model.step()
-
-    _test_onebitlamb_fp16_basic(args=args, model=model, hidden_dim=hidden_dim)
-
-
-def test_onebitlamb_fp32_basic(tmpdir):
-    config_dict = {
-        "train_batch_size": 2,
-        "steps_per_print": 1,
-        "optimizer": {
-            "type": "OneBitLamb",
-            "params": {
-                "lr": 0.00015,
-                "weight_decay": 0.01,
-                "max_coeff": 0.3,
-                "min_coeff": 0.01,
-                "freeze_step": 2,
-                "cuda_aware": False,
-                "comm_backend_name": "nccl",
-                "coeff_beta": 0.9,
-                "factor_max": 1.0,
-                "factor_min": 0.5,
-                "factor_threshold": 0.1
-            }
-        },
-        "gradient_clipping": 1.0,
-    }
-    args = args_from_dict(tmpdir, config_dict)
-    hidden_dim = 10
-
-    model = SimpleModel(hidden_dim)
-
-    @distributed_test(world_size=[1, 2])
-    def _test_onebitlamb_fp32_basic(args, model, hidden_dim):
-        model, _, _, _ = deepspeed.initialize(args=args,
-                                              model=model,
-                                              model_parameters=model.parameters())
-        data_loader = random_dataloader(model=model,
-                                        total_samples=50,
-                                        hidden_dim=hidden_dim,
-                                        device=model.device,
-                                        dtype=torch.float)
-        for n, batch in enumerate(data_loader):
-            loss = model(batch[0], batch[1])
-            model.backward(loss)
-            model.step()
-
-    _test_onebitlamb_fp32_basic(args=args, model=model, hidden_dim=hidden_dim)
-
-
-def test_onebitlamb_exp_avg_mask(tmpdir):
-    config_dict = {
-        "train_batch_size": 2,
-        "steps_per_print": 1,
-        "optimizer": {
-            "type": "OneBitLamb",
-            "params": {
-                "lr": 0.00015,
-                "weight_decay": 0.01,
-                "max_coeff": 0.3,
-                "min_coeff": 0.01,
-                "freeze_step": 2,
-                "cuda_aware": False,
-                "comm_backend_name": "nccl",
-                "coeff_beta": 0.9,
-                "factor_max": 1.0,
-                "factor_min": 0.5,
-                "factor_threshold": 0.1
-            }
-        },
-        "gradient_clipping": 1.0,
-        "fp16": {
-            "enabled": True,
-            "loss_scale": 0,
-            "initial_scale_power": 16
-        }
-    }
-    args = args_from_dict(tmpdir, config_dict)
-    hidden_dim = 10
-
-    model = SimpleModel(hidden_dim)
-    param_optimizer = list(model.named_parameters())
-    mask1 = torch.zeros_like(param_optimizer[0][1].data)
-    for col in range(mask1.size()[1]):
-        mask1[0][col] += 1
-    optimizer_grouped_parameters = [{
-        'params': [param_optimizer[0][1]],
-        'weight_decay': 0.01,
-        'exp_avg_mask': mask1
-    },
-                                    {
-                                        'params': [param_optimizer[1][1]],
-                                        'weight_decay': 0.01
-                                    }]
-
-    @distributed_test(world_size=[2])
-    def _test_onebitlamb_exp_avg_mask(args, model, hidden_dim):
-        model, optimizer, _, _ = deepspeed.initialize(args=args,
-                                                      model=model,
-                                                      model_parameters=optimizer_grouped_parameters)
-        data_loader = random_dataloader(model=model,
-                                        total_samples=50,
-                                        hidden_dim=hidden_dim,
-                                        device=model.device)
-        for n, batch in enumerate(data_loader):
-            loss = model(batch[0], batch[1])
-            model.backward(loss)
-            model.step()
-        # Test whether the momentum mask works
-        for v in optimizer.state.values():
-            if v['exp_avg'].size() == mask1.size():
-                assert torch.allclose(v['exp_avg'], v['exp_avg'].mul_(mask1.to(device=v['exp_avg'].device)), atol=1e-07), f"Momentum mask is not working properly"
-
-    _test_onebitlamb_exp_avg_mask(args=args, model=model, hidden_dim=hidden_dim)
-
-
-def test_onebitlamb_checkpointing(tmpdir):
-    config_dict = {
-        "train_batch_size": 2,
-        "steps_per_print": 1,
-        "optimizer": {
-            "type": "OneBitLamb",
-            "params": {
-                "lr": 0.00015,
-                "weight_decay": 0.01,
-                "max_coeff": 0.3,
-                "min_coeff": 0.01,
-                "freeze_step": 2,
-                "cuda_aware": False,
-                "comm_backend_name": "nccl",
-                "coeff_beta": 0.9,
-                "factor_max": 1.0,
-                "factor_min": 0.5,
-                "factor_threshold": 0.1
-            }
-        },
-        "gradient_clipping": 1.0,
-        "fp16": {
-            "enabled": True,
-            "loss_scale": 0,
-            "initial_scale_power": 16
-        }
-    }
-    args = args_from_dict(tmpdir, config_dict)
-    hidden_dim = 10
-
-    model = SimpleModel(hidden_dim)
-    param_optimizer = list(model.named_parameters())
-    mask1 = torch.zeros_like(param_optimizer[0][1].data)
-    mask2 = torch.zeros_like(param_optimizer[0][1].data)
-    for col in range(mask1.size()[1]):
-        mask1[0][col] += 1
-        mask2[1][col] += 1
-
-    optimizer_grouped_parameters_1 = [{
-        'params': [param_optimizer[0][1]],
-        'weight_decay': 0.01,
-        'exp_avg_mask': mask1
-    },
-                                      {
-                                          'params': [param_optimizer[1][1]],
-                                          'weight_decay': 0.01
-                                      }]
-
-    optimizer_grouped_parameters_2 = [{
-        'params': [param_optimizer[0][1]],
-        'weight_decay': 0.01,
-        'exp_avg_mask': mask2
-    },
-                                      {
-                                          'params': [param_optimizer[1][1]],
-                                          'weight_decay': 0.01
-                                      }]
-
-    optimizer_grouped_parameters_3 = [{
-        'params': [param_optimizer[0][1]],
-        'weight_decay': 0.01
-    },
-                                      {
-                                          'params': [param_optimizer[1][1]],
-                                          'weight_decay': 0.01
-                                      }]
-
-    @distributed_test(world_size=[2])
-    def _test_onebitlamb_checkpointing(mask1, mask2, args, model, hidden_dim):
-        model_1, optimizer_1, _, _ = deepspeed.initialize(args=args,
-                                                          model=model,
-                                                          model_parameters=optimizer_grouped_parameters_1)
-        data_loader = random_dataloader(model=model_1,
-                                        total_samples=10,
-                                        hidden_dim=hidden_dim,
-                                        device=model_1.device)
-        for n, batch in enumerate(data_loader):
-            loss = model_1(batch[0], batch[1])
-            model_1.backward(loss)
-            model_1.step()
-        # Test whether momentum mask still exist after saving checkpoint
-        assert optimizer_1.optimizer.lamb_freeze_key is True
-        mask1 = mask1.to(device=optimizer_1.param_groups[0]['exp_avg_mask'].device)
-        assert torch.allclose(optimizer_1.param_groups[0]['exp_avg_mask'], mask1, atol=1e-07), f"Incorrect momentum mask"
-        scaling_coeff_1 = []
-        for v in optimizer_1.state.values():
-            assert 'scaling_coeff' in v, f"Incorrect scaling_coeff"
-            scaling_coeff_1.append(v['scaling_coeff'])
-        save_folder = os.path.join(tmpdir, 'saved_checkpoint')
-        model_1.save_checkpoint(save_folder, tag=None)
-        assert torch.allclose(optimizer_1.param_groups[0]['exp_avg_mask'], mask1, atol=1e-07), f"Momentum mask should not change after saving checkpoint"
-
-
-        model_2, optimizer_2, _, _ = deepspeed.initialize(args=args,
-                                                          model=model,
-                                                          model_parameters=optimizer_grouped_parameters_2)
-        # Test whether momentum mask stays the same after loading checkpoint
-        mask2 = mask2.to(device=optimizer_2.param_groups[0]['exp_avg_mask'].device)
-        assert torch.allclose(optimizer_2.param_groups[0]['exp_avg_mask'], mask2, atol=1e-07), f"Incorrect momentum mask"
-        model_2.load_checkpoint(save_folder,
-                                tag=None,
-                                load_optimizer_states=True,
-                                load_lr_scheduler_states=True)
-        assert torch.allclose(optimizer_2.param_groups[0]['exp_avg_mask'], mask2, atol=1e-07), f"Momentum mask should not change after loading checkpoint"
-        # Test whether worker&server error is resetted
-        assert len(optimizer_2.optimizer.worker_errors) == 0, f"Incorrect worker error"
-        assert len(optimizer_2.optimizer.server_errors) == 0, f"Incorrect server error"
-        # Test whether scaling_coeffs is loaded correctly
-        scaling_coeff_2 = []
-        for v in optimizer_2.state.values():
-            assert 'scaling_coeff' in v, f"Incorrect scaling_coeff"
-            scaling_coeff_2.append(v['scaling_coeff'])
-        assert list(sorted(scaling_coeff_2)) == list(sorted(scaling_coeff_1)), f"Incorrect scaling_coeffs"
-        assert optimizer_2.optimizer.lamb_freeze_key is True
-
-        model_3, optimizer_3, _, _ = deepspeed.initialize(args=args,
-                                                          model=model,
-                                                          model_parameters=optimizer_grouped_parameters_3)
-        optimizer_3.optimizer.freeze_step = 20
-        data_loader = random_dataloader(model=model_3,
-                                        total_samples=50,
-                                        hidden_dim=hidden_dim,
-                                        device=model_3.device)
-        for n, batch in enumerate(data_loader):
-            loss = model_3(batch[0], batch[1])
-            model_3.backward(loss)
-            model_3.step()
-        assert optimizer_3.optimizer.lamb_freeze_key is True
-        # Test whether momentum mask stays the same after loading checkpoint
-        assert 'exp_avg_mask' not in optimizer_3.param_groups[0], f"Incorrect momentum mask"
-        model_3.load_checkpoint(save_folder,
-                                tag=None,
-                                load_optimizer_states=True,
-                                load_lr_scheduler_states=True)
-        assert 'exp_avg_mask' not in optimizer_3.param_groups[0], f"Momentum mask should not change after loading checkpoint"
-        # Test whether worker&server error is resetted
-        assert len(optimizer_3.optimizer.worker_errors) == 0, f"Incorrect worker error"
-        assert len(optimizer_3.optimizer.server_errors) == 0, f"Incorrect server error"
-        # Test whether scaling_coeffs, lamb_coeff_freeze, last_factor are resetted
-        for v in optimizer_3.state.values():
-            assert v['lamb_coeff_freeze'] == 0.0, f"Incorrect lamb_coeff_freeze"
-            assert v['last_factor'] == 1.0, f"Incorrect last_factor"
-            assert 'scaling_coeff' not in v, f"Incorrect scaling_coeff"
-        assert optimizer_3.optimizer.lamb_freeze_key is False
-
-    _test_onebitlamb_checkpointing(mask1,
-                                   mask2,
-                                   args=args,
-                                   model=model,
-                                   hidden_dim=hidden_dim)
-
-
-def test_onebitlamb_checkpointing_overflow(tmpdir):
-    config_dict = {
-        "train_batch_size": 2,
-        "steps_per_print": 1,
-        "optimizer": {
-            "type": "OneBitLamb",
-            "params": {
-                "lr": 0.00015,
-                "weight_decay": 0.01,
-                "max_coeff": 0.3,
-                "min_coeff": 0.01,
-                "freeze_step": 2,
-                "cuda_aware": False,
-                "comm_backend_name": "nccl",
-                "coeff_beta": 0.9,
-                "factor_max": 1.0,
-                "factor_min": 0.5,
-                "factor_threshold": 0.1
-            }
-        },
-        "gradient_clipping": 1.0,
-        "fp16": {
-            "enabled": True,
-            "loss_scale": 0,
-            "initial_scale_power": 16
-        }
-    }
-    args = args_from_dict(tmpdir, config_dict)
-    hidden_dim = 10
-
-    model = SimpleModel(hidden_dim)
-
-    @distributed_test(world_size=[2])
-    def _test_onebitlamb_checkpointing_overflow(args, model, hidden_dim):
-        model, _, _, _ = deepspeed.initialize(args=args,
-                                              model=model,
-                                              model_parameters=model.parameters())
-        data_loader = random_dataloader(model=model,
-                                        total_samples=100,
-                                        hidden_dim=hidden_dim,
-                                        device=model.device)
-        save_folder = os.path.join(tmpdir, 'saved_checkpoint')
-        for n, batch in enumerate(data_loader):
-            loss = model(batch[0], batch[1])
-            if dist.get_rank() == 0 and n >= 10:
-                loss = loss * 1000000.0
-            model.backward(loss)
-            dist.barrier()
-            model.step()
-            dist.barrier()
-            model.save_checkpoint(save_folder, tag=None)
-
-    _test_onebitlamb_checkpointing_overflow(args=args,
-                                            model=model,
-                                            hidden_dim=hidden_dim)
-
-
-@pytest.mark.parametrize('topo',
-                         [
-                             PipeTopo(num_pp=1,
-                                      num_dp=4),
-                             PipeTopo(num_pp=2,
-                                      num_dp=2),
-                             PipeTopo(num_pp=4,
-                                      num_dp=1),
-                         ])
-def test_onebitlamb_fp16_pipeline(topo, tmpdir):
-    config_dict = {
-        "train_batch_size": 16,
-        "train_micro_batch_size_per_gpu": 4,
-        "steps_per_print": 20,
-        "optimizer": {
-            "type": "OneBitLamb",
-            "params": {
-                "lr": 0.00001,
-                "betas": [0.9,
-                          0.999],
-                "eps": 1e-8,
-                "weight_decay": 3e-7,
-                "freeze_step": 200,
-                "cuda_aware": False,
-                "comm_backend_name": "nccl"
-            }
-        },
-        "gradient_clipping": 1.0,
-        "zero_optimization": {
-            "stage": 0
-        },
-        "fp16": {
-            "enabled": True,
-            "loss_scale": 0,
-            "initial_scale_power": 16
-        },
-        "pipeline": {
-            "seed_layers": True,
-            "activation_checkpoint_interval": 1
-        }
-    }
-    args = args_from_dict(tmpdir, config_dict)
-
-    # Allocate model for consistent initial weights.
-    init_net = AlexNetPipe()
-
-    @distributed_test(world_size=4)
-    def _helper(topo, tmpdir, steps=500):
-        assert steps >= 100
-
-        test_net = copy.deepcopy(init_net)
-        test_model = PipelineModule(layers=test_net.to_layers(),
-                                    topology=topo,
-                                    loss_fn=nn.CrossEntropyLoss())
-
-        test_losses = train_cifar(test_model,
-                                  args,
-                                  num_steps=steps,
-                                  fp16=config_dict['fp16']['enabled'])
-
-    _helper(topo, tmpdir)
-
-
->>>>>>> 4544b7d2
-def test_compressed_allreduce_basic(tmpdir):
-    @distributed_test(world_size=[1, 2])
-    def _test_compressed_allreduce_basic():
-        from deepspeed.runtime.comm.nccl import NcclBackend
-        size = dist.get_world_size()
-        rank = dist.get_rank()
-        backend = NcclBackend()
-        local_rank = dist.get_rank()
-        device = torch.device("cuda", dist.get_rank())
-
-        # A simulated compression function using torch.distributed
-        def torch_sim(a):
-            a_sign = a.sign().add_(1).bool().float().add_(-0.5).mul_(2.0)
-            scale = a.norm() / np.sqrt(a.numel())
-            a_compressed = scale * a_sign
-            a_sign = None
-            worker_error = a - a_compressed
-            dist.all_reduce(a_compressed)
-            a_compressed.mul_(1 / dist.get_world_size())
-            a_server_sign = a_compressed.sign().add_(1).bool().float().add_(-0.5).mul_(
-                2.0)
-            a_list = torch.chunk(a_compressed, chunks=dist.get_world_size())
-            server_scale = [
-                chunk_a.norm() / np.sqrt(chunk_a.numel()) for chunk_a in a_list
-            ]
-            a_sign_list = torch.chunk(a_server_sign, dist.get_world_size())
-            a_server_compressed = torch.cat(
-                [server_scale[i] * a_sign_list[i] for i in range(dist.get_world_size())])
-            rank = dist.get_rank()
-            server_error = a_list[rank] - server_scale[rank] * a_sign_list[rank]
-            torch.cuda.synchronize()
-            torch.distributed.barrier()
-            return a_server_compressed, worker_error, server_error
-
-        tensor_size = 300 * 2**20
-        server_size = int(tensor_size / size)
-        if tensor_size % (8 * size) != 0:
-            right_tensor_size = tensor_size + (8 * size - (tensor_size % (8 * size)))
-        else:
-            right_tensor_size = tensor_size
-        right_server_size = right_tensor_size // size
-
-        # Adding bias to the initialization of the gradient we are communicating
-        # In order to get rid of the case where some elements in the gradient are too small
-        a = (torch.rand(tensor_size, device=device) - 0.5) + 0.01 * rank
-
-        worker_error = torch.zeros(right_tensor_size, device=device)
-        server_error = torch.zeros(right_server_size, device=device)
-
-        a_torch, worker_error_torch, server_error_torch = torch_sim(a)
-        torch.cuda.empty_cache()
-
-        a_after = backend.compressed_allreduce(a, worker_error, server_error, local_rank)
-
-        threshold = 1e-6
-        magnitude_threshold = 1e-6
-        diff_mask = (a_after - a_torch) > threshold
-        diff_server_mask = torch.chunk(diff_mask, size)[rank]
-        mpi_server = torch.chunk(a_after, size)[rank] + server_error
-        torch_server = torch.chunk(a_torch, size)[rank] + server_error_torch
-
-        # If the number in the compensated_server_m is too small (e.g 1e-8), then calling sign() might be problematic
-        # The test would skip those numbers that are too small in compensated_server_m
-        check_mag_mask = mpi_server[diff_server_mask] > magnitude_threshold
-        if torch.sum(check_mag_mask) != 0:
-            print('Fails at {} of positions'.format(torch.sum(check_mag_mask)))
-        assert torch.sum(diff_server_mask) == 0 or torch.sum(check_mag_mask) == 0
-
-    _test_compressed_allreduce_basic()
+import torch
+import torch.nn as nn
+import torch.nn.functional as F
+import torch.distributed as dist
+import deepspeed
+import argparse
+import pytest
+import copy
+import json
+import os
+import numpy as np
+import time
+
+from deepspeed.runtime.pipe.topology import PipeDataParallelTopology, PipeModelDataParallelTopology
+PipeTopo = PipeDataParallelTopology
+from deepspeed.runtime.pipe.module import PipelineModule, LayerSpec
+from common import distributed_test, skipIfRocm
+from simple_model import SimpleModel, SimpleOptimizer, random_dataloader, args_from_dict, create_deepspeed_args
+from test_pipe import AlexNetPipe, train_cifar
+
+TORCH_MAJOR = int(torch.__version__.split('.')[0])
+TORCH_MINOR = int(torch.__version__.split('.')[1])
+if TORCH_MAJOR < 1 or TORCH_MINOR < 8:
+    pytest.skip("NCCL-based 1-bit compression requires torch 1.8 or higher",
+                allow_module_level=True)
+
+
+@skipIfRocm("Skipped for now as cupy is not available on ROCm")
+def test_onebitadam_fp16_basic(tmpdir):
+    config_dict = {
+        "train_batch_size": 2,
+        "steps_per_print": 1,
+        "optimizer": {
+            "type": "OneBitAdam",
+            "params": {
+                "lr": 0.00015,
+                "weight_decay": 0.01,
+                "freeze_step": 2,
+                "cuda_aware": False,
+                "comm_backend_name": "nccl"
+            }
+        },
+        "gradient_clipping": 1.0,
+        "fp16": {
+            "enabled": True,
+            "loss_scale": 0,
+            "initial_scale_power": 16
+        }
+    }
+    args = args_from_dict(tmpdir, config_dict)
+    hidden_dim = 10
+
+    model = SimpleModel(hidden_dim)
+
+    @distributed_test(world_size=[1, 2])
+    def _test_onebitadam_fp16_basic(args, model, hidden_dim):
+        model, _, _, _ = deepspeed.initialize(args=args,
+                                              model=model,
+                                              model_parameters=model.parameters())
+        data_loader = random_dataloader(model=model,
+                                        total_samples=50,
+                                        hidden_dim=hidden_dim,
+                                        device=model.device)
+        for n, batch in enumerate(data_loader):
+            loss = model(batch[0], batch[1])
+            model.backward(loss)
+            model.step()
+
+    _test_onebitadam_fp16_basic(args=args, model=model, hidden_dim=hidden_dim)
+
+
+@skipIfRocm("Skipped for now as cupy is not available on ROCm")
+def test_onebitadam_fp32_basic(tmpdir):
+    config_dict = {
+        "train_batch_size": 2,
+        "steps_per_print": 1,
+        "optimizer": {
+            "type": "OneBitAdam",
+            "params": {
+                "lr": 0.00015,
+                "weight_decay": 0.01,
+                "freeze_step": 2,
+                "cuda_aware": False,
+                "comm_backend_name": "nccl"
+            }
+        },
+        "gradient_clipping": 1.0,
+    }
+    args = args_from_dict(tmpdir, config_dict)
+    hidden_dim = 10
+
+    model = SimpleModel(hidden_dim)
+
+    @distributed_test(world_size=[1, 2])
+    def _test_onebitadam_fp32_basic(args, model, hidden_dim):
+        model, _, _, _ = deepspeed.initialize(args=args,
+                                              model=model,
+                                              model_parameters=model.parameters())
+        data_loader = random_dataloader(model=model,
+                                        total_samples=50,
+                                        hidden_dim=hidden_dim,
+                                        device=model.device,
+                                        dtype=torch.float)
+        for n, batch in enumerate(data_loader):
+            loss = model(batch[0], batch[1])
+            model.backward(loss)
+            model.step()
+
+    _test_onebitadam_fp32_basic(args=args, model=model, hidden_dim=hidden_dim)
+
+
+@skipIfRocm("Skipped for now as cupy is not available on ROCm")
+def test_onebitadam_exp_avg_mask(tmpdir):
+    config_dict = {
+        "train_batch_size": 2,
+        "steps_per_print": 1,
+        "optimizer": {
+            "type": "OneBitAdam",
+            "params": {
+                "lr": 0.00015,
+                "weight_decay": 0.01,
+                "freeze_step": 2,
+                "cuda_aware": False,
+                "comm_backend_name": "nccl"
+            }
+        },
+        "gradient_clipping": 1.0,
+        "fp16": {
+            "enabled": True,
+            "loss_scale": 0,
+            "initial_scale_power": 16
+        }
+    }
+    args = args_from_dict(tmpdir, config_dict)
+    hidden_dim = 10
+
+    model = SimpleModel(hidden_dim)
+    param_optimizer = list(model.named_parameters())
+    mask1 = torch.zeros_like(param_optimizer[0][1].data)
+    for col in range(mask1.size()[1]):
+        mask1[0][col] += 1
+    mask1 = torch.flatten(mask1)
+    optimizer_grouped_parameters = [{
+        'params': [param_optimizer[0][1]],
+        'weight_decay': 0.01,
+        'exp_avg_mask': mask1
+    },
+                                    {
+                                        'params': [param_optimizer[1][1]],
+                                        'weight_decay': 0.01
+                                    }]
+
+    @distributed_test(world_size=[2])
+    def _test_onebitadam_exp_avg_mask(args, model, hidden_dim):
+        model, optimizer, _, _ = deepspeed.initialize(args=args,
+                                                      model=model,
+                                                      model_parameters=optimizer_grouped_parameters)
+        data_loader = random_dataloader(model=model,
+                                        total_samples=50,
+                                        hidden_dim=hidden_dim,
+                                        device=model.device)
+        for n, batch in enumerate(data_loader):
+            loss = model(batch[0], batch[1])
+            model.backward(loss)
+            model.step()
+        # Test whether the momentum mask works
+        for v in optimizer.state.values():
+            if v['exp_avg'].size() == mask1.size():
+                assert torch.allclose(v['exp_avg'], v['exp_avg'].mul_(mask1.to(device=v['exp_avg'].device)), atol=1e-07), f"Momentum mask is not working properly"
+
+    _test_onebitadam_exp_avg_mask(args=args, model=model, hidden_dim=hidden_dim)
+
+
+@skipIfRocm("Skipped for now as cupy is not available on ROCm")
+def test_onebitadam_checkpointing(tmpdir):
+    config_dict = {
+        "train_batch_size": 2,
+        "steps_per_print": 1,
+        "optimizer": {
+            "type": "OneBitAdam",
+            "params": {
+                "lr": 0.00015,
+                "weight_decay": 0.01,
+                "freeze_step": 2,
+                "cuda_aware": False,
+                "comm_backend_name": "nccl"
+            }
+        },
+        "gradient_clipping": 1.0,
+        "fp16": {
+            "enabled": True,
+            "loss_scale": 0,
+            "initial_scale_power": 16
+        }
+    }
+    args = args_from_dict(tmpdir, config_dict)
+    hidden_dim = 10
+
+    model = SimpleModel(hidden_dim)
+    param_optimizer = list(model.named_parameters())
+    mask1 = torch.zeros_like(param_optimizer[0][1].data)
+    mask2 = torch.zeros_like(param_optimizer[0][1].data)
+    for col in range(mask1.size()[1]):
+        mask1[0][col] += 1
+        mask2[1][col] += 1
+    mask1 = torch.flatten(mask1)
+    mask2 = torch.flatten(mask2)
+
+    optimizer_grouped_parameters_1 = [{
+        'params': [param_optimizer[0][1]],
+        'weight_decay': 0.01,
+        'exp_avg_mask': mask1
+    },
+                                      {
+                                          'params': [param_optimizer[1][1]],
+                                          'weight_decay': 0.01
+                                      }]
+
+    optimizer_grouped_parameters_2 = [{
+        'params': [param_optimizer[0][1]],
+        'weight_decay': 0.01,
+        'exp_avg_mask': mask2
+    },
+                                      {
+                                          'params': [param_optimizer[1][1]],
+                                          'weight_decay': 0.01
+                                      }]
+
+    optimizer_grouped_parameters_3 = [{
+        'params': [param_optimizer[0][1]],
+        'weight_decay': 0.01
+    },
+                                      {
+                                          'params': [param_optimizer[1][1]],
+                                          'weight_decay': 0.01
+                                      }]
+
+    @distributed_test(world_size=[2])
+    def _test_onebitadam_checkpointing(mask1, mask2, args, model, hidden_dim):
+        model_1, optimizer_1, _, _ = deepspeed.initialize(args=args,
+                                                          model=model,
+                                                          model_parameters=optimizer_grouped_parameters_1)
+        data_loader = random_dataloader(model=model_1,
+                                        total_samples=10,
+                                        hidden_dim=hidden_dim,
+                                        device=model_1.device)
+        for n, batch in enumerate(data_loader):
+            loss = model_1(batch[0], batch[1])
+            model_1.backward(loss)
+            model_1.step()
+        # Test whether momentum mask still exist after saving checkpoint
+        assert optimizer_1.optimizer.adam_freeze_key is True
+        mask1 = mask1.to(device=optimizer_1.param_groups[0]['exp_avg_mask'].device)
+        assert torch.allclose(optimizer_1.param_groups[0]['exp_avg_mask'], mask1, atol=1e-07), f"Incorrect momentum mask"
+        save_folder = os.path.join(tmpdir, 'saved_checkpoint')
+        model_1.save_checkpoint(save_folder, tag=None)
+        assert torch.allclose(optimizer_1.param_groups[0]['exp_avg_mask'], mask1, atol=1e-07), f"Momentum mask should not change after saving checkpoint"
+
+
+        model_2, optimizer_2, _, _ = deepspeed.initialize(args=args,
+                                                          model=model,
+                                                          model_parameters=optimizer_grouped_parameters_2)
+        # Test whether momentum mask stays the same after loading checkpoint
+        mask2 = mask2.to(device=optimizer_2.param_groups[0]['exp_avg_mask'].device)
+        assert torch.allclose(optimizer_2.param_groups[0]['exp_avg_mask'], mask2, atol=1e-07), f"Incorrect momentum mask"
+        model_2.load_checkpoint(save_folder,
+                                tag=None,
+                                load_optimizer_states=True,
+                                load_lr_scheduler_states=True)
+        assert torch.allclose(optimizer_2.param_groups[0]['exp_avg_mask'], mask2, atol=1e-07), f"Momentum mask should not change after loading checkpoint"
+        # Test whether worker&server error is resetted
+        for v in optimizer_2.state.values():
+            assert 'worker_error' not in v, f"Incorrect worker error"
+            assert 'server_error' not in v, f"Incorrect server error"
+        assert optimizer_2.optimizer.adam_freeze_key is True
+
+        model_3, optimizer_3, _, _ = deepspeed.initialize(args=args,
+                                                          model=model,
+                                                          model_parameters=optimizer_grouped_parameters_3)
+        optimizer_3.optimizer.freeze_step = 20
+        data_loader = random_dataloader(model=model_3,
+                                        total_samples=50,
+                                        hidden_dim=hidden_dim,
+                                        device=model_3.device)
+        for n, batch in enumerate(data_loader):
+            loss = model_3(batch[0], batch[1])
+            model_3.backward(loss)
+            model_3.step()
+        assert optimizer_3.optimizer.adam_freeze_key is True
+        # Test whether momentum mask stays the same after loading checkpoint
+        assert 'exp_avg_mask' not in optimizer_3.param_groups[0], f"Incorrect momentum mask"
+        model_3.load_checkpoint(save_folder,
+                                tag=None,
+                                load_optimizer_states=True,
+                                load_lr_scheduler_states=True)
+        assert 'exp_avg_mask' not in optimizer_3.param_groups[0], f"Momentum mask should not change after loading checkpoint"
+        # Test whether worker&server error is resetted
+        for v in optimizer_3.state.values():
+            assert 'worker_error' not in v, f"Incorrect worker error"
+            assert 'server_error' not in v, f"Incorrect server error"
+        assert optimizer_3.optimizer.adam_freeze_key is False
+
+    _test_onebitadam_checkpointing(mask1,
+                                   mask2,
+                                   args=args,
+                                   model=model,
+                                   hidden_dim=hidden_dim)
+
+
+def test_onebitadam_checkpointing_overflow(tmpdir):
+    config_dict = {
+        "train_batch_size": 2,
+        "steps_per_print": 1,
+        "optimizer": {
+            "type": "OneBitAdam",
+            "params": {
+                "lr": 0.00015,
+                "weight_decay": 0.01,
+                "freeze_step": 2,
+                "cuda_aware": False,
+                "comm_backend_name": "nccl"
+            }
+        },
+        "gradient_clipping": 1.0,
+        "fp16": {
+            "enabled": True,
+            "loss_scale": 0,
+            "initial_scale_power": 16
+        }
+    }
+    args = args_from_dict(tmpdir, config_dict)
+    hidden_dim = 10
+
+    model = SimpleModel(hidden_dim)
+
+    @distributed_test(world_size=[2])
+    def _test_onebitadam_checkpointing_overflow(args, model, hidden_dim):
+        model, _, _, _ = deepspeed.initialize(args=args,
+                                              model=model,
+                                              model_parameters=model.parameters())
+        data_loader = random_dataloader(model=model,
+                                        total_samples=100,
+                                        hidden_dim=hidden_dim,
+                                        device=model.device)
+        save_folder = os.path.join(tmpdir, 'saved_checkpoint')
+        for n, batch in enumerate(data_loader):
+            loss = model(batch[0], batch[1])
+            if dist.get_rank() == 0 and n >= 10:
+                loss = loss * 1000000.0
+            model.backward(loss)
+            dist.barrier()
+            model.step()
+            dist.barrier()
+            model.save_checkpoint(save_folder, tag=None)
+
+    _test_onebitadam_checkpointing_overflow(args=args,
+                                            model=model,
+                                            hidden_dim=hidden_dim)
+
+
+@pytest.mark.parametrize('topo',
+                         [
+                             PipeTopo(num_pp=1,
+                                      num_dp=4),
+                             PipeTopo(num_pp=2,
+                                      num_dp=2),
+                             PipeTopo(num_pp=4,
+                                      num_dp=1),
+                         ])
+def test_onebitadam_fp16_pipeline(topo, tmpdir):
+    config_dict = {
+        "train_batch_size": 16,
+        "train_micro_batch_size_per_gpu": 4,
+        "steps_per_print": 20,
+        "optimizer": {
+            "type": "OneBitAdam",
+            "params": {
+                "lr": 0.00001,
+                "betas": [0.9,
+                          0.999],
+                "eps": 1e-8,
+                "weight_decay": 3e-7,
+                "freeze_step": 200,
+                "cuda_aware": False,
+                "comm_backend_name": "nccl"
+            }
+        },
+        "gradient_clipping": 1.0,
+        "zero_optimization": {
+            "stage": 0
+        },
+        "fp16": {
+            "enabled": True,
+            "loss_scale": 0,
+            "initial_scale_power": 16
+        },
+        "pipeline": {
+            "seed_layers": True,
+            "activation_checkpoint_interval": 1
+        }
+    }
+    args = args_from_dict(tmpdir, config_dict)
+
+    # Allocate model for consistent initial weights.
+    init_net = AlexNetPipe()
+
+    @distributed_test(world_size=4)
+    def _helper(topo, tmpdir, steps=500):
+        assert steps >= 100
+
+        test_net = copy.deepcopy(init_net)
+        test_model = PipelineModule(layers=test_net.to_layers(),
+                                    topology=topo,
+                                    loss_fn=nn.CrossEntropyLoss())
+
+        test_losses = train_cifar(test_model,
+                                  args,
+                                  num_steps=steps,
+                                  fp16=config_dict['fp16']['enabled'])
+
+    _helper(topo, tmpdir)
+
+
+def test_onebitlamb_fp16_basic(tmpdir):
+    config_dict = {
+        "train_batch_size": 2,
+        "steps_per_print": 1,
+        "optimizer": {
+            "type": "OneBitLamb",
+            "params": {
+                "lr": 0.00015,
+                "weight_decay": 0.01,
+                "max_coeff": 0.3,
+                "min_coeff": 0.01,
+                "freeze_step": 2,
+                "cuda_aware": False,
+                "comm_backend_name": "nccl",
+                "coeff_beta": 0.9,
+                "factor_max": 1.0,
+                "factor_min": 0.5,
+                "factor_threshold": 0.1
+            }
+        },
+        "gradient_clipping": 1.0,
+        "fp16": {
+            "enabled": True,
+            "loss_scale": 0,
+            "initial_scale_power": 16
+        }
+    }
+    args = args_from_dict(tmpdir, config_dict)
+    hidden_dim = 10
+
+    model = SimpleModel(hidden_dim)
+
+    @distributed_test(world_size=[1, 2])
+    def _test_onebitlamb_fp16_basic(args, model, hidden_dim):
+        model, _, _, _ = deepspeed.initialize(args=args,
+                                              model=model,
+                                              model_parameters=model.parameters())
+        data_loader = random_dataloader(model=model,
+                                        total_samples=50,
+                                        hidden_dim=hidden_dim,
+                                        device=model.device)
+        for n, batch in enumerate(data_loader):
+            loss = model(batch[0], batch[1])
+            model.backward(loss)
+            model.step()
+
+    _test_onebitlamb_fp16_basic(args=args, model=model, hidden_dim=hidden_dim)
+
+
+def test_onebitlamb_fp32_basic(tmpdir):
+    config_dict = {
+        "train_batch_size": 2,
+        "steps_per_print": 1,
+        "optimizer": {
+            "type": "OneBitLamb",
+            "params": {
+                "lr": 0.00015,
+                "weight_decay": 0.01,
+                "max_coeff": 0.3,
+                "min_coeff": 0.01,
+                "freeze_step": 2,
+                "cuda_aware": False,
+                "comm_backend_name": "nccl",
+                "coeff_beta": 0.9,
+                "factor_max": 1.0,
+                "factor_min": 0.5,
+                "factor_threshold": 0.1
+            }
+        },
+        "gradient_clipping": 1.0,
+    }
+    args = args_from_dict(tmpdir, config_dict)
+    hidden_dim = 10
+
+    model = SimpleModel(hidden_dim)
+
+    @distributed_test(world_size=[1, 2])
+    def _test_onebitlamb_fp32_basic(args, model, hidden_dim):
+        model, _, _, _ = deepspeed.initialize(args=args,
+                                              model=model,
+                                              model_parameters=model.parameters())
+        data_loader = random_dataloader(model=model,
+                                        total_samples=50,
+                                        hidden_dim=hidden_dim,
+                                        device=model.device,
+                                        dtype=torch.float)
+        for n, batch in enumerate(data_loader):
+            loss = model(batch[0], batch[1])
+            model.backward(loss)
+            model.step()
+
+    _test_onebitlamb_fp32_basic(args=args, model=model, hidden_dim=hidden_dim)
+
+
+def test_onebitlamb_exp_avg_mask(tmpdir):
+    config_dict = {
+        "train_batch_size": 2,
+        "steps_per_print": 1,
+        "optimizer": {
+            "type": "OneBitLamb",
+            "params": {
+                "lr": 0.00015,
+                "weight_decay": 0.01,
+                "max_coeff": 0.3,
+                "min_coeff": 0.01,
+                "freeze_step": 2,
+                "cuda_aware": False,
+                "comm_backend_name": "nccl",
+                "coeff_beta": 0.9,
+                "factor_max": 1.0,
+                "factor_min": 0.5,
+                "factor_threshold": 0.1
+            }
+        },
+        "gradient_clipping": 1.0,
+        "fp16": {
+            "enabled": True,
+            "loss_scale": 0,
+            "initial_scale_power": 16
+        }
+    }
+    args = args_from_dict(tmpdir, config_dict)
+    hidden_dim = 10
+
+    model = SimpleModel(hidden_dim)
+    param_optimizer = list(model.named_parameters())
+    mask1 = torch.zeros_like(param_optimizer[0][1].data)
+    for col in range(mask1.size()[1]):
+        mask1[0][col] += 1
+    optimizer_grouped_parameters = [{
+        'params': [param_optimizer[0][1]],
+        'weight_decay': 0.01,
+        'exp_avg_mask': mask1
+    },
+                                    {
+                                        'params': [param_optimizer[1][1]],
+                                        'weight_decay': 0.01
+                                    }]
+
+    @distributed_test(world_size=[2])
+    def _test_onebitlamb_exp_avg_mask(args, model, hidden_dim):
+        model, optimizer, _, _ = deepspeed.initialize(args=args,
+                                                      model=model,
+                                                      model_parameters=optimizer_grouped_parameters)
+        data_loader = random_dataloader(model=model,
+                                        total_samples=50,
+                                        hidden_dim=hidden_dim,
+                                        device=model.device)
+        for n, batch in enumerate(data_loader):
+            loss = model(batch[0], batch[1])
+            model.backward(loss)
+            model.step()
+        # Test whether the momentum mask works
+        for v in optimizer.state.values():
+            if v['exp_avg'].size() == mask1.size():
+                assert torch.allclose(v['exp_avg'], v['exp_avg'].mul_(mask1.to(device=v['exp_avg'].device)), atol=1e-07), f"Momentum mask is not working properly"
+
+    _test_onebitlamb_exp_avg_mask(args=args, model=model, hidden_dim=hidden_dim)
+
+
+def test_onebitlamb_checkpointing(tmpdir):
+    config_dict = {
+        "train_batch_size": 2,
+        "steps_per_print": 1,
+        "optimizer": {
+            "type": "OneBitLamb",
+            "params": {
+                "lr": 0.00015,
+                "weight_decay": 0.01,
+                "max_coeff": 0.3,
+                "min_coeff": 0.01,
+                "freeze_step": 2,
+                "cuda_aware": False,
+                "comm_backend_name": "nccl",
+                "coeff_beta": 0.9,
+                "factor_max": 1.0,
+                "factor_min": 0.5,
+                "factor_threshold": 0.1
+            }
+        },
+        "gradient_clipping": 1.0,
+        "fp16": {
+            "enabled": True,
+            "loss_scale": 0,
+            "initial_scale_power": 16
+        }
+    }
+    args = args_from_dict(tmpdir, config_dict)
+    hidden_dim = 10
+
+    model = SimpleModel(hidden_dim)
+    param_optimizer = list(model.named_parameters())
+    mask1 = torch.zeros_like(param_optimizer[0][1].data)
+    mask2 = torch.zeros_like(param_optimizer[0][1].data)
+    for col in range(mask1.size()[1]):
+        mask1[0][col] += 1
+        mask2[1][col] += 1
+
+    optimizer_grouped_parameters_1 = [{
+        'params': [param_optimizer[0][1]],
+        'weight_decay': 0.01,
+        'exp_avg_mask': mask1
+    },
+                                      {
+                                          'params': [param_optimizer[1][1]],
+                                          'weight_decay': 0.01
+                                      }]
+
+    optimizer_grouped_parameters_2 = [{
+        'params': [param_optimizer[0][1]],
+        'weight_decay': 0.01,
+        'exp_avg_mask': mask2
+    },
+                                      {
+                                          'params': [param_optimizer[1][1]],
+                                          'weight_decay': 0.01
+                                      }]
+
+    optimizer_grouped_parameters_3 = [{
+        'params': [param_optimizer[0][1]],
+        'weight_decay': 0.01
+    },
+                                      {
+                                          'params': [param_optimizer[1][1]],
+                                          'weight_decay': 0.01
+                                      }]
+
+    @distributed_test(world_size=[2])
+    def _test_onebitlamb_checkpointing(mask1, mask2, args, model, hidden_dim):
+        model_1, optimizer_1, _, _ = deepspeed.initialize(args=args,
+                                                          model=model,
+                                                          model_parameters=optimizer_grouped_parameters_1)
+        data_loader = random_dataloader(model=model_1,
+                                        total_samples=10,
+                                        hidden_dim=hidden_dim,
+                                        device=model_1.device)
+        for n, batch in enumerate(data_loader):
+            loss = model_1(batch[0], batch[1])
+            model_1.backward(loss)
+            model_1.step()
+        # Test whether momentum mask still exist after saving checkpoint
+        assert optimizer_1.optimizer.lamb_freeze_key is True
+        mask1 = mask1.to(device=optimizer_1.param_groups[0]['exp_avg_mask'].device)
+        assert torch.allclose(optimizer_1.param_groups[0]['exp_avg_mask'], mask1, atol=1e-07), f"Incorrect momentum mask"
+        scaling_coeff_1 = []
+        for v in optimizer_1.state.values():
+            assert 'scaling_coeff' in v, f"Incorrect scaling_coeff"
+            scaling_coeff_1.append(v['scaling_coeff'])
+        save_folder = os.path.join(tmpdir, 'saved_checkpoint')
+        model_1.save_checkpoint(save_folder, tag=None)
+        assert torch.allclose(optimizer_1.param_groups[0]['exp_avg_mask'], mask1, atol=1e-07), f"Momentum mask should not change after saving checkpoint"
+
+
+        model_2, optimizer_2, _, _ = deepspeed.initialize(args=args,
+                                                          model=model,
+                                                          model_parameters=optimizer_grouped_parameters_2)
+        # Test whether momentum mask stays the same after loading checkpoint
+        mask2 = mask2.to(device=optimizer_2.param_groups[0]['exp_avg_mask'].device)
+        assert torch.allclose(optimizer_2.param_groups[0]['exp_avg_mask'], mask2, atol=1e-07), f"Incorrect momentum mask"
+        model_2.load_checkpoint(save_folder,
+                                tag=None,
+                                load_optimizer_states=True,
+                                load_lr_scheduler_states=True)
+        assert torch.allclose(optimizer_2.param_groups[0]['exp_avg_mask'], mask2, atol=1e-07), f"Momentum mask should not change after loading checkpoint"
+        # Test whether worker&server error is resetted
+        assert len(optimizer_2.optimizer.worker_errors) == 0, f"Incorrect worker error"
+        assert len(optimizer_2.optimizer.server_errors) == 0, f"Incorrect server error"
+        # Test whether scaling_coeffs is loaded correctly
+        scaling_coeff_2 = []
+        for v in optimizer_2.state.values():
+            assert 'scaling_coeff' in v, f"Incorrect scaling_coeff"
+            scaling_coeff_2.append(v['scaling_coeff'])
+        assert list(sorted(scaling_coeff_2)) == list(sorted(scaling_coeff_1)), f"Incorrect scaling_coeffs"
+        assert optimizer_2.optimizer.lamb_freeze_key is True
+
+        model_3, optimizer_3, _, _ = deepspeed.initialize(args=args,
+                                                          model=model,
+                                                          model_parameters=optimizer_grouped_parameters_3)
+        optimizer_3.optimizer.freeze_step = 20
+        data_loader = random_dataloader(model=model_3,
+                                        total_samples=50,
+                                        hidden_dim=hidden_dim,
+                                        device=model_3.device)
+        for n, batch in enumerate(data_loader):
+            loss = model_3(batch[0], batch[1])
+            model_3.backward(loss)
+            model_3.step()
+        assert optimizer_3.optimizer.lamb_freeze_key is True
+        # Test whether momentum mask stays the same after loading checkpoint
+        assert 'exp_avg_mask' not in optimizer_3.param_groups[0], f"Incorrect momentum mask"
+        model_3.load_checkpoint(save_folder,
+                                tag=None,
+                                load_optimizer_states=True,
+                                load_lr_scheduler_states=True)
+        assert 'exp_avg_mask' not in optimizer_3.param_groups[0], f"Momentum mask should not change after loading checkpoint"
+        # Test whether worker&server error is resetted
+        assert len(optimizer_3.optimizer.worker_errors) == 0, f"Incorrect worker error"
+        assert len(optimizer_3.optimizer.server_errors) == 0, f"Incorrect server error"
+        # Test whether scaling_coeffs, lamb_coeff_freeze, last_factor are resetted
+        for v in optimizer_3.state.values():
+            assert v['lamb_coeff_freeze'] == 0.0, f"Incorrect lamb_coeff_freeze"
+            assert v['last_factor'] == 1.0, f"Incorrect last_factor"
+            assert 'scaling_coeff' not in v, f"Incorrect scaling_coeff"
+        assert optimizer_3.optimizer.lamb_freeze_key is False
+
+    _test_onebitlamb_checkpointing(mask1,
+                                   mask2,
+                                   args=args,
+                                   model=model,
+                                   hidden_dim=hidden_dim)
+
+
+def test_onebitlamb_checkpointing_overflow(tmpdir):
+    config_dict = {
+        "train_batch_size": 2,
+        "steps_per_print": 1,
+        "optimizer": {
+            "type": "OneBitLamb",
+            "params": {
+                "lr": 0.00015,
+                "weight_decay": 0.01,
+                "max_coeff": 0.3,
+                "min_coeff": 0.01,
+                "freeze_step": 2,
+                "cuda_aware": False,
+                "comm_backend_name": "nccl",
+                "coeff_beta": 0.9,
+                "factor_max": 1.0,
+                "factor_min": 0.5,
+                "factor_threshold": 0.1
+            }
+        },
+        "gradient_clipping": 1.0,
+        "fp16": {
+            "enabled": True,
+            "loss_scale": 0,
+            "initial_scale_power": 16
+        }
+    }
+    args = args_from_dict(tmpdir, config_dict)
+    hidden_dim = 10
+
+    model = SimpleModel(hidden_dim)
+
+    @distributed_test(world_size=[2])
+    def _test_onebitlamb_checkpointing_overflow(args, model, hidden_dim):
+        model, _, _, _ = deepspeed.initialize(args=args,
+                                              model=model,
+                                              model_parameters=model.parameters())
+        data_loader = random_dataloader(model=model,
+                                        total_samples=100,
+                                        hidden_dim=hidden_dim,
+                                        device=model.device)
+        save_folder = os.path.join(tmpdir, 'saved_checkpoint')
+        for n, batch in enumerate(data_loader):
+            loss = model(batch[0], batch[1])
+            if dist.get_rank() == 0 and n >= 10:
+                loss = loss * 1000000.0
+            model.backward(loss)
+            dist.barrier()
+            model.step()
+            dist.barrier()
+            model.save_checkpoint(save_folder, tag=None)
+
+    _test_onebitlamb_checkpointing_overflow(args=args,
+                                            model=model,
+                                            hidden_dim=hidden_dim)
+
+
+@pytest.mark.parametrize('topo',
+                         [
+                             PipeTopo(num_pp=1,
+                                      num_dp=4),
+                             PipeTopo(num_pp=2,
+                                      num_dp=2),
+                             PipeTopo(num_pp=4,
+                                      num_dp=1),
+                         ])
+def test_onebitlamb_fp16_pipeline(topo, tmpdir):
+    config_dict = {
+        "train_batch_size": 16,
+        "train_micro_batch_size_per_gpu": 4,
+        "steps_per_print": 20,
+        "optimizer": {
+            "type": "OneBitLamb",
+            "params": {
+                "lr": 0.00001,
+                "betas": [0.9,
+                          0.999],
+                "eps": 1e-8,
+                "weight_decay": 3e-7,
+                "freeze_step": 200,
+                "cuda_aware": False,
+                "comm_backend_name": "nccl"
+            }
+        },
+        "gradient_clipping": 1.0,
+        "zero_optimization": {
+            "stage": 0
+        },
+        "fp16": {
+            "enabled": True,
+            "loss_scale": 0,
+            "initial_scale_power": 16
+        },
+        "pipeline": {
+            "seed_layers": True,
+            "activation_checkpoint_interval": 1
+        }
+    }
+    args = args_from_dict(tmpdir, config_dict)
+
+    # Allocate model for consistent initial weights.
+    init_net = AlexNetPipe()
+
+    @distributed_test(world_size=4)
+    def _helper(topo, tmpdir, steps=500):
+        assert steps >= 100
+
+        test_net = copy.deepcopy(init_net)
+        test_model = PipelineModule(layers=test_net.to_layers(),
+                                    topology=topo,
+                                    loss_fn=nn.CrossEntropyLoss())
+
+        test_losses = train_cifar(test_model,
+                                  args,
+                                  num_steps=steps,
+                                  fp16=config_dict['fp16']['enabled'])
+
+    _helper(topo, tmpdir)
+
+
+@skipIfRocm("Skipped for now as cupy is not available on ROCm")
+def test_compressed_allreduce_basic(tmpdir):
+    @distributed_test(world_size=[1, 2])
+    def _test_compressed_allreduce_basic():
+        from deepspeed.runtime.comm.nccl import NcclBackend
+        size = dist.get_world_size()
+        rank = dist.get_rank()
+        backend = NcclBackend()
+        local_rank = dist.get_rank()
+        device = torch.device("cuda", dist.get_rank())
+
+        # A simulated compression function using torch.distributed
+        def torch_sim(a):
+            a_sign = a.sign().add_(1).bool().float().add_(-0.5).mul_(2.0)
+            scale = a.norm() / np.sqrt(a.numel())
+            a_compressed = scale * a_sign
+            a_sign = None
+            worker_error = a - a_compressed
+            dist.all_reduce(a_compressed)
+            a_compressed.mul_(1 / dist.get_world_size())
+            a_server_sign = a_compressed.sign().add_(1).bool().float().add_(-0.5).mul_(
+                2.0)
+            a_list = torch.chunk(a_compressed, chunks=dist.get_world_size())
+            server_scale = [
+                chunk_a.norm() / np.sqrt(chunk_a.numel()) for chunk_a in a_list
+            ]
+            a_sign_list = torch.chunk(a_server_sign, dist.get_world_size())
+            a_server_compressed = torch.cat(
+                [server_scale[i] * a_sign_list[i] for i in range(dist.get_world_size())])
+            rank = dist.get_rank()
+            server_error = a_list[rank] - server_scale[rank] * a_sign_list[rank]
+            torch.cuda.synchronize()
+            torch.distributed.barrier()
+            return a_server_compressed, worker_error, server_error
+
+        tensor_size = 300 * 2**20
+        server_size = int(tensor_size / size)
+        if tensor_size % (8 * size) != 0:
+            right_tensor_size = tensor_size + (8 * size - (tensor_size % (8 * size)))
+        else:
+            right_tensor_size = tensor_size
+        right_server_size = right_tensor_size // size
+
+        # Adding bias to the initialization of the gradient we are communicating
+        # In order to get rid of the case where some elements in the gradient are too small
+        a = (torch.rand(tensor_size, device=device) - 0.5) + 0.01 * rank
+
+        worker_error = torch.zeros(right_tensor_size, device=device)
+        server_error = torch.zeros(right_server_size, device=device)
+
+        a_torch, worker_error_torch, server_error_torch = torch_sim(a)
+        torch.cuda.empty_cache()
+
+        a_after = backend.compressed_allreduce(a, worker_error, server_error, local_rank)
+
+        threshold = 1e-6
+        magnitude_threshold = 1e-6
+        diff_mask = (a_after - a_torch) > threshold
+        diff_server_mask = torch.chunk(diff_mask, size)[rank]
+        mpi_server = torch.chunk(a_after, size)[rank] + server_error
+        torch_server = torch.chunk(a_torch, size)[rank] + server_error_torch
+
+        # If the number in the compensated_server_m is too small (e.g 1e-8), then calling sign() might be problematic
+        # The test would skip those numbers that are too small in compensated_server_m
+        check_mag_mask = mpi_server[diff_server_mask] > magnitude_threshold
+        if torch.sum(check_mag_mask) != 0:
+            print('Fails at {} of positions'.format(torch.sum(check_mag_mask)))
+        assert torch.sum(diff_server_mask) == 0 or torch.sum(check_mag_mask) == 0
+
+    _test_compressed_allreduce_basic()