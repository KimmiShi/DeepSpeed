--- conflicted
+++ resolved
@@ -49,11 +49,7 @@
         def dist_init(local_rank, num_procs, *func_args, **func_kwargs):
             """Initialize torch.distributed and execute the user function. """
             os.environ['MASTER_ADDR'] = '127.0.0.1'
-<<<<<<< HEAD
-            os.environ['MASTER_PORT'] = '29503'  #find_available_port()
-=======
             os.environ['MASTER_PORT'] = os.environ.get('DS_TEST_PORT', '29503')
->>>>>>> 74baf5bb
             os.environ['LOCAL_RANK'] = str(local_rank)
             # NOTE: unit tests don't support multi-node so local_rank == global rank
             os.environ['RANK'] = str(local_rank)
