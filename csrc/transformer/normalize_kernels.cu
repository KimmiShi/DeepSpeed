<<<<<<< HEAD
#include "custom_cuda_layers.h"

namespace cg = cooperative_groups;

/*
Fused bias add, residual (elementwise) add, and normalization layer.

For FP16, this kernel does not promote to FP32 in order to utilize the 2x throughput for
__half2 instructions, and avoid the conversion overhead (1/8 of __hal2 arithmetic).

For specific launch constraints, see the launch functions.
*/

#define NORM_REG (MAX_REGISTERS / 4)

__global__ void fused_bias_residual_layer_norm(float* vals,
                                               const float* residual,
                                               const float* gamma,
                                               const float* beta,
                                               float epsilon,
                                               bool preLayerNorm,
                                               bool training,
                                               float* vars,
                                               float* means,
                                               int row_stride)
{
    int iteration_stride = blockDim.x;
    int iterations = row_stride / iteration_stride;

    cg::thread_block b = cg::this_thread_block();
    cg::thread_block_tile<WARP_SIZE> g = cg::tiled_partition<WARP_SIZE>(b);

    int row = blockIdx.x;
    int id = threadIdx.x;
    int gid = id / WARP_SIZE;

    float vals_arr[NORM_REG];
    __shared__ float shr[MAX_WARP_NUM];

    residual += (row * row_stride);
    vals += (row * row_stride);

    float sum = 0.f;
    int high_index = iterations * iteration_stride + id;
#pragma unroll
    for (int i = 0; i < iterations; i++) {
        vals_arr[i] = residual[i * iteration_stride + id];
        sum += vals_arr[i];
    }
    if (high_index < row_stride) {
        vals_arr[iterations] = residual[high_index];
        sum += vals_arr[iterations];
        iterations++;
    }

    for (int i = 1; i < 32; i *= 2) { sum += g.shfl_down(sum, i); }

    if (g.thread_rank() == 0) shr[gid] = sum;

    b.sync();

    if (g.thread_rank() < (iteration_stride >> WARP_SIZE_BITS)) sum = shr[g.thread_rank()];

#if !defined(__STOCHASTIC_MODE__) || __CUDA_ARCH__ < 700
    b.sync();
#endif

    for (int i = 1; i < (iteration_stride >> WARP_SIZE_BITS); i *= 2) {
        sum += g.shfl_down(sum, i);
    }

    sum = g.shfl(sum, 0);
    float mean = sum / row_stride;
    if (training)
        if (threadIdx.x == 0) means[row] = mean;
    float variance = 0.f;
    for (int i = 0; i < iterations; i++) {
        vals_arr[i] -= mean;
        variance += vals_arr[i] * vals_arr[i];
    }

    for (int i = 1; i < 32; i *= 2) { variance += g.shfl_down(variance, i); }

    if (g.thread_rank() == 0) shr[gid] = variance;

    b.sync();

    if (g.thread_rank() < (iteration_stride >> WARP_SIZE_BITS)) variance = shr[g.thread_rank()];

#ifndef __STOCHASTIC_MODE__
    b.sync();
#endif

    for (int i = 1; i < (iteration_stride >> WARP_SIZE_BITS); i *= 2) {
        variance += g.shfl_down(variance, i);
    }
    variance = g.shfl(variance, 0);
    variance /= row_stride;
    variance += epsilon;
    if (training)
        if (threadIdx.x == 0) vars[row] = variance;

    iterations = row_stride / iteration_stride;
    for (int i = 0; i < iterations; i++) {
        vals_arr[i] = vals_arr[i] * rsqrtf(variance);
        vals_arr[i] =
            vals_arr[i] * gamma[i * iteration_stride + id] + beta[i * iteration_stride + id];
        vals[i * iteration_stride + id] = vals_arr[i];
    }
    if ((high_index) < row_stride) {
        vals_arr[iterations] = vals_arr[iterations] * rsqrtf(variance);
        vals_arr[iterations] = vals_arr[iterations] * gamma[high_index] + beta[high_index];
        vals[high_index] = vals_arr[iterations];
    }
}

__global__ void fused_bias_residual_layer_norm(__half* vals,
                                               const __half* residual,
                                               const __half* gamma,
                                               const __half* beta,
                                               float epsilon,
                                               bool preLayerNorm,
                                               bool training,
                                               __half* vars,
                                               __half* means,
                                               int row_stride)
{
#if __CUDA_ARCH__ >= 700
    int iteration_stride = blockDim.x;
    int iterations = row_stride / iteration_stride;

    cg::thread_block b = cg::this_thread_block();
    cg::thread_block_tile<32> g = cg::tiled_partition<32>(b);

    int row = blockIdx.x;
    int id = threadIdx.x;
    int gid = id >> WARP_SIZE_BITS;

    float2 vals_f[NORM_REG];
    __shared__ float shr[MAX_WARP_NUM];

    __half2* vals_cast = reinterpret_cast<__half2*>(vals);
    const __half2* residual_cast = reinterpret_cast<const __half2*>(residual);

    residual_cast += (row * row_stride);
    vals_cast += (row * row_stride);

    float sum = 0.f;
    int high_index = iterations * iteration_stride + id;
#pragma unroll
    for (int i = 0; i < iterations; i++) {
        vals_f[i] = __half22float2(residual_cast[i * iteration_stride + id]);
        sum += vals_f[i].x;
        sum += vals_f[i].y;
    }
    if ((high_index) < row_stride) {
        vals_f[iterations] = __half22float2(residual_cast[high_index]);
        sum += vals_f[iterations].x;
        sum += vals_f[iterations].y;
        iterations++;
    }

    for (int i = 1; i < 32; i *= 2) { sum += g.shfl_down(sum, i); }

    if (g.thread_rank() == 0) shr[gid] = sum;

    b.sync();

    if (g.thread_rank() < (iteration_stride >> WARP_SIZE_BITS)) sum = shr[g.thread_rank()];

#ifndef __STOCHASTIC_MODE__
    b.sync();
#endif

    for (int i = 1; i < (iteration_stride >> WARP_SIZE_BITS); i *= 2) {
        sum += g.shfl_down(sum, i);
    }
    sum = g.shfl(sum, 0);
    float mean = sum / (row_stride * 2);

    float variance = 0.f;
    for (int i = 0; i < iterations; i++) {
        vals_f[i].x -= mean;
        vals_f[i].y -= mean;
        variance += vals_f[i].x * vals_f[i].x;
        variance += vals_f[i].y * vals_f[i].y;
    }

    for (int i = 1; i < 32; i *= 2) { variance += g.shfl_down(variance, i); }

    if (g.thread_rank() == 0) shr[gid] = variance;

    b.sync();

    if (g.thread_rank() < (iteration_stride >> WARP_SIZE_BITS)) variance = shr[g.thread_rank()];

#ifndef __STOCHASTIC_MODE__
    b.sync();
#endif

    for (int i = 1; i < (iteration_stride >> WARP_SIZE_BITS); i *= 2) {
        variance += g.shfl_down(variance, i);
    }
    variance = g.shfl(variance, 0);
    variance /= (row_stride * 2);
    variance += epsilon;

    __half2 variance_h = __float2half2_rn(variance);
    const __half2* gamma_cast = reinterpret_cast<const __half2*>(gamma);
    const __half2* beta_cast = reinterpret_cast<const __half2*>(beta);

    if (training && threadIdx.x == 0) {
        vars[row] = __float2half(variance);
        means[row] = __float2half(mean);
    }
    iterations = row_stride / iteration_stride;
    for (int i = 0; i < iterations; i++) {
        __half2 vals_arr = __float22half2_rn(vals_f[i]);
        vals_arr = vals_arr * h2rsqrt(variance_h);
        vals_arr =
            vals_arr * gamma_cast[i * iteration_stride + id] + beta_cast[i * iteration_stride + id];
        vals_cast[i * iteration_stride + id] = vals_arr;
    }
    if ((high_index) < row_stride) {
        __half2 vals_arr = __float22half2_rn(vals_f[iterations]);
        vals_arr = vals_arr * h2rsqrt(variance_h);
        vals_arr = vals_arr * gamma_cast[high_index] + beta_cast[high_index];
        vals_cast[high_index] = vals_arr;
    }
#endif
}

template <typename T>
void launch_bias_residual_layer_norm(T* vals,
                                     const T* residual,
                                     const T* gamma,
                                     const T* beta,
                                     float epsilon,
                                     int batch_size,
                                     int hidden_dim,
                                     cudaStream_t stream,
                                     bool preLayerNorm,
                                     bool training,
                                     T* vars,
                                     T* means);

template <>
void launch_bias_residual_layer_norm<float>(float* vals,
                                            const float* residual,
                                            const float* gamma,
                                            const float* beta,
                                            float epsilon,
                                            int batch_size,
                                            int hidden_dim,
                                            cudaStream_t stream,
                                            bool preLayerNorm,
                                            bool training,
                                            float* vars,
                                            float* means)
{
    int threads = THREADS;

    dim3 grid_dim(batch_size);

    if (hidden_dim > 16384 && hidden_dim <= 32768)
        threads <<= 1;
    else if (hidden_dim > 32768 && hidden_dim <= 65536)
        threads <<= 2;
    else if (hidden_dim > 65536)
        throw std::runtime_error("Unsupport hidden_dim.");

    dim3 block_dim(threads);

    fused_bias_residual_layer_norm<<<grid_dim, block_dim, 0, stream>>>(
        vals, residual, gamma, beta, epsilon, preLayerNorm, training, vars, means, hidden_dim);
}

template <>
void launch_bias_residual_layer_norm<__half>(__half* vals,
                                             const __half* residual,
                                             const __half* gamma,
                                             const __half* beta,
                                             float epsilon,
                                             int batch_size,
                                             int hidden_dim,
                                             cudaStream_t stream,
                                             bool preLayerNorm,
                                             bool training,
                                             __half* vars,
                                             __half* means)
{
    int threads = 128;

    dim3 grid_dim(batch_size);

    if (hidden_dim > 8192 && hidden_dim <= 16384)
        threads <<= 1;
    else if (hidden_dim > 16384 && hidden_dim <= 32768)
        threads <<= 2;
    else if (hidden_dim > 32768 && hidden_dim <= 65536)
        threads <<= 3;
    else if (hidden_dim > 65536)
        throw std::runtime_error("Unsupport hidden_dim.");

    dim3 block_dim(threads);

    fused_bias_residual_layer_norm<<<grid_dim, block_dim, 0, stream>>>(
        vals, residual, gamma, beta, epsilon, preLayerNorm, training, vars, means, hidden_dim / 2);
}

__global__ void fused_bias_residual_layer_norm(float* vals,
                                               const float* residual,
                                               const float* gamma,
                                               const float* beta,
                                               float epsilon,
                                               bool preLayerNorm,
                                               bool training,
                                               float* vars,
                                               int row_stride)
{
    int iteration_stride = blockDim.x;
    int iterations = row_stride / iteration_stride;

    cg::thread_block b = cg::this_thread_block();
    cg::thread_block_tile<32> g = cg::tiled_partition<32>(b);

    int row = blockIdx.x;
    int id = threadIdx.x;
    int gid = id / 32;

    float vals_arr[NORM_REG];
    __shared__ float shr[MAX_WARP_NUM];

    residual += (row * row_stride);
    vals += (row * row_stride);

    float sum = 0.f;
    int high_index = iterations * iteration_stride + id;
#pragma unroll
    for (int i = 0; i < iterations; i++) {
        vals_arr[i] = residual[i * iteration_stride + id];
        sum += vals_arr[i];
    }
    if ((high_index) < row_stride) {
        vals_arr[iterations] = residual[high_index];
        sum += vals_arr[iterations];
        iterations++;
    }

    for (int i = 1; i < 32; i *= 2) { sum += g.shfl_down(sum, i); }

    if (g.thread_rank() == 0) shr[gid] = sum;

    b.sync();

    if (g.thread_rank() < (iteration_stride >> WARP_SIZE_BITS)) sum = shr[g.thread_rank()];

#if !defined(__STOCHASTIC_MODE__) || __CUDA_ARCH__ < 700
    b.sync();
#endif

    for (int i = 1; i < (iteration_stride >> WARP_SIZE_BITS); i *= 2) {
        sum += g.shfl_down(sum, i);
    }

    sum = g.shfl(sum, 0);
    float mean = sum / row_stride;
    float variance = 0.f;
    for (int i = 0; i < iterations; i++) {
        vals_arr[i] -= mean;
        variance += vals_arr[i] * vals_arr[i];
    }

    for (int i = 1; i < 32; i *= 2) { variance += g.shfl_down(variance, i); }

    if (g.thread_rank() == 0) shr[gid] = variance;

    b.sync();

    if (g.thread_rank() < (iteration_stride >> WARP_SIZE_BITS)) variance = shr[g.thread_rank()];

#ifndef __STOCHASTIC_MODE__
    b.sync();
#endif

    for (int i = 1; i < (iteration_stride >> WARP_SIZE_BITS); i *= 2) {
        variance += g.shfl_down(variance, i);
    }
    variance = g.shfl(variance, 0);
    variance /= row_stride;
    variance += epsilon;
    if (training)
        if (threadIdx.x == 0) vars[row] = variance;

    iterations = row_stride / iteration_stride;
    for (int i = 0; i < iterations; i++) {
        vals_arr[i] = vals_arr[i] * rsqrtf(variance);
        vals_arr[i] =
            vals_arr[i] * gamma[i * iteration_stride + id] + beta[i * iteration_stride + id];
        vals[i * iteration_stride + id] = vals_arr[i];
    }
    if ((high_index) < row_stride) {
        vals_arr[iterations] = vals_arr[iterations] * rsqrtf(variance);
        vals_arr[iterations] = vals_arr[iterations] * gamma[high_index] + beta[high_index];
        vals[high_index] = vals_arr[iterations];
    }
}

__global__ void fused_bias_residual_layer_norm(__half* vals,
                                               const __half* residual,
                                               const __half* gamma,
                                               const __half* beta,
                                               float epsilon,
                                               bool preLayerNorm,
                                               bool training,
                                               __half* vars,
                                               int row_stride)
{
#if __CUDA_ARCH__ >= 700

    int iteration_stride = blockDim.x;
    int iterations = row_stride / iteration_stride;

    cg::thread_block b = cg::this_thread_block();
    cg::thread_block_tile<32> g = cg::tiled_partition<32>(b);

    int row = blockIdx.x;
    int id = threadIdx.x;
    int gid = id >> WARP_SIZE_BITS;

    float2 vals_f[NORM_REG];
    __shared__ float shr[MAX_WARP_NUM];

    __half2* vals_cast = reinterpret_cast<__half2*>(vals);
    const __half2* residual_cast = reinterpret_cast<const __half2*>(residual);

    residual_cast += (row * row_stride);
    vals_cast += (row * row_stride);

    float sum = 0.f;
    int high_index = iterations * iteration_stride + id;
#pragma unroll
    for (int i = 0; i < iterations; i++) {
        vals_f[i] = __half22float2(residual_cast[i * iteration_stride + id]);
        sum += vals_f[i].x;
        sum += vals_f[i].y;
    }
    if ((high_index) < row_stride) {
        vals_f[iterations] = __half22float2(residual_cast[high_index]);
        sum += vals_f[iterations].x;
        sum += vals_f[iterations].y;
        iterations++;
    }

    for (int i = 1; i < 32; i *= 2) { sum += g.shfl_down(sum, i); }

    if (g.thread_rank() == 0) shr[gid] = sum;

    b.sync();

    if (g.thread_rank() < (iteration_stride >> WARP_SIZE_BITS)) sum = shr[g.thread_rank()];

#ifndef __STOCHASTIC_MODE__
    b.sync();
#endif

    for (int i = 1; i < (iteration_stride >> WARP_SIZE_BITS); i *= 2) {
        sum += g.shfl_down(sum, i);
    }
    sum = g.shfl(sum, 0);
    float mean = sum / (row_stride * 2);

    float variance = 0.f;
    for (int i = 0; i < iterations; i++) {
        vals_f[i].x -= mean;
        vals_f[i].y -= mean;
        variance += vals_f[i].x * vals_f[i].x;
        variance += vals_f[i].y * vals_f[i].y;
    }

    for (int i = 1; i < 32; i *= 2) { variance += g.shfl_down(variance, i); }

    if (g.thread_rank() == 0) shr[gid] = variance;

    b.sync();

    if (g.thread_rank() < (iteration_stride >> WARP_SIZE_BITS)) variance = shr[g.thread_rank()];

#ifndef __STOCHASTIC_MODE__
    b.sync();
#endif

    for (int i = 1; i < (iteration_stride >> WARP_SIZE_BITS); i *= 2) {
        variance += g.shfl_down(variance, i);
    }
    variance = g.shfl(variance, 0);
    variance /= (row_stride * 2);
    variance += epsilon;

    __half2 variance_h = __float2half2_rn(variance);
    const __half2* gamma_cast = reinterpret_cast<const __half2*>(gamma);
    const __half2* beta_cast = reinterpret_cast<const __half2*>(beta);

    if (training && threadIdx.x == 0) vars[row] = __float2half(variance);

    iterations = row_stride / iteration_stride;
    for (int i = 0; i < iterations; i++) {
        __half2 vals_arr = __float22half2_rn(vals_f[i]);
        vals_arr = vals_arr * h2rsqrt(variance_h);
        vals_arr =
            vals_arr * gamma_cast[i * iteration_stride + id] + beta_cast[i * iteration_stride + id];
        vals_cast[i * iteration_stride + id] = vals_arr;
    }
    if ((high_index) < row_stride) {
        __half2 vals_arr = __float22half2_rn(vals_f[iterations]);
        vals_arr = vals_arr * h2rsqrt(variance_h);
        vals_arr = vals_arr * gamma_cast[high_index] + beta_cast[high_index];
        vals_cast[high_index] = vals_arr;
    }
#endif
}

template <typename T>
void launch_bias_residual_layer_norm(T* vals,
                                     const T* residual,
                                     const T* gamma,
                                     const T* beta,
                                     float epsilon,
                                     int batch_size,
                                     int hidden_dim,
                                     cudaStream_t stream,
                                     bool preLayerNorm,
                                     bool training,
                                     T* vars);

/*
To tune this launch the following restrictions must be met:

For float:
row_stride == hidden_size
threads * iterations == row_stride
threads is in [32, 64, 128, 256, 512, 1024]

For half:
row_stride == hidden_size / 2
threads * iterations == row_stride
threads is in [32, 64, 128, 256, 512, 1024]

*/

template <>
void launch_bias_residual_layer_norm<float>(float* vals,
                                            const float* residual,
                                            const float* gamma,
                                            const float* beta,
                                            float epsilon,
                                            int batch_size,
                                            int hidden_dim,
                                            cudaStream_t stream,
                                            bool preLayerNorm,
                                            bool training,
                                            float* vars)
{
    int threads = THREADS;

    dim3 grid_dim(batch_size);

    // There are some limitations to call below functions, now just enumerate the situations.

    if (hidden_dim > 16384 && hidden_dim <= 32768)
        threads <<= 1;
    else if (hidden_dim > 32768 && hidden_dim <= 65536)
        threads <<= 2;
    else if (hidden_dim > 65536)
        throw std::runtime_error("Unsupport hidden_dim.");

    dim3 block_dim(threads);

    fused_bias_residual_layer_norm<<<grid_dim, block_dim, 0, stream>>>(
        vals, residual, gamma, beta, epsilon, preLayerNorm, training, vars, hidden_dim);
}

template <>
void launch_bias_residual_layer_norm<__half>(__half* vals,
                                             const __half* residual,
                                             const __half* gamma,
                                             const __half* beta,
                                             float epsilon,
                                             int batch_size,
                                             int hidden_dim,
                                             cudaStream_t stream,
                                             bool preLayerNorm,
                                             bool training,
                                             __half* vars)
{
    int threads = 128;

    dim3 grid_dim(batch_size);

    // There are some limitations to call below functions, now just enumerate the situations.

    if (hidden_dim > 8192 && hidden_dim <= 16384)
        threads <<= 1;
    else if (hidden_dim > 16384 && hidden_dim <= 32768)
        threads <<= 2;
    else if (hidden_dim > 32768 && hidden_dim <= 65536)
        threads <<= 3;
    else if (hidden_dim > 65536)
        throw std::runtime_error("Unsupport hidden_dim.");

    dim3 block_dim(threads);
    fused_bias_residual_layer_norm<<<grid_dim, block_dim, 0, stream>>>(
        vals, residual, gamma, beta, epsilon, preLayerNorm, training, vars, hidden_dim / 2);
}

/* Normalize Gamma & Betta gradients
 * Compute gradients using either X_hat or
 * normalize input (invertible).
 * Combine transpose with gradients computation.
 */

template <typename T>
__global__ void LayerNormBackward1(const T* __restrict__ out_grad,
                                   const T* __restrict__ vals_hat,
                                   const T* __restrict__ gamma,
                                   const T* __restrict__ betta,
                                   T* __restrict__ gamma_grad,
                                   T* __restrict__ betta_grad,
                                   int rows,
                                   int width,
                                   bool invertible)
{
    __shared__ float betta_buffer[TILE_DIM][TILE_DIM + 1];
    __shared__ float gamma_buffer[TILE_DIM][TILE_DIM + 1];

    cg::thread_block b = cg::this_thread_block();
    cg::thread_block_tile<TILE_DIM> g = cg::tiled_partition<TILE_DIM>(b);

    int idx = blockDim.x * blockIdx.x + threadIdx.x;
    int offset = threadIdx.y * width + idx;
    int y_stride = width * TILE_DIM;

    float betta_reg = (invertible ? (float)betta[idx] : 0.0f);
    float gamma_reg = (float)gamma[idx];

    // Loop across matrix height
    float betta_tmp = 0;
    float gamma_tmp = 0;
    for (int r = threadIdx.y; r < rows; r += TILE_DIM) {
        float grad = (float)out_grad[offset];
        float val = (invertible ? ((float)vals_hat[offset] - betta_reg) / gamma_reg
                                : (float)vals_hat[offset]);
        betta_tmp += grad;
        gamma_tmp += (val * grad);

        offset += y_stride;
    }

    betta_buffer[threadIdx.x][threadIdx.y] = betta_tmp;
    gamma_buffer[threadIdx.x][threadIdx.y] = gamma_tmp;

    __syncthreads();

    // Sum the shared buffer.
    float s1 = betta_buffer[threadIdx.y][threadIdx.x];
    float s2 = gamma_buffer[threadIdx.y][threadIdx.x];

#ifndef __STOCHASTIC_MODE__
    __syncthreads();
#endif

    for (int i = 1; i < TILE_DIM; i <<= 1) {
        s1 += g.shfl_down(s1, i);
        s2 += g.shfl_down(s2, i);
    }

    if (threadIdx.x == 0) {
        int pos = blockIdx.x * TILE_DIM + threadIdx.y;
        betta_grad[pos] = s1;
        gamma_grad[pos] = s2;
    }
}

/* Normalize Gamma & Betta gradients
 * Compute gradients using the input to
 * the normalize.
 * Combine transpose with gradients computation.
 */

template <typename T>
__global__ void LayerNormBackward1(const T* __restrict__ out_grad,
                                   const T* __restrict__ X_data,
                                   const T* __restrict__ vars,
                                   const T* __restrict__ means,
                                   T* __restrict__ gamma_grad,
                                   T* __restrict__ betta_grad,
                                   int rows,
                                   int width)
{
    __shared__ float betta_buffer[TILE_DIM][TILE_DIM + 1];
    __shared__ float gamma_buffer[TILE_DIM][TILE_DIM + 1];

    cg::thread_block b = cg::this_thread_block();
    cg::thread_block_tile<TILE_DIM> g = cg::tiled_partition<TILE_DIM>(b);

    int idx = blockDim.x * blockIdx.x + threadIdx.x;
    int offset = threadIdx.y * width + idx;
    int y_stride = width * TILE_DIM;

    int pos = blockIdx.x * TILE_DIM + threadIdx.y;
    // Loop across matrix height

    float betta_tmp = 0;
    float gamma_tmp = 0;
    for (int r = threadIdx.y; r < rows; r += TILE_DIM) {
        float grad = (float)out_grad[offset];
        float val = (float)X_data[offset];
        val = (val - (float)means[r]) * rsqrtf((float)vars[r]);
        betta_tmp += grad;
        gamma_tmp += (val * grad);

        offset += y_stride;
    }

    betta_buffer[threadIdx.x][threadIdx.y] = betta_tmp;
    gamma_buffer[threadIdx.x][threadIdx.y] = gamma_tmp;

    __syncthreads();

    // Sum the shared buffer.
    float s1 = betta_buffer[threadIdx.y][threadIdx.x];
    float s2 = gamma_buffer[threadIdx.y][threadIdx.x];

#ifndef __STOCHASTIC_MODE__
    __syncthreads();
#endif

    for (int i = 1; i < TILE_DIM; i <<= 1) {
        s1 += g.shfl_down(s1, i);
        s2 += g.shfl_down(s2, i);
    }

    if (threadIdx.x == 0) {
        betta_grad[pos] = s1;
        gamma_grad[pos] = s2;
    }
}
/*

/* Backward Normalize (Input-Gradient)
 * Using the means and variances from the input
 * This type of backward is invertible!
 * We do the backward using the X_hat (X - u) / sqrt(variance) or the output of Normalization.
 */

__global__ void LayerNormBackward2(const float* out_grad,
                                   const float* vals_hat,
                                   const float* gamma,
                                   const float* betta,
                                   const float* vars,
                                   float* inp_grad,
                                   bool invertible,
                                   int row_stride)
{
    int iteration_stride = blockDim.x;
    int iterations = row_stride / iteration_stride;

    cg::thread_block b = cg::this_thread_block();
    cg::thread_block_tile<WARP_SIZE> g = cg::tiled_partition<WARP_SIZE>(b);

    int row = blockIdx.x;
    int id = threadIdx.x;
    int wid = id / WARP_SIZE;
    int warp_num = iteration_stride >> WARP_SIZE_BITS;
    __shared__ float partialSum[MAX_WARP_NUM];

    out_grad += (row * row_stride);
    vals_hat += (row * row_stride);
    inp_grad += (row * row_stride);

    float vals_arr[NORM_REG];
    float vals_hat_arr[NORM_REG];
    int high_index = iterations * iteration_stride + id;
#pragma unroll
    for (int i = 0; i < iterations; i++) {
        float gamma_reg = gamma[i * iteration_stride + id];
        vals_arr[i] = out_grad[i * iteration_stride + id];
        vals_arr[i] *= gamma_reg;
        vals_hat_arr[i] =
            (invertible ? (vals_hat[i * iteration_stride + id] - betta[i * iteration_stride + id]) /
                              gamma_reg
                        : vals_hat[i * iteration_stride + id]);
    }
    if ((high_index) < row_stride) {
        float gamma_reg = gamma[high_index];
        vals_arr[iterations] = out_grad[high_index];
        vals_arr[iterations] *= gamma_reg;
        vals_hat_arr[iterations] =
            (invertible ? (vals_hat[high_index] - betta[high_index]) / gamma_reg
                        : vals_hat[high_index]);
        iterations++;
    }

    float var_reg = vars[row];

    float sum = 0;
    for (int i = 0; i < iterations; i++) {
        sum += vals_hat_arr[i] * vals_arr[i] *
               sqrtf(var_reg);           // dval_hat = gamma * (x - u) * out_grad
        vals_arr[i] *= rsqrtf(var_reg);  // dvar_inv = gamma * out_grad / sqrt(var)
    }

    for (int i = 1; i < WARP_SIZE; i *= 2) { sum += g.shfl_down(sum, i); }

    if (g.thread_rank() == 0) partialSum[wid] = sum;

    __syncthreads();

    if (g.thread_rank() < warp_num) sum = partialSum[g.thread_rank()];

#ifndef __STOCHASTIC_MODE__
    __syncthreads();
#endif

    for (int i = 1; i < warp_num; i *= 2) sum += g.shfl_down(sum, i);

    sum = g.shfl(sum, 0);
    sum /= row_stride;

    for (int i = 0; i < iterations; i++) { vals_arr[i] += ((-sum * vals_hat_arr[i]) / var_reg); }

    sum = 0;
    for (int i = 0; i < iterations; i++) { sum += vals_arr[i]; }

    for (int i = 1; i < WARP_SIZE; i *= 2) { sum += g.shfl_down(sum, i); }

    if (g.thread_rank() == 0) partialSum[wid] = sum;

    __syncthreads();

    if (g.thread_rank() < warp_num) sum = partialSum[g.thread_rank()];

#ifndef __STOCHASTIC_MODE__
    __syncthreads();
#endif

    for (int i = 1; i < warp_num; i *= 2) sum += g.shfl_down(sum, i);
    sum = g.shfl(sum, 0);
    sum /= row_stride;

    iterations = row_stride / iteration_stride;
    for (int i = 0; i < iterations; i++) inp_grad[i * iteration_stride + id] = (vals_arr[i] - sum);
    if ((high_index) < row_stride) inp_grad[high_index] = (vals_arr[iterations] - sum);
}

__global__ void LayerNormBackward2(const __half* out_grad,
                                   const __half* vals_hat,
                                   const __half* gamma,
                                   const __half* betta,
                                   const __half* vars,
                                   __half* inp_grad,
                                   bool invertible,
                                   int row_stride)
{
    int iteration_stride = blockDim.x;
    int iterations = row_stride / iteration_stride;

    cg::thread_block b = cg::this_thread_block();
    cg::thread_block_tile<WARP_SIZE> g = cg::tiled_partition<WARP_SIZE>(b);

    int row = blockIdx.x;
    int id = threadIdx.x;
    int wid = id / WARP_SIZE;
    int warp_num = iteration_stride >> WARP_SIZE_BITS;
    __shared__ float partialSum[MAX_WARP_NUM];

    __half2 vals_arr[NORM_REG];
    float2 vals_arr_f[NORM_REG];
    __half2 vals_hat_arr[NORM_REG];

    __half2* inp_grad_h = reinterpret_cast<__half2*>(inp_grad);
    const __half2* out_grad_h = reinterpret_cast<const __half2*>(out_grad);
    const __half2* vals_hat_h = reinterpret_cast<const __half2*>(vals_hat);

    inp_grad_h += (row * row_stride);
    out_grad_h += (row * row_stride);
    vals_hat_h += (row * row_stride);

    const __half2* gamma_h = reinterpret_cast<const __half2*>(gamma);
    const __half2* betta_h = (invertible ? reinterpret_cast<const __half2*>(betta) : nullptr);
    int high_index = iterations * iteration_stride + id;
#pragma unroll
    for (int i = 0; i < iterations; i++) {
        __half2 gamma_reg = gamma_h[i * iteration_stride + id];
        vals_arr[i] = out_grad_h[i * iteration_stride + id];
        vals_arr[i] *= gamma_reg;
        vals_hat_arr[i] =
            (invertible
                 ? (vals_hat_h[i * iteration_stride + id] - betta_h[i * iteration_stride + id]) /
                       gamma_reg
                 : vals_hat_h[i * iteration_stride + id]);
    }
    if ((high_index) < row_stride) {
        __half2 gamma_reg = gamma_h[high_index];
        vals_arr[iterations] = out_grad_h[high_index];
        vals_arr[iterations] *= gamma_reg;
        vals_hat_arr[iterations] =
            (invertible ? (vals_hat_h[high_index] - betta_h[high_index]) / gamma_reg
                        : vals_hat_h[high_index]);
        iterations++;
    }
    __half var_h = vars[row];
    __half2 var_reg = __halves2half2(var_h, var_h);

    float sum = 0.f;
    for (int i = 0; i < iterations; i++) {
        __half2 result_h = (vals_hat_arr[i] * vals_arr[i] * h2sqrt(var_reg));
        float2 result_f = __half22float2(result_h);
        sum += result_f.x;
        sum += result_f.y;
        vals_arr[i] *= h2rsqrt(var_reg);
    }

    for (int i = 1; i < WARP_SIZE; i *= 2) { sum += g.shfl_down(sum, i); }

    if (g.thread_rank() == 0) partialSum[wid] = sum;

    __syncthreads();

    if (g.thread_rank() < warp_num) sum = partialSum[g.thread_rank()];

#ifndef __STOCHASTIC_MODE__
    __syncthreads();
#endif

    for (int i = 1; i < warp_num; i *= 2) sum += g.shfl_down(sum, i);

    sum = g.shfl(sum, 0);
    sum /= (2 * row_stride);
    __half2 sum_h = __float2half2_rn(sum);

    for (int i = 0; i < iterations; i++) {
        __half2 temp = ((-sum_h * vals_hat_arr[i]) / (var_reg));
        vals_arr_f[i] = __half22float2(vals_arr[i]);
        float2 temp_f = __half22float2(temp);
        vals_arr_f[i].x += temp_f.x;
        vals_arr_f[i].y += temp_f.y;
    }
    sum = 0.f;

    for (int i = 0; i < iterations; i++) {
        sum += (vals_arr_f[i].x);
        sum += (vals_arr_f[i].y);
    }

    for (int i = 1; i < WARP_SIZE; i *= 2) { sum += g.shfl_down(sum, i); }

    if (g.thread_rank() == 0) partialSum[wid] = sum;

    __syncthreads();

    if (g.thread_rank() < warp_num) sum = partialSum[g.thread_rank()];

#ifndef __STOCHASTIC_MODE__
    __syncthreads();
#endif

    for (int i = 1; i < warp_num; i *= 2) sum += g.shfl_down(sum, i);

    sum = g.shfl(sum, 0);
    sum /= (2 * row_stride);

    iterations = row_stride / iteration_stride;
    for (int i = 0; i < iterations; i++) {
        vals_arr_f[i].x -= sum;
        vals_arr_f[i].y -= sum;
        __half2 temp = __float22half2_rn(vals_arr_f[i]);

        inp_grad_h[i * iteration_stride + id] = temp;
    }
    if ((high_index) < row_stride) {
        vals_arr_f[iterations].x -= sum;
        vals_arr_f[iterations].y -= sum;
        __half2 temp = __float22half2_rn(vals_arr_f[iterations]);

        inp_grad_h[high_index] = temp;
    }
}

template <>
void launch_layerNorm_backward<float>(const float* out_grad,
                                      const float* vals_hat,
                                      const float* vars,
                                      const float* gamma,
                                      float* gamma_grad,
                                      float* betta_grad,
                                      float* inp_grad,
                                      int batch,
                                      int hidden_dim,
                                      cudaStream_t stream[2],
                                      bool invertible,
                                      const float* betta)
{
    int threads = THREADS;

    dim3 grid_dim(hidden_dim / TILE_DIM);
    dim3 block_dim(TILE_DIM, TILE_DIM);

    LayerNormBackward1<float><<<grid_dim, block_dim, 0, stream[0]>>>(
        out_grad, vals_hat, gamma, betta, gamma_grad, betta_grad, batch, hidden_dim, invertible);

    dim3 grid_dim2(batch);

    if (hidden_dim > 16384 && hidden_dim <= 32768)
        threads <<= 1;
    else if (hidden_dim > 32768 && hidden_dim <= 65536)
        threads <<= 2;
    else if (hidden_dim > 65536)
        throw std::runtime_error("Unsupport hidden_dim.");

    dim3 block_dim2(threads);

    LayerNormBackward2<<<grid_dim2, block_dim2, 0, stream[1]>>>(
        out_grad, vals_hat, gamma, betta, vars, inp_grad, invertible, hidden_dim);
}

template <>
void launch_layerNorm_backward<__half>(const __half* out_grad,
                                       const __half* vals_hat,
                                       const __half* vars,
                                       const __half* gamma,
                                       __half* gamma_grad,
                                       __half* betta_grad,
                                       __half* inp_grad,
                                       int batch,
                                       int hidden_dim,
                                       cudaStream_t stream[2],
                                       bool invertible,
                                       const __half* betta)
{
    int threads = THREADS;

    dim3 grid_dim(hidden_dim / TILE_DIM);
    dim3 block_dim(TILE_DIM, TILE_DIM);

    // LayerNormBackward1<__half><<<grid_dim, block_dim, 0, stream[0]>>>(
    //    out_grad, vals_hat, gamma, betta, gamma_grad, betta_grad, batch, hidden_dim, invertible);

    dim3 grid_dim2(batch);

    if (hidden_dim > 8192 && hidden_dim <= 16384)
        threads <<= 1;
    else if (hidden_dim > 16384 && hidden_dim <= 32768)
        threads <<= 2;
    else if (hidden_dim > 32768 && hidden_dim <= 65536)
        threads <<= 3;
    else if (hidden_dim > 65536)
        throw std::runtime_error("Unsupport hidden_dim.");

    dim3 block_dim2(threads / 2);

    LayerNormBackward2<<<grid_dim2, block_dim2, 0, stream[1]>>>(
        out_grad, vals_hat, gamma, betta, vars, inp_grad, invertible, hidden_dim / 2);
}

/* Backward Normalize (Input-Gradient)
 * Using the means and variances from the input
 * This type of backward is not invertible!
 * We do the backward using the input (X)
 */

__global__ void LayerNormBackward2(const float* out_grad,
                                   const float* X_vals,
                                   const float* gamma,
                                   const float* vars,
                                   const float* means,
                                   float* inp_grad,
                                   int row_stride)
{
    int iteration_stride = blockDim.x;
    int iterations = row_stride / iteration_stride;

    cg::thread_block b = cg::this_thread_block();
    cg::thread_block_tile<WARP_SIZE> g = cg::tiled_partition<WARP_SIZE>(b);

    int row = blockIdx.x;
    int id = threadIdx.x;
    int wid = id >> WARP_SIZE_BITS;
    int warp_num = iteration_stride >> WARP_SIZE_BITS;
    __shared__ float partialSum[MAX_WARP_NUM];

    out_grad += (row * row_stride);
    X_vals += (row * row_stride);
    inp_grad += (row * row_stride);

    float vals_arr[NORM_REG];
    int high_index = iterations * iteration_stride + id;
#pragma unroll
    for (int i = 0; i < iterations; i++) {
        float gamma_reg = gamma[i * iteration_stride + id];
        vals_arr[i] = out_grad[i * iteration_stride + id];
        vals_arr[i] *= gamma_reg;
    }
    if ((high_index) < row_stride) {
        float gamma_reg = gamma[high_index];
        vals_arr[iterations] = out_grad[high_index];
        vals_arr[iterations] *= gamma_reg;
        iterations++;
    }

    float var_reg = vars[row];
    float mean_reg = means[row];

    float sum = 0;
    float xu[NORM_REG];
    for (int i = 0; i < iterations; i++) {
        xu[i] = (X_vals[i * iteration_stride + id] - mean_reg);
        sum += vals_arr[i] * xu[i];
        vals_arr[i] *= rsqrtf(var_reg);
    }

    for (int i = 1; i < WARP_SIZE; i *= 2) { sum += g.shfl_down(sum, i); }

    if (g.thread_rank() == 0) partialSum[wid] = sum;

    __syncthreads();

    if (g.thread_rank() < warp_num) sum = partialSum[g.thread_rank()];

#ifndef __STOCHASTIC_MODE__
    __syncthreads();
#endif

    for (int i = 1; i < warp_num; i *= 2) sum += g.shfl_down(sum, i);

    sum = g.shfl(sum, 0);
    sum /= row_stride;

    for (int i = 0; i < iterations; i++) {
        vals_arr[i] += (-sum * xu[i] * rsqrtf(var_reg) / (var_reg));
    }

    sum = 0;
    for (int i = 0; i < iterations; i++) { sum += vals_arr[i]; }

    for (int i = 1; i < WARP_SIZE; i *= 2) { sum += g.shfl_down(sum, i); }

    if (g.thread_rank() == 0) partialSum[wid] = sum;

    __syncthreads();

    if (g.thread_rank() < warp_num) sum = partialSum[g.thread_rank()];

#ifndef __STOCHASTIC_MODE__
    __syncthreads();
#endif

    for (int i = 1; i < warp_num; i *= 2) sum += g.shfl_down(sum, i);
    sum = g.shfl(sum, 0);
    sum /= row_stride;

    iterations = row_stride / iteration_stride;
    for (int i = 0; i < iterations; i++) inp_grad[i * iteration_stride + id] = (vals_arr[i] - sum);
    if ((high_index) < row_stride) inp_grad[high_index] = (vals_arr[iterations] - sum);
}

__global__ void LayerNormBackward2(const __half* out_grad,
                                   const __half* X_vals,
                                   const __half* gamma,
                                   const __half* vars,
                                   const __half* means,
                                   __half* inp_grad,
                                   int row_stride)
{
    int iteration_stride = blockDim.x;
    int iterations = row_stride / iteration_stride;

    cg::thread_block b = cg::this_thread_block();
    cg::thread_block_tile<WARP_SIZE> g = cg::tiled_partition<WARP_SIZE>(b);

    int row = blockIdx.x;
    int id = threadIdx.x;
    int wid = id >> WARP_SIZE_BITS;
    int warp_num = iteration_stride >> WARP_SIZE_BITS;

    __shared__ float partialSum[MAX_WARP_NUM];

    __half2 vals_arr[NORM_REG];
    float2 vals_arr_f[NORM_REG];
    __half2 xu[NORM_REG];

    __half2* inp_grad_h = reinterpret_cast<__half2*>(inp_grad);
    const __half2* out_grad_h = reinterpret_cast<const __half2*>(out_grad);
    const __half2* vals_hat_h = reinterpret_cast<const __half2*>(X_vals);

    inp_grad_h += (row * row_stride);
    out_grad_h += (row * row_stride);
    vals_hat_h += (row * row_stride);

    const __half2* gamma_h = reinterpret_cast<const __half2*>(gamma);
    int high_index = iterations * iteration_stride + id;

    __half mean_h = means[row];
    __half2 mean_reg = __halves2half2(mean_h, mean_h);
#pragma unroll
    for (int i = 0; i < iterations; i++) {
        __half2 gamma_reg = gamma_h[i * iteration_stride + id];
        vals_arr[i] = out_grad_h[i * iteration_stride + id];
        vals_arr[i] *= gamma_reg;  // out_grad * gamma
        xu[i] = (vals_hat_h[i * iteration_stride + id] - mean_reg);
    }
    if ((high_index) < row_stride) {
        __half2 gamma_reg = gamma_h[high_index];
        vals_arr[iterations] = out_grad_h[high_index];
        vals_arr[iterations] *= gamma_reg;  // out_grad * gamma
        xu[iterations] = (vals_hat_h[high_index] - mean_reg);
        iterations++;
    }
    __half var_h = vars[row];
    __half2 var_reg = __halves2half2(var_h, var_h);

    float sum = 0.f;
    for (int i = 0; i < iterations; i++) {
        __half2 result_h = (xu[i] * vals_arr[i]);
        float2 result_f = __half22float2(result_h);
        sum += result_f.x;
        sum += result_f.y;
        vals_arr[i] *= h2rsqrt(var_reg);
    }

    for (int i = 1; i < WARP_SIZE; i *= 2) { sum += g.shfl_down(sum, i); }

    if (g.thread_rank() == 0) partialSum[wid] = sum;

    __syncthreads();

    if (g.thread_rank() < warp_num) sum = partialSum[g.thread_rank()];

#ifndef __STOCHASTIC_MODE__
    __syncthreads();
#endif

    for (int i = 1; i < warp_num; i *= 2) sum += g.shfl_down(sum, i);

    sum = g.shfl(sum, 0);
    sum /= (2 * row_stride);
    __half2 sum_h = __float2half2_rn(sum);

    for (int i = 0; i < iterations; i++) {
        __half2 xu_grad = ((-sum_h * xu[i] * h2rsqrt(var_reg)) / (var_reg));
        vals_arr_f[i] = __half22float2(vals_arr[i]);
        float2 xu_grad_f = __half22float2(xu_grad);
        vals_arr_f[i].x += xu_grad_f.x;
        vals_arr_f[i].y += xu_grad_f.y;
    }

    sum = 0.f;
    for (int i = 0; i < iterations; i++) {
        sum += (vals_arr_f[i].x);
        sum += (vals_arr_f[i].y);
    }

    for (int i = 1; i < WARP_SIZE; i *= 2) { sum += g.shfl_down(sum, i); }

    if (g.thread_rank() == 0) partialSum[wid] = sum;

    __syncthreads();

    if (g.thread_rank() < warp_num) sum = partialSum[g.thread_rank()];

#ifndef __STOCHASTIC_MODE__
    __syncthreads();
#endif

    for (int i = 1; i < warp_num; i *= 2) sum += g.shfl_down(sum, i);

    sum = g.shfl(sum, 0);
    sum /= (2 * row_stride);

    iterations = row_stride / iteration_stride;
    for (int i = 0; i < iterations; i++) {
        vals_arr_f[i].x -= sum;
        vals_arr_f[i].y -= sum;
        __half2 temp = __float22half2_rn(vals_arr_f[i]);
        inp_grad_h[i * iteration_stride + id] = temp;
    }
    if ((high_index) < row_stride) {
        vals_arr_f[iterations].x -= sum;
        vals_arr_f[iterations].y -= sum;
        __half2 temp = __float22half2_rn(vals_arr_f[iterations]);
        inp_grad_h[high_index] = temp;
    }
}

template <>
void launch_layerNorm_backward<float>(const float* out_grad,
                                      const float* X_data,
                                      const float* vars,
                                      const float* means,
                                      const float* gamma,
                                      float* gamma_grad,
                                      float* betta_grad,
                                      float* inp_grad,
                                      int batch,
                                      int hidden_dim,
                                      cudaStream_t stream[2])
{
    int threads = THREADS;

    dim3 grid_dim(hidden_dim / TILE_DIM);
    dim3 block_dim(TILE_DIM, TILE_DIM);

    LayerNormBackward1<float><<<grid_dim, block_dim, 0, stream[0]>>>(
        out_grad, X_data, vars, means, gamma_grad, betta_grad, batch, hidden_dim);

    dim3 grid_dim2(batch);

    if (hidden_dim > 16384 && hidden_dim <= 32768)
        threads <<= 1;
    else if (hidden_dim > 32768 && hidden_dim <= 65536)
        threads <<= 2;
    else if (hidden_dim > 65536)
        throw std::runtime_error("Unsupport hidden_dim.");

    dim3 block_dim2(threads);
    LayerNormBackward2<<<grid_dim2, block_dim2, 0, stream[1]>>>(
        out_grad, X_data, gamma, vars, means, inp_grad, hidden_dim);
}

template <>
void launch_layerNorm_backward<__half>(const __half* out_grad,
                                       const __half* X_data,
                                       const __half* vars,
                                       const __half* means,
                                       const __half* gamma,
                                       __half* gamma_grad,
                                       __half* betta_grad,
                                       __half* inp_grad,
                                       int batch,
                                       int hidden_dim,
                                       cudaStream_t stream[2])
{
    int threads = THREADS;

    dim3 grid_dim(hidden_dim / TILE_DIM);
    dim3 block_dim(TILE_DIM, TILE_DIM);

    LayerNormBackward1<__half><<<grid_dim, block_dim, 0, stream[0]>>>(
        out_grad, X_data, vars, means, gamma_grad, betta_grad, batch, hidden_dim);

    dim3 grid_dim2(batch);

    if (hidden_dim > 8192 && hidden_dim <= 16384)
        threads <<= 1;
    else if (hidden_dim > 16384 && hidden_dim <= 32768)
        threads <<= 2;
    else if (hidden_dim > 32768 && hidden_dim <= 65536)
        threads <<= 3;
    else if (hidden_dim > 65536)
        throw std::runtime_error("Unsupport hidden_dim.");

    dim3 block_dim2(threads / 2);
    LayerNormBackward2<<<grid_dim2, block_dim2, 0, stream[1]>>>(
        out_grad, X_data, gamma, vars, means, inp_grad, hidden_dim / 2);
}

template <typename T>
__global__ void LayerNormBackward1_fused_add(const T* __restrict__ out_grad1,
                                             const T* __restrict__ out_grad2,
                                             const T* __restrict__ vals_hat,
                                             const T* __restrict__ gamma,
                                             const T* __restrict__ betta,
                                             T* __restrict__ gamma_grad,
                                             T* __restrict__ betta_grad,
                                             int rows,
                                             int width,
                                             bool invertible)
{
    __shared__ float betta_buffer[TILE_DIM][TILE_DIM + 1];
    __shared__ float gamma_buffer[TILE_DIM][TILE_DIM + 1];

    cg::thread_block b = cg::this_thread_block();
    cg::thread_block_tile<TILE_DIM> g = cg::tiled_partition<TILE_DIM>(b);

    int idx = blockDim.x * blockIdx.x + threadIdx.x;
    int offset = threadIdx.y * width + idx;
    int y_stride = width * TILE_DIM;

    float betta_reg = (invertible ? (float)betta[idx] : 0.0f);
    float gamma_reg = (float)gamma[idx];

    // Loop across matrix height
    float betta_tmp = 0;
    float gamma_tmp = 0;
    for (int r = threadIdx.y; r < rows; r += TILE_DIM) {
        float grad = (float)out_grad1[offset] + (float)out_grad2[offset];
        float val = (invertible ? ((float)vals_hat[offset] - betta_reg) / gamma_reg
                                : (float)vals_hat[offset]);
        betta_tmp += grad;
        gamma_tmp += (val * grad);

        offset += y_stride;
    }

    betta_buffer[threadIdx.x][threadIdx.y] = betta_tmp;
    gamma_buffer[threadIdx.x][threadIdx.y] = gamma_tmp;

    __syncthreads();

    // Sum the shared buffer.
    float s1 = betta_buffer[threadIdx.y][threadIdx.x];
    float s2 = gamma_buffer[threadIdx.y][threadIdx.x];

#ifndef __STOCHASTIC_MODE__
    __syncthreads();
#endif

    for (int i = 1; i < TILE_DIM; i <<= 1) {
        s1 += g.shfl_down(s1, i);
        s2 += g.shfl_down(s2, i);
    }

    if (threadIdx.x == 0) {
        int pos = blockIdx.x * TILE_DIM + threadIdx.y;
        betta_grad[pos] = s1;
        gamma_grad[pos] = s2;
    }
}

template <typename T>
__global__ void LayerNormBackward1_fused_add(const T* __restrict__ out_grad1,
                                             const T* __restrict__ out_grad2,
                                             const T* __restrict__ X_data,
                                             const T* __restrict__ vars,
                                             const T* __restrict__ means,
                                             T* __restrict__ gamma_grad,
                                             T* __restrict__ betta_grad,
                                             int rows,
                                             int width)
{
    __shared__ float betta_buffer[TILE_DIM][TILE_DIM + 1];
    __shared__ float gamma_buffer[TILE_DIM][TILE_DIM + 1];

    cg::thread_block b = cg::this_thread_block();
    cg::thread_block_tile<TILE_DIM> g = cg::tiled_partition<TILE_DIM>(b);

    int idx = blockDim.x * blockIdx.x + threadIdx.x;
    int offset = threadIdx.y * width + idx;
    int y_stride = width * TILE_DIM;

    int pos = blockIdx.x * TILE_DIM + threadIdx.y;
    // Loop across matrix height

    float betta_tmp = 0;
    float gamma_tmp = 0;
    for (int r = threadIdx.y; r < rows; r += TILE_DIM) {
        float grad = (float)out_grad1[offset] + (float)out_grad2[offset];
        float val = (float)X_data[offset];
        val = (val - (float)means[r]) * rsqrtf((float)vars[r]);
        betta_tmp += grad;
        gamma_tmp += (val * grad);

        offset += y_stride;
    }

    betta_buffer[threadIdx.x][threadIdx.y] = betta_tmp;
    gamma_buffer[threadIdx.x][threadIdx.y] = gamma_tmp;

    __syncthreads();

    // Sum the shared buffer.
    float s1 = betta_buffer[threadIdx.y][threadIdx.x];
    float s2 = gamma_buffer[threadIdx.y][threadIdx.x];

#ifndef __STOCHASTIC_MODE__
    __syncthreads();
#endif

    for (int i = 1; i < TILE_DIM; i <<= 1) {
        s1 += g.shfl_down(s1, i);
        s2 += g.shfl_down(s2, i);
    }

    if (threadIdx.x == 0) {
        betta_grad[pos] = s1;
        gamma_grad[pos] = s2;
    }
}

__global__ void LayerNormBackward2_fused_add(const float* out_grad1,
                                             const float* out_grad2,
                                             const float* vals_hat,
                                             const float* gamma,
                                             const float* betta,
                                             const float* vars,
                                             float* inp_grad,
                                             bool invertible,
                                             int row_stride)
{
    int iteration_stride = blockDim.x;
    int iterations = row_stride / iteration_stride;

    cg::thread_block b = cg::this_thread_block();
    cg::thread_block_tile<WARP_SIZE> g = cg::tiled_partition<WARP_SIZE>(b);

    int row = blockIdx.x;
    int id = threadIdx.x;
    int wid = id / WARP_SIZE;
    int warp_num = iteration_stride >> WARP_SIZE_BITS;
    __shared__ float partialSum[MAX_WARP_NUM];

    out_grad1 += (row * row_stride);
    out_grad2 += (row * row_stride);
    vals_hat += (row * row_stride);
    inp_grad += (row * row_stride);

    float vals_arr[NORM_REG];
    float vals_hat_arr[NORM_REG];
    int high_index = iterations * iteration_stride + id;
#pragma unroll
    for (int i = 0; i < iterations; i++) {
        float gamma_reg = gamma[i * iteration_stride + id];
        vals_arr[i] = out_grad1[i * iteration_stride + id];
        vals_arr[i] *= gamma_reg;
        vals_hat_arr[i] =
            (invertible ? (vals_hat[i * iteration_stride + id] - betta[i * iteration_stride + id]) /
                              gamma_reg
                        : vals_hat[i * iteration_stride + id]);
    }
    if ((high_index) < row_stride) {
        float gamma_reg = gamma[high_index];
        vals_arr[iterations] = out_grad1[high_index];
        vals_arr[iterations] *= gamma_reg;
        vals_hat_arr[iterations] =
            (invertible ? (vals_hat[high_index] - betta[high_index]) / gamma_reg
                        : vals_hat[high_index]);
        iterations++;
    }

    float var_reg = vars[row];

    float sum = 0;
    for (int i = 0; i < iterations; i++) {
        sum += vals_hat_arr[i] * vals_arr[i] * sqrtf(var_reg);
        vals_arr[i] *= rsqrtf(var_reg);
    }

    for (int i = 1; i < WARP_SIZE; i *= 2) { sum += g.shfl_down(sum, i); }

    if (g.thread_rank() == 0) partialSum[wid] = sum;

    __syncthreads();

    if (g.thread_rank() < warp_num) sum = partialSum[g.thread_rank()];

#ifndef __STOCHASTIC_MODE__
    __syncthreads();
#endif

    for (int i = 1; i < warp_num; i *= 2) sum += g.shfl_down(sum, i);

    sum = g.shfl(sum, 0);
    sum /= row_stride;

    for (int i = 0; i < iterations; i++) { vals_arr[i] += ((-sum * vals_hat_arr[i]) / var_reg); }

    sum = 0;
    for (int i = 0; i < iterations; i++) { sum += vals_arr[i]; }

    for (int i = 1; i < WARP_SIZE; i *= 2) { sum += g.shfl_down(sum, i); }

    if (g.thread_rank() == 0) partialSum[wid] = sum;

    __syncthreads();

    if (g.thread_rank() < warp_num) sum = partialSum[g.thread_rank()];

#ifndef __STOCHASTIC_MODE__
    __syncthreads();
#endif

    for (int i = 1; i < warp_num; i *= 2) sum += g.shfl_down(sum, i);
    sum = g.shfl(sum, 0);
    sum /= row_stride;

    iterations = row_stride / iteration_stride;
    for (int i = 0; i < iterations; i++)
        inp_grad[i * iteration_stride + id] =
            (vals_arr[i] - sum) + out_grad2[i * iteration_stride + id];
    if ((high_index) < row_stride)
        inp_grad[high_index] = (vals_arr[iterations] - sum) + out_grad2[high_index];
}

__global__ void LayerNormBackward2_fused_add(const __half* out_grad1,
                                             const __half* out_grad2,
                                             const __half* vals_hat,
                                             const __half* gamma,
                                             const __half* betta,
                                             const __half* vars,
                                             __half* inp_grad,
                                             bool invertible,
                                             int row_stride)
{
    int iteration_stride = blockDim.x;
    int iterations = row_stride / iteration_stride;

    cg::thread_block b = cg::this_thread_block();
    cg::thread_block_tile<WARP_SIZE> g = cg::tiled_partition<WARP_SIZE>(b);

    int row = blockIdx.x;
    int id = threadIdx.x;
    int wid = id / WARP_SIZE;
    int warp_num = iteration_stride >> WARP_SIZE_BITS;
    __shared__ float partialSum[MAX_WARP_NUM];

    __half2 vals_arr[NORM_REG];
    float2 vals_arr_f[NORM_REG];
    __half2 vals_hat_arr[NORM_REG];

    // float2 result[iterations];

    __half2* inp_grad_h = reinterpret_cast<__half2*>(inp_grad);
    const __half2* out_grad_h1 = reinterpret_cast<const __half2*>(out_grad1);
    const __half2* out_grad_h2 = reinterpret_cast<const __half2*>(out_grad2);
    const __half2* vals_hat_h = reinterpret_cast<const __half2*>(vals_hat);

    inp_grad_h += (row * row_stride);
    out_grad_h1 += (row * row_stride);
    out_grad_h2 += (row * row_stride);
    vals_hat_h += (row * row_stride);

    const __half2* gamma_h = reinterpret_cast<const __half2*>(gamma);
    const __half2* betta_h = (invertible ? reinterpret_cast<const __half2*>(betta) : nullptr);
    int high_index = iterations * iteration_stride + id;
#pragma unroll
    for (int i = 0; i < iterations; i++) {
        __half2 gamma_reg = gamma_h[i * iteration_stride + id];
        vals_arr[i] = out_grad_h1[i * iteration_stride + id];
        vals_arr[i] *= gamma_reg;  // out_grad * gamma
        vals_hat_arr[i] =
            (invertible
                 ? (vals_hat_h[i * iteration_stride + id] - betta_h[i * iteration_stride + id]) /
                       gamma_reg
                 : vals_hat_h[i * iteration_stride + id]);
    }
    if ((high_index) < row_stride) {
        __half2 gamma_reg = gamma_h[high_index];
        vals_arr[iterations] = out_grad_h1[high_index];
        vals_arr[iterations] *= gamma_reg;  // out_grad * gamma
        vals_hat_arr[iterations] =
            (invertible ? (vals_hat_h[high_index] - betta_h[high_index]) / gamma_reg
                        : vals_hat_h[high_index]);
        iterations++;
    }
    __half var_h = vars[row];
    __half2 var_reg = __halves2half2(var_h, var_h);

    float sum = 0.f;
    for (int i = 0; i < iterations; i++) {
        __half2 result_h = (vals_hat_arr[i] * vals_arr[i] * h2sqrt(var_reg));
        float2 result_f = __half22float2(result_h);
        sum += result_f.x;
        sum += result_f.y;
        vals_arr[i] *= h2rsqrt(var_reg);
    }

    for (int i = 1; i < WARP_SIZE; i *= 2) { sum += g.shfl_down(sum, i); }

    if (g.thread_rank() == 0) partialSum[wid] = sum;

    __syncthreads();

    if (g.thread_rank() < warp_num) sum = partialSum[g.thread_rank()];

#ifndef __STOCHASTIC_MODE__
    __syncthreads();
#endif

    for (int i = 1; i < warp_num; i *= 2) sum += g.shfl_down(sum, i);

    sum = g.shfl(sum, 0);
    sum /= (2 * row_stride);
    __half2 sum_h = __float2half2_rn(sum);

    for (int i = 0; i < iterations; i++) {
        __half2 temp = ((-sum_h * vals_hat_arr[i]) / (var_reg));
        vals_arr_f[i] = __half22float2(vals_arr[i]);
        float2 temp_f = __half22float2(temp);
        vals_arr_f[i].x += temp_f.x;
        vals_arr_f[i].y += temp_f.y;
    }
    sum = 0.f;
    for (int i = 0; i < iterations; i++) {
        sum += (vals_arr_f[i].x);
        sum += (vals_arr_f[i].y);
    }

    for (int i = 1; i < WARP_SIZE; i *= 2) { sum += g.shfl_down(sum, i); }

    if (g.thread_rank() == 0) partialSum[wid] = sum;

    __syncthreads();

    if (g.thread_rank() < warp_num) sum = partialSum[g.thread_rank()];

#ifndef __STOCHASTIC_MODE__
    __syncthreads();
#endif

    for (int i = 1; i < warp_num; i *= 2) sum += g.shfl_down(sum, i);

    sum = g.shfl(sum, 0);
    sum /= (2 * row_stride);

    iterations = row_stride / iteration_stride;
    for (int i = 0; i < iterations; i++) {
        vals_arr_f[i].x -= sum;
        vals_arr_f[i].y -= sum;
        __half2 temp = __float22half2_rn(vals_arr_f[i]);

        inp_grad_h[i * iteration_stride + id] = temp + out_grad_h2[i * iteration_stride + id];
    }
    if ((high_index) < row_stride) {
        vals_arr_f[iterations].x -= sum;
        vals_arr_f[iterations].y -= sum;
        __half2 temp = __float22half2_rn(vals_arr_f[iterations]);

        inp_grad_h[high_index] = temp + out_grad_h2[high_index];
    }
}

template <>
void launch_layerNorm_backward_fused_add<float>(const float* out_grad1,
                                                const float* out_grad2,
                                                const float* vals_hat,
                                                const float* vars,
                                                const float* gamma,
                                                float* gamma_grad,
                                                float* betta_grad,
                                                float* inp_grad,
                                                int batch,
                                                int hidden_dim,
                                                cudaStream_t stream[2],
                                                bool invertible,
                                                const float* betta)
{
    int threads = THREADS;

    dim3 grid_dim(hidden_dim / TILE_DIM);
    dim3 block_dim(TILE_DIM, TILE_DIM);
    LayerNormBackward1<float><<<grid_dim, block_dim, 0, stream[0]>>>(
        out_grad1, vals_hat, gamma, betta, gamma_grad, betta_grad, batch, hidden_dim, invertible);

    dim3 grid_dim2(batch);

    if (hidden_dim > 16384 && hidden_dim <= 32768)
        threads <<= 1;
    else if (hidden_dim > 32768 && hidden_dim <= 65536)
        threads <<= 2;
    else if (hidden_dim > 65536)
        throw std::runtime_error("Unsupport hidden_dim.");

    dim3 block_dim2(threads);
    LayerNormBackward2_fused_add<<<grid_dim2, block_dim2, 0, stream[1]>>>(
        out_grad1, out_grad2, vals_hat, gamma, betta, vars, inp_grad, invertible, hidden_dim);
}

template <>
void launch_layerNorm_backward_fused_add<__half>(const __half* out_grad1,
                                                 const __half* out_grad2,
                                                 const __half* vals_hat,
                                                 const __half* vars,
                                                 const __half* gamma,
                                                 __half* gamma_grad,
                                                 __half* betta_grad,
                                                 __half* inp_grad,
                                                 int batch,
                                                 int hidden_dim,
                                                 cudaStream_t stream[2],
                                                 bool invertible,
                                                 const __half* betta)
{
    int threads = THREADS;

    dim3 grid_dim(hidden_dim / TILE_DIM);
    dim3 block_dim(TILE_DIM, TILE_DIM);

    LayerNormBackward1<__half><<<grid_dim, block_dim, 0, stream[0]>>>(
        out_grad1, vals_hat, gamma, betta, gamma_grad, betta_grad, batch, hidden_dim, invertible);

    dim3 grid_dim2(batch);

    if (hidden_dim > 8192 && hidden_dim <= 16384)
        threads <<= 1;
    else if (hidden_dim > 16384 && hidden_dim <= 32768)
        threads <<= 2;
    else if (hidden_dim > 32768 && hidden_dim <= 65536)
        threads <<= 3;
    else if (hidden_dim > 65536)
        throw std::runtime_error("Unsupport hidden_dim.");

    dim3 block_dim2(threads / 2);
    LayerNormBackward2_fused_add<<<grid_dim2, block_dim2, 0, stream[1]>>>(
        out_grad1, out_grad2, vals_hat, gamma, betta, vars, inp_grad, invertible, hidden_dim / 2);
}

/* Backward Normalize (Input-Gradient)
 * Using the means and variances from the input
 * This type of backward is not invertible!
 * We do the backward using the input (X)
 */

__global__ void LayerNormBackward2_fused_add(const float* out_grad1,
                                             const float* out_grad2,
                                             const float* X_vals,
                                             const float* gamma,
                                             const float* vars,
                                             const float* means,
                                             float* inp_grad,
                                             int row_stride)
{
    int iteration_stride = blockDim.x;
    int iterations = row_stride / iteration_stride;

    cg::thread_block b = cg::this_thread_block();
    cg::thread_block_tile<WARP_SIZE> g = cg::tiled_partition<WARP_SIZE>(b);

    int row = blockIdx.x;
    int id = threadIdx.x;
    int wid = id / WARP_SIZE;
    int warp_num = iteration_stride >> WARP_SIZE_BITS;
    __shared__ float partialSum[MAX_WARP_NUM];

    float vals_arr[NORM_REG];
    float vals_hat_arr[NORM_REG];

    out_grad1 += (row * row_stride);
    out_grad2 += (row * row_stride);
    X_vals += (row * row_stride);
    inp_grad += (row * row_stride);
    int high_index = iterations * iteration_stride + id;
#pragma unroll
    for (int i = 0; i < iterations; i++) {
        float gamma_reg = gamma[i * iteration_stride + id];
        vals_arr[i] = out_grad1[i * iteration_stride + id];
        vals_arr[i] *= gamma_reg;
        vals_hat_arr[i] = X_vals[i * iteration_stride + id];
    }
    if ((high_index) < row_stride) {
        float gamma_reg = gamma[high_index];
        vals_arr[iterations] = out_grad1[high_index];
        vals_arr[iterations] *= gamma_reg;
        vals_hat_arr[iterations] = X_vals[high_index];
        iterations++;
    }

    float var_reg = vars[row];
    float mean_reg = means[row];

    float sum = 0;
    float xu[NORM_REG];
    for (int i = 0; i < iterations; i++) {
        xu[i] = (vals_hat_arr[i] - mean_reg);
        sum += vals_arr[i] * xu[i];
        vals_arr[i] *= rsqrtf(var_reg);
    }

    for (int i = 1; i < WARP_SIZE; i *= 2) { sum += g.shfl_down(sum, i); }

    if (g.thread_rank() == 0) partialSum[wid] = sum;

    __syncthreads();

    if (g.thread_rank() < warp_num) sum = partialSum[g.thread_rank()];

#ifndef __STOCHASTIC_MODE__
    __syncthreads();
#endif

    for (int i = 1; i < warp_num; i *= 2) sum += g.shfl_down(sum, i);

    sum = g.shfl(sum, 0);
    sum /= row_stride;

    for (int i = 0; i < iterations; i++) {
        vals_arr[i] += (-sum * xu[i] * rsqrtf(var_reg) / (var_reg));
    }

    sum = 0;
    for (int i = 0; i < iterations; i++) { sum += vals_arr[i]; }

    for (int i = 1; i < WARP_SIZE; i *= 2) { sum += g.shfl_down(sum, i); }

    if (g.thread_rank() == 0) partialSum[wid] = sum;

    __syncthreads();

    if (g.thread_rank() < warp_num) sum = partialSum[g.thread_rank()];

#ifndef __STOCHASTIC_MODE__
    __syncthreads();
#endif

    for (int i = 1; i < warp_num; i *= 2) sum += g.shfl_down(sum, i);
    sum = g.shfl(sum, 0);
    sum /= row_stride;

    iterations = row_stride / iteration_stride;
    for (int i = 0; i < iterations; i++)
        inp_grad[i * iteration_stride + id] =
            (vals_arr[i] - sum) + out_grad2[i * iteration_stride + id];
    if ((high_index) < row_stride)
        inp_grad[high_index] = (vals_arr[iterations] - sum) + out_grad2[high_index];
}

__global__ void LayerNormBackward2_fused_add(const __half* out_grad1,
                                             const __half* out_grad2,
                                             const __half* X_vals,
                                             const __half* gamma,
                                             const __half* vars,
                                             const __half* means,
                                             __half* inp_grad,
                                             int row_stride)
{
    int iteration_stride = blockDim.x;
    int iterations = row_stride / iteration_stride;

    cg::thread_block b = cg::this_thread_block();
    cg::thread_block_tile<WARP_SIZE> g = cg::tiled_partition<WARP_SIZE>(b);

    int row = blockIdx.x;
    int id = threadIdx.x;
    int wid = id / WARP_SIZE;
    int warp_num = iteration_stride >> WARP_SIZE_BITS;

    __shared__ float partialSum[MAX_WARP_NUM];

    __half2 vals_arr[NORM_REG];
    float2 vals_arr_f[NORM_REG];
    __half2 vals_hat_arr[NORM_REG];

    __half2* inp_grad_h = reinterpret_cast<__half2*>(inp_grad);
    const __half2* out_grad_h1 = reinterpret_cast<const __half2*>(out_grad1);
    const __half2* out_grad_h2 = reinterpret_cast<const __half2*>(out_grad2);
    const __half2* vals_hat_h = reinterpret_cast<const __half2*>(X_vals);

    out_grad_h1 += (row * row_stride);
    out_grad_h2 += (row * row_stride);
    inp_grad_h += (row * row_stride);
    vals_hat_h += (row * row_stride);

    const __half2* gamma_h = reinterpret_cast<const __half2*>(gamma);
    int high_index = iterations * iteration_stride + id;
#pragma unroll
    for (int i = 0; i < iterations; i++) {
        __half2 gamma_reg = gamma_h[i * iteration_stride + id];
        vals_arr[i] = out_grad_h1[i * iteration_stride + id];
        vals_arr[i] *= gamma_reg;  // out_grad * gamma
        vals_hat_arr[i] = vals_hat_h[i * iteration_stride + id];
    }
    if ((high_index) < row_stride) {
        __half2 gamma_reg = gamma_h[high_index];
        vals_arr[iterations] = out_grad_h1[high_index];
        vals_arr[iterations] *= gamma_reg;  // out_grad * gamma
        vals_hat_arr[iterations] = vals_hat_h[high_index];
        iterations++;
    }

    __half mean_h = means[row];
    __half var_h = vars[row];
    __half2 var_reg = __halves2half2(var_h, var_h);
    __half2 mean_reg = __halves2half2(mean_h, mean_h);
    __half2 xu[NORM_REG];

    float sum = 0.f;
    for (int i = 0; i < iterations; i++) {
        xu[i] = (vals_hat_arr[i] - mean_reg);
        __half2 result_h = (xu[i] * vals_arr[i]);
        float2 result_f = __half22float2(result_h);
        sum += result_f.x;
        sum += result_f.y;
        vals_arr[i] *= h2rsqrt(var_reg);
    }

    for (int i = 1; i < WARP_SIZE; i *= 2) { sum += g.shfl_down(sum, i); }

    if (g.thread_rank() == 0) partialSum[wid] = sum;

    __syncthreads();

    if (g.thread_rank() < warp_num) sum = partialSum[g.thread_rank()];

#ifndef __STOCHASTIC_MODE__
    __syncthreads();
#endif

    for (int i = 1; i < warp_num; i *= 2) sum += g.shfl_down(sum, i);

    sum = g.shfl(sum, 0);
    sum /= (2 * row_stride);
    __half2 sum_h = __float2half2_rn(sum);

    for (int i = 0; i < iterations; i++) {
        __half2 xu_grad = ((-sum_h * xu[i] * h2rsqrt(var_reg)) / (var_reg));
        vals_arr_f[i] = __half22float2(vals_arr[i]);
        float2 xu_grad_f = __half22float2(xu_grad);
        vals_arr_f[i].x += xu_grad_f.x;
        vals_arr_f[i].y += xu_grad_f.y;
    }

    sum = 0.f;
    for (int i = 0; i < iterations; i++) {
        sum += (vals_arr_f[i].x);
        sum += (vals_arr_f[i].y);
    }

    for (int i = 1; i < WARP_SIZE; i *= 2) { sum += g.shfl_down(sum, i); }

    if (g.thread_rank() == 0) partialSum[wid] = sum;

    __syncthreads();

    if (g.thread_rank() < warp_num) sum = partialSum[g.thread_rank()];

#ifndef __STOCHASTIC_MODE__
    __syncthreads();
#endif

    for (int i = 1; i < warp_num; i *= 2) sum += g.shfl_down(sum, i);

    sum = g.shfl(sum, 0);
    sum /= (2 * row_stride);

    iterations = row_stride / iteration_stride;
    for (int i = 0; i < iterations; i++) {
        vals_arr_f[i].x -= sum;
        vals_arr_f[i].y -= sum;
        __half2 temp = __float22half2_rn(vals_arr_f[i]);
        inp_grad_h[i * iteration_stride + id] = temp + out_grad_h2[i * iteration_stride + id];
    }
    if ((high_index) < row_stride) {
        vals_arr_f[iterations].x -= sum;
        vals_arr_f[iterations].y -= sum;
        __half2 temp = __float22half2_rn(vals_arr_f[iterations]);
        inp_grad_h[high_index] = temp + out_grad_h2[high_index];
    }
}

template <>
void launch_layerNorm_backward_fused_add<float>(const float* out_grad1,
                                                const float* out_grad2,
                                                const float* X_data,
                                                const float* vars,
                                                const float* means,
                                                const float* gamma,
                                                float* gamma_grad,
                                                float* betta_grad,
                                                float* inp_grad,
                                                int batch,
                                                int hidden_dim,
                                                cudaStream_t stream[2])
{
    int threads = THREADS;

    dim3 grid_dim(hidden_dim / TILE_DIM);
    dim3 block_dim(TILE_DIM, TILE_DIM);

    LayerNormBackward1<float><<<grid_dim, block_dim, 0, stream[0]>>>(
        out_grad1, X_data, vars, means, gamma_grad, betta_grad, batch, hidden_dim);

    dim3 grid_dim2(batch);

    if (hidden_dim > 16384 && hidden_dim <= 32768)
        threads <<= 1;
    else if (hidden_dim > 32768 && hidden_dim <= 65536)
        threads <<= 2;
    else if (hidden_dim > 65536)
        throw std::runtime_error("Unsupport hidden_dim.");

    dim3 block_dim2(threads);
    LayerNormBackward2_fused_add<<<grid_dim2, block_dim2, 0, stream[1]>>>(
        out_grad1, out_grad2, X_data, gamma, vars, means, inp_grad, hidden_dim);
}

template <>
void launch_layerNorm_backward_fused_add<__half>(const __half* out_grad1,
                                                 const __half* out_grad2,
                                                 const __half* X_data,
                                                 const __half* vars,
                                                 const __half* means,
                                                 const __half* gamma,
                                                 __half* gamma_grad,
                                                 __half* betta_grad,
                                                 __half* inp_grad,
                                                 int batch,
                                                 int hidden_dim,
                                                 cudaStream_t stream[2])
{
    int threads = THREADS;

    dim3 grid_dim(hidden_dim / TILE_DIM);
    dim3 block_dim(TILE_DIM, TILE_DIM);

    LayerNormBackward1<__half><<<grid_dim, block_dim, 0, stream[0]>>>(
        out_grad1, X_data, vars, means, gamma_grad, betta_grad, batch, hidden_dim);

    dim3 grid_dim2(batch);

    if (hidden_dim > 8192 && hidden_dim <= 16384)
        threads <<= 1;
    else if (hidden_dim > 16384 && hidden_dim <= 32768)
        threads <<= 2;
    else if (hidden_dim > 32768 && hidden_dim <= 65536)
        threads <<= 3;
    else if (hidden_dim > 65536)
        throw std::runtime_error("Unsupport hidden_dim.");

    dim3 block_dim2(threads / 2);
    LayerNormBackward2_fused_add<<<grid_dim2, block_dim2, 0, stream[1]>>>(
        out_grad1, out_grad2, X_data, gamma, vars, means, inp_grad, hidden_dim / 2);
}
=======
#include "custom_cuda_layers.h"

namespace cg = cooperative_groups;

/*
Fused bias add, residual (elementwise) add, and normalization layer.

For FP16, this kernel does not promote to FP32 in order to utilize the 2x throughput for
__half2 instructions, and avoid the conversion overhead (1/8 of __hal2 arithmetic).

For specific launch constraints, see the launch functions.
*/

#define NORM_REG (MAX_REGISTERS / 4)

__global__ void fused_bias_residual_layer_norm(float* vals,
                                               const float* residual,
                                               const float* gamma,
                                               const float* beta,
                                               float epsilon,
                                               bool preLayerNorm,
                                               bool training,
                                               float* vars,
                                               float* means,
                                               int row_stride)
{
    int iteration_stride = blockDim.x;
    int iterations = row_stride / iteration_stride;

    cg::thread_block b = cg::this_thread_block();
    cg::thread_block_tile<WARP_SIZE> g = cg::tiled_partition<WARP_SIZE>(b);

    int row = blockIdx.x;
    int id = threadIdx.x;
    int gid = id / WARP_SIZE;

    float vals_arr[NORM_REG];
    __shared__ float shr[MAX_WARP_NUM];

    residual += (row * row_stride);
    vals += (row * row_stride);

    float sum = 0.f;
    int high_index = iterations * iteration_stride + id;
#pragma unroll
    for (int i = 0; i < iterations; i++) {
        vals_arr[i] = residual[i * iteration_stride + id];
        sum += vals_arr[i];
    }
    if (high_index < row_stride) {
        vals_arr[iterations] = residual[high_index];
        sum += vals_arr[iterations];
        iterations++;
    }

    for (int i = 1; i < 32; i *= 2) { sum += g.shfl_down(sum, i); }

    if (g.thread_rank() == 0) shr[gid] = sum;

    b.sync();

    if (g.thread_rank() < (iteration_stride >> 5)) sum = shr[g.thread_rank()];

#if !defined(__STOCHASTIC_MODE__) || __CUDA_ARCH__ < 700
    b.sync();
#endif

    for (int i = 1; i < (iteration_stride >> 5); i *= 2) { sum += g.shfl_down(sum, i); }

    sum = g.shfl(sum, 0);
    float mean = sum / row_stride;
    if (training)
        if (threadIdx.x == 0) means[row] = mean;
    float variance = 0.f;
    for (int i = 0; i < iterations; i++) {
        vals_arr[i] -= mean;
        variance += vals_arr[i] * vals_arr[i];
    }

    for (int i = 1; i < 32; i *= 2) { variance += g.shfl_down(variance, i); }

    if (g.thread_rank() == 0) shr[gid] = variance;

    b.sync();

    if (g.thread_rank() < (iteration_stride >> 5)) variance = shr[g.thread_rank()];

#ifndef __STOCHASTIC_MODE__
    b.sync();
#endif

    for (int i = 1; i < (iteration_stride >> 5); i *= 2) { variance += g.shfl_down(variance, i); }
    variance = g.shfl(variance, 0);
    variance /= row_stride;
    variance += epsilon;
    if (training)
        if (threadIdx.x == 0) vars[row] = variance;

    iterations = row_stride / iteration_stride;
    for (int i = 0; i < iterations; i++) {
        vals_arr[i] = vals_arr[i] * rsqrtf(variance);
        vals_arr[i] =
            vals_arr[i] * gamma[i * iteration_stride + id] + beta[i * iteration_stride + id];
        vals[i * iteration_stride + id] = vals_arr[i];
    }
    if ((high_index) < row_stride) {
        vals_arr[iterations] = vals_arr[iterations] * rsqrtf(variance);
        vals_arr[iterations] = vals_arr[iterations] * gamma[high_index] + beta[high_index];
        vals[high_index] = vals_arr[iterations];
    }
}

__global__ void fused_bias_residual_layer_norm(__half* vals,
                                               const __half* residual,
                                               const __half* gamma,
                                               const __half* beta,
                                               float epsilon,
                                               bool preLayerNorm,
                                               bool training,
                                               __half* vars,
                                               __half* means,
                                               int row_stride)
{
#if __CUDA_ARCH__ >= 700
    int iteration_stride = blockDim.x;
    int iterations = row_stride / iteration_stride;

    cg::thread_block b = cg::this_thread_block();
    cg::thread_block_tile<32> g = cg::tiled_partition<32>(b);

    int row = blockIdx.x;
    int id = threadIdx.x;
    int gid = id >> 5;

    float2 vals_f[NORM_REG];
    __shared__ float shr[MAX_WARP_NUM];

    __half2* vals_cast = reinterpret_cast<__half2*>(vals);
    const __half2* residual_cast = reinterpret_cast<const __half2*>(residual);

    residual_cast += (row * row_stride);
    vals_cast += (row * row_stride);

    float sum = 0.f;
    int high_index = iterations * iteration_stride + id;
#pragma unroll
    for (int i = 0; i < iterations; i++) {
        vals_f[i] = __half22float2(residual_cast[i * iteration_stride + id]);
        sum += vals_f[i].x;
        sum += vals_f[i].y;
    }
    if ((high_index) < row_stride) {
        vals_f[iterations] = __half22float2(residual_cast[high_index]);
        sum += vals_f[iterations].x;
        sum += vals_f[iterations].y;
        iterations++;
    }

    for (int i = 1; i < 32; i *= 2) { sum += g.shfl_down(sum, i); }

    if (g.thread_rank() == 0) shr[gid] = sum;

    b.sync();

    if (g.thread_rank() < (iteration_stride >> 5)) sum = shr[g.thread_rank()];

#ifndef __STOCHASTIC_MODE__
    b.sync();
#endif

    for (int i = 1; i < (iteration_stride >> 5); i *= 2) { sum += g.shfl_down(sum, i); }
    sum = g.shfl(sum, 0);
    float mean = sum / (row_stride * 2);

    float variance = 0.f;
    for (int i = 0; i < iterations; i++) {
        vals_f[i].x -= mean;
        vals_f[i].y -= mean;
        variance += vals_f[i].x * vals_f[i].x;
        variance += vals_f[i].y * vals_f[i].y;
    }

    for (int i = 1; i < 32; i *= 2) { variance += g.shfl_down(variance, i); }

    if (g.thread_rank() == 0) shr[gid] = variance;

    b.sync();

    if (g.thread_rank() < (iteration_stride >> 5)) variance = shr[g.thread_rank()];

#ifndef __STOCHASTIC_MODE__
    b.sync();
#endif

    for (int i = 1; i < (iteration_stride >> 5); i *= 2) { variance += g.shfl_down(variance, i); }
    variance = g.shfl(variance, 0);
    variance /= (row_stride * 2);
    variance += epsilon;

    __half2 variance_h = __float2half2_rn(variance);
    const __half2* gamma_cast = reinterpret_cast<const __half2*>(gamma);
    const __half2* beta_cast = reinterpret_cast<const __half2*>(beta);

    if (training && threadIdx.x == 0) {
        vars[row] = __float2half(variance);
        means[row] = __float2half(mean);
    }
    iterations = row_stride / iteration_stride;
    for (int i = 0; i < iterations; i++) {
        __half2 vals_arr = __float22half2_rn(vals_f[i]);
        vals_arr = vals_arr * h2rsqrt(variance_h);
        vals_arr =
            vals_arr * gamma_cast[i * iteration_stride + id] + beta_cast[i * iteration_stride + id];
        vals_cast[i * iteration_stride + id] = vals_arr;
    }
    if ((high_index) < row_stride) {
        __half2 vals_arr = __float22half2_rn(vals_f[iterations]);
        vals_arr = vals_arr * h2rsqrt(variance_h);
        vals_arr = vals_arr * gamma_cast[high_index] + beta_cast[high_index];
        vals_cast[high_index] = vals_arr;
    }
#endif
}

template <typename T>
void launch_bias_residual_layer_norm(T* vals,
                                     const T* residual,
                                     const T* gamma,
                                     const T* beta,
                                     float epsilon,
                                     int batch_size,
                                     int hidden_dim,
                                     cudaStream_t stream,
                                     bool preLayerNorm,
                                     bool training,
                                     T* vars,
                                     T* means);

template <>
void launch_bias_residual_layer_norm<float>(float* vals,
                                            const float* residual,
                                            const float* gamma,
                                            const float* beta,
                                            float epsilon,
                                            int batch_size,
                                            int hidden_dim,
                                            cudaStream_t stream,
                                            bool preLayerNorm,
                                            bool training,
                                            float* vars,
                                            float* means)
{
    int threads = THREADS;

    dim3 grid_dim(batch_size);

    if (hidden_dim > 16384 && hidden_dim <= 32768)
        threads <<= 1;
    else if (hidden_dim > 32768 && hidden_dim <= 65536)
        threads <<= 2;
    else if (hidden_dim > 65536)
        throw std::runtime_error("Unsupport hidden_dim.");

    dim3 block_dim(threads);

    fused_bias_residual_layer_norm<<<grid_dim, block_dim, 0, stream>>>(
        vals, residual, gamma, beta, epsilon, preLayerNorm, training, vars, means, hidden_dim);
}

template <>
void launch_bias_residual_layer_norm<__half>(__half* vals,
                                             const __half* residual,
                                             const __half* gamma,
                                             const __half* beta,
                                             float epsilon,
                                             int batch_size,
                                             int hidden_dim,
                                             cudaStream_t stream,
                                             bool preLayerNorm,
                                             bool training,
                                             __half* vars,
                                             __half* means)
{
    int threads = 128;

    dim3 grid_dim(batch_size);

    if (hidden_dim > 8192 && hidden_dim <= 16384)
        threads <<= 1;
    else if (hidden_dim > 16384 && hidden_dim <= 32768)
        threads <<= 2;
    else if (hidden_dim > 32768 && hidden_dim <= 65536)
        threads <<= 3;
    else if (hidden_dim > 65536)
        throw std::runtime_error("Unsupport hidden_dim.");

    dim3 block_dim(threads);

    fused_bias_residual_layer_norm<<<grid_dim, block_dim, 0, stream>>>(
        vals, residual, gamma, beta, epsilon, preLayerNorm, training, vars, means, hidden_dim / 2);
}

__global__ void fused_bias_residual_layer_norm(float* vals,
                                               const float* residual,
                                               const float* gamma,
                                               const float* beta,
                                               float epsilon,
                                               bool preLayerNorm,
                                               bool training,
                                               float* vars,
                                               int row_stride)
{
    int iteration_stride = blockDim.x;
    int iterations = row_stride / iteration_stride;

    cg::thread_block b = cg::this_thread_block();
    cg::thread_block_tile<32> g = cg::tiled_partition<32>(b);

    int row = blockIdx.x;
    int id = threadIdx.x;
    int gid = id / 32;

    float vals_arr[NORM_REG];
    __shared__ float shr[MAX_WARP_NUM];

    residual += (row * row_stride);
    vals += (row * row_stride);

    float sum = 0.f;
    int high_index = iterations * iteration_stride + id;
#pragma unroll
    for (int i = 0; i < iterations; i++) {
        vals_arr[i] = residual[i * iteration_stride + id];
        sum += vals_arr[i];
    }
    if ((high_index) < row_stride) {
        vals_arr[iterations] = residual[high_index];
        sum += vals_arr[iterations];
        iterations++;
    }

    for (int i = 1; i < 32; i *= 2) { sum += g.shfl_down(sum, i); }

    if (g.thread_rank() == 0) shr[gid] = sum;

    b.sync();

    if (g.thread_rank() < (iteration_stride >> 5)) sum = shr[g.thread_rank()];

#if !defined(__STOCHASTIC_MODE__) || __CUDA_ARCH__ < 700
    b.sync();
#endif

    for (int i = 1; i < (iteration_stride >> 5); i *= 2) { sum += g.shfl_down(sum, i); }

    sum = g.shfl(sum, 0);
    float mean = sum / row_stride;
    float variance = 0.f;
    for (int i = 0; i < iterations; i++) {
        vals_arr[i] -= mean;
        variance += vals_arr[i] * vals_arr[i];
    }

    for (int i = 1; i < 32; i *= 2) { variance += g.shfl_down(variance, i); }

    if (g.thread_rank() == 0) shr[gid] = variance;

    b.sync();

    if (g.thread_rank() < (iteration_stride >> 5)) variance = shr[g.thread_rank()];

#ifndef __STOCHASTIC_MODE__
    b.sync();
#endif

    for (int i = 1; i < (iteration_stride >> 5); i *= 2) { variance += g.shfl_down(variance, i); }
    variance = g.shfl(variance, 0);
    variance /= row_stride;
    variance += epsilon;
    if (training)
        if (threadIdx.x == 0) vars[row] = variance;

    iterations = row_stride / iteration_stride;
    for (int i = 0; i < iterations; i++) {
        vals_arr[i] = vals_arr[i] * rsqrtf(variance);
        vals_arr[i] =
            vals_arr[i] * gamma[i * iteration_stride + id] + beta[i * iteration_stride + id];
        vals[i * iteration_stride + id] = vals_arr[i];
    }
    if ((high_index) < row_stride) {
        vals_arr[iterations] = vals_arr[iterations] * rsqrtf(variance);
        vals_arr[iterations] = vals_arr[iterations] * gamma[high_index] + beta[high_index];
        vals[high_index] = vals_arr[iterations];
    }
}

__global__ void fused_bias_residual_layer_norm(__half* vals,
                                               const __half* residual,
                                               const __half* gamma,
                                               const __half* beta,
                                               float epsilon,
                                               bool preLayerNorm,
                                               bool training,
                                               __half* vars,
                                               int row_stride)
{
#if __CUDA_ARCH__ >= 700

    int iteration_stride = blockDim.x;
    int iterations = row_stride / iteration_stride;

    cg::thread_block b = cg::this_thread_block();
    cg::thread_block_tile<32> g = cg::tiled_partition<32>(b);

    int row = blockIdx.x;
    int id = threadIdx.x;
    int gid = id >> 5;

    float2 vals_f[NORM_REG];
    __shared__ float shr[MAX_WARP_NUM];

    __half2* vals_cast = reinterpret_cast<__half2*>(vals);
    const __half2* residual_cast = reinterpret_cast<const __half2*>(residual);

    residual_cast += (row * row_stride);
    vals_cast += (row * row_stride);

    float sum = 0.f;
    int high_index = iterations * iteration_stride + id;
#pragma unroll
    for (int i = 0; i < iterations; i++) {
        vals_f[i] = __half22float2(residual_cast[i * iteration_stride + id]);
        sum += vals_f[i].x;
        sum += vals_f[i].y;
    }
    if ((high_index) < row_stride) {
        vals_f[iterations] = __half22float2(residual_cast[high_index]);
        sum += vals_f[iterations].x;
        sum += vals_f[iterations].y;
        iterations++;
    }

    for (int i = 1; i < 32; i *= 2) { sum += g.shfl_down(sum, i); }

    if (g.thread_rank() == 0) shr[gid] = sum;

    b.sync();

    if (g.thread_rank() < (iteration_stride >> 5)) sum = shr[g.thread_rank()];

#ifndef __STOCHASTIC_MODE__
    b.sync();
#endif

    for (int i = 1; i < (iteration_stride >> 5); i *= 2) { sum += g.shfl_down(sum, i); }
    sum = g.shfl(sum, 0);
    float mean = sum / (row_stride * 2);

    float variance = 0.f;
    for (int i = 0; i < iterations; i++) {
        vals_f[i].x -= mean;
        vals_f[i].y -= mean;
        variance += vals_f[i].x * vals_f[i].x;
        variance += vals_f[i].y * vals_f[i].y;
    }

    for (int i = 1; i < 32; i *= 2) { variance += g.shfl_down(variance, i); }

    if (g.thread_rank() == 0) shr[gid] = variance;

    b.sync();

    if (g.thread_rank() < (iteration_stride >> 5)) variance = shr[g.thread_rank()];

#ifndef __STOCHASTIC_MODE__
    b.sync();
#endif

    for (int i = 1; i < (iteration_stride >> 5); i *= 2) { variance += g.shfl_down(variance, i); }
    variance = g.shfl(variance, 0);
    variance /= (row_stride * 2);
    variance += epsilon;

    __half2 variance_h = __float2half2_rn(variance);
    const __half2* gamma_cast = reinterpret_cast<const __half2*>(gamma);
    const __half2* beta_cast = reinterpret_cast<const __half2*>(beta);

    if (training && threadIdx.x == 0) vars[row] = __float2half(variance);

    iterations = row_stride / iteration_stride;
    for (int i = 0; i < iterations; i++) {
        __half2 vals_arr = __float22half2_rn(vals_f[i]);
        vals_arr = vals_arr * h2rsqrt(variance_h);
        vals_arr =
            vals_arr * gamma_cast[i * iteration_stride + id] + beta_cast[i * iteration_stride + id];
        vals_cast[i * iteration_stride + id] = vals_arr;
    }
    if ((high_index) < row_stride) {
        __half2 vals_arr = __float22half2_rn(vals_f[iterations]);
        vals_arr = vals_arr * h2rsqrt(variance_h);
        vals_arr = vals_arr * gamma_cast[high_index] + beta_cast[high_index];
        vals_cast[high_index] = vals_arr;
    }
#endif
}

template <typename T>
void launch_bias_residual_layer_norm(T* vals,
                                     const T* residual,
                                     const T* gamma,
                                     const T* beta,
                                     float epsilon,
                                     int batch_size,
                                     int hidden_dim,
                                     cudaStream_t stream,
                                     bool preLayerNorm,
                                     bool training,
                                     T* vars);

/*
To tune this launch the following restrictions must be met:

For float:
row_stride == hidden_size
threads * iterations == row_stride
threads is in [32, 64, 128, 256, 512, 1024]

For half:
row_stride == hidden_size / 2
threads * iterations == row_stride
threads is in [32, 64, 128, 256, 512, 1024]

*/

template <>
void launch_bias_residual_layer_norm<float>(float* vals,
                                            const float* residual,
                                            const float* gamma,
                                            const float* beta,
                                            float epsilon,
                                            int batch_size,
                                            int hidden_dim,
                                            cudaStream_t stream,
                                            bool preLayerNorm,
                                            bool training,
                                            float* vars)
{
    int threads = THREADS;

    dim3 grid_dim(batch_size);

    // There are some limitations to call below functions, now just enumerate the situations.

    if (hidden_dim > 16384 && hidden_dim <= 32768)
        threads <<= 1;
    else if (hidden_dim > 32768 && hidden_dim <= 65536)
        threads <<= 2;
    else if (hidden_dim > 65536)
        throw std::runtime_error("Unsupport hidden_dim.");

    dim3 block_dim(threads);

    fused_bias_residual_layer_norm<<<grid_dim, block_dim, 0, stream>>>(
        vals, residual, gamma, beta, epsilon, preLayerNorm, training, vars, hidden_dim);
}

template <>
void launch_bias_residual_layer_norm<__half>(__half* vals,
                                             const __half* residual,
                                             const __half* gamma,
                                             const __half* beta,
                                             float epsilon,
                                             int batch_size,
                                             int hidden_dim,
                                             cudaStream_t stream,
                                             bool preLayerNorm,
                                             bool training,
                                             __half* vars)
{
    int threads = 128;

    dim3 grid_dim(batch_size);

    // There are some limitations to call below functions, now just enumerate the situations.

    if (hidden_dim > 8192 && hidden_dim <= 16384)
        threads <<= 1;
    else if (hidden_dim > 16384 && hidden_dim <= 32768)
        threads <<= 2;
    else if (hidden_dim > 32768 && hidden_dim <= 65536)
        threads <<= 3;
    else if (hidden_dim > 65536)
        throw std::runtime_error("Unsupport hidden_dim.");

    dim3 block_dim(threads);
    fused_bias_residual_layer_norm<<<grid_dim, block_dim, 0, stream>>>(
        vals, residual, gamma, beta, epsilon, preLayerNorm, training, vars, hidden_dim / 2);
}

/* Normalize Gamma & Betta gradients
 * Compute gradients using either X_hat or
 * normalize input (invertible).
 * Combine transpose with gradients computation.
 */

template <typename T>
__global__ void LayerNormBackward1(const T* __restrict__ out_grad,
                                   const T* __restrict__ vals_hat,
                                   const T* __restrict__ gamma,
                                   const T* __restrict__ betta,
                                   T* __restrict__ gamma_grad,
                                   T* __restrict__ betta_grad,
                                   int rows,
                                   int width,
                                   bool invertible)
{
    __shared__ float betta_buffer[TILE_DIM][TILE_DIM + 1];
    __shared__ float gamma_buffer[TILE_DIM][TILE_DIM + 1];

    cg::thread_block b = cg::this_thread_block();
    cg::thread_block_tile<TILE_DIM> g = cg::tiled_partition<TILE_DIM>(b);

    int idx = blockDim.x * blockIdx.x + threadIdx.x;
    int offset = threadIdx.y * width + idx;
    int y_stride = width * TILE_DIM;

    float betta_reg = (invertible ? (float)betta[idx] : 0.0f);
    float gamma_reg = (float)gamma[idx];

    // Loop across matrix height
    float betta_tmp = 0;
    float gamma_tmp = 0;
    for (int r = threadIdx.y; r < rows; r += TILE_DIM) {
        float grad = (float)out_grad[offset];
        float val = (invertible ? ((float)vals_hat[offset] - betta_reg) / gamma_reg
                                : (float)vals_hat[offset]);
        betta_tmp += grad;
        gamma_tmp += (val * grad);

        offset += y_stride;
    }

    betta_buffer[threadIdx.x][threadIdx.y] = betta_tmp;
    gamma_buffer[threadIdx.x][threadIdx.y] = gamma_tmp;

    __syncthreads();

    // Sum the shared buffer.
    float s1 = betta_buffer[threadIdx.y][threadIdx.x];
    float s2 = gamma_buffer[threadIdx.y][threadIdx.x];

#ifndef __STOCHASTIC_MODE__
    __syncthreads();
#endif

    for (int i = 1; i < TILE_DIM; i <<= 1) {
        s1 += g.shfl_down(s1, i);
        s2 += g.shfl_down(s2, i);
    }

    if (threadIdx.x == 0) {
        int pos = blockIdx.x * TILE_DIM + threadIdx.y;
        betta_grad[pos] = s1;
        gamma_grad[pos] = s2;
    }
}

/* Normalize Gamma & Betta gradients
 * Compute gradients using the input to
 * the normalize.
 * Combine transpose with gradients computation.
 */

template <typename T>
__global__ void LayerNormBackward1(const T* __restrict__ out_grad,
                                   const T* __restrict__ X_data,
                                   const T* __restrict__ vars,
                                   const T* __restrict__ means,
                                   T* __restrict__ gamma_grad,
                                   T* __restrict__ betta_grad,
                                   int rows,
                                   int width)
{
    __shared__ float betta_buffer[TILE_DIM][TILE_DIM + 1];
    __shared__ float gamma_buffer[TILE_DIM][TILE_DIM + 1];

    cg::thread_block b = cg::this_thread_block();
    cg::thread_block_tile<TILE_DIM> g = cg::tiled_partition<TILE_DIM>(b);

    int idx = blockDim.x * blockIdx.x + threadIdx.x;
    int offset = threadIdx.y * width + idx;
    int y_stride = width * TILE_DIM;

    int pos = blockIdx.x * TILE_DIM + threadIdx.y;
    // Loop across matrix height

    float betta_tmp = 0;
    float gamma_tmp = 0;
    for (int r = threadIdx.y; r < rows; r += TILE_DIM) {
        float grad = (float)out_grad[offset];
        float val = (float)X_data[offset];
        val = (val - (float)means[r]) * rsqrtf((float)vars[r]);
        betta_tmp += grad;
        gamma_tmp += (val * grad);

        offset += y_stride;
    }

    betta_buffer[threadIdx.x][threadIdx.y] = betta_tmp;
    gamma_buffer[threadIdx.x][threadIdx.y] = gamma_tmp;

    __syncthreads();

    // Sum the shared buffer.
    float s1 = betta_buffer[threadIdx.y][threadIdx.x];
    float s2 = gamma_buffer[threadIdx.y][threadIdx.x];

#ifndef __STOCHASTIC_MODE__
    __syncthreads();
#endif

    for (int i = 1; i < TILE_DIM; i <<= 1) {
        s1 += g.shfl_down(s1, i);
        s2 += g.shfl_down(s2, i);
    }

    if (threadIdx.x == 0) {
        betta_grad[pos] = s1;
        gamma_grad[pos] = s2;
    }
}
/*

/* Backward Normalize (Input-Gradient)
 * Using the means and variances from the input
 * This type of backward is invertible!
 * We do the backward using the X_hat (X - u) / sqrt(variance) or the output of Normalization.
 */

__global__ void LayerNormBackward2(const float* out_grad,
                                   const float* vals_hat,
                                   const float* gamma,
                                   const float* betta,
                                   const float* vars,
                                   float* inp_grad,
                                   bool invertible,
                                   int row_stride)
{
    int iteration_stride = blockDim.x;
    int iterations = row_stride / iteration_stride;

    cg::thread_block b = cg::this_thread_block();
    cg::thread_block_tile<WARP_SIZE> g = cg::tiled_partition<WARP_SIZE>(b);

    int row = blockIdx.x;
    int id = threadIdx.x;
    int wid = id / WARP_SIZE;
    int warp_num = (THREADS < row_stride ? THREADS : row_stride) / WARP_SIZE;
    __shared__ float partialSum[MAX_WARP_NUM];

    out_grad += (row * row_stride);
    vals_hat += (row * row_stride);
    inp_grad += (row * row_stride);

    float vals_arr[NORM_REG];
    float vals_hat_arr[NORM_REG];
    int high_index = iterations * iteration_stride + id;
#pragma unroll
    for (int i = 0; i < iterations; i++) {
        float gamma_reg = gamma[i * iteration_stride + id];
        vals_arr[i] = out_grad[i * iteration_stride + id];
        vals_arr[i] *= gamma_reg;
        vals_hat_arr[i] =
            (invertible ? (vals_hat[i * iteration_stride + id] - betta[i * iteration_stride + id]) /
                              gamma_reg
                        : vals_hat[i * iteration_stride + id]);
    }
    if ((high_index) < row_stride) {
        float gamma_reg = gamma[high_index];
        vals_arr[iterations] = out_grad[high_index];
        vals_arr[iterations] *= gamma_reg;
        vals_hat_arr[iterations] =
            (invertible ? (vals_hat[high_index] - betta[high_index]) / gamma_reg
                        : vals_hat[high_index]);
        iterations++;
    }

    float var_reg = vars[row];

    float sum = 0;
    for (int i = 0; i < iterations; i++) {
        sum += vals_hat_arr[i] * vals_arr[i] *
               sqrtf(var_reg);           // dval_hat = gamma * (x - u) * out_grad
        vals_arr[i] *= rsqrtf(var_reg);  // dvar_inv = gamma * out_grad / sqrt(var)
    }

    for (int i = 1; i < WARP_SIZE; i *= 2) { sum += g.shfl_down(sum, i); }

    if (g.thread_rank() == 0) partialSum[wid] = sum;

    __syncthreads();

    if (g.thread_rank() < warp_num) sum = partialSum[g.thread_rank()];

#ifndef __STOCHASTIC_MODE__
    __syncthreads();
#endif

    for (int i = 1; i < warp_num; i *= 2) sum += g.shfl_down(sum, i);

    sum = g.shfl(sum, 0);
    sum /= row_stride;

    for (int i = 0; i < iterations; i++) { vals_arr[i] += ((-sum * vals_hat_arr[i]) / var_reg); }

    sum = 0;
    for (int i = 0; i < iterations; i++) { sum += vals_arr[i]; }

    for (int i = 1; i < WARP_SIZE; i *= 2) { sum += g.shfl_down(sum, i); }

    if (g.thread_rank() == 0) partialSum[wid] = sum;

    __syncthreads();

    if (g.thread_rank() < warp_num) sum = partialSum[g.thread_rank()];

#ifndef __STOCHASTIC_MODE__
    __syncthreads();
#endif

    for (int i = 1; i < warp_num; i *= 2) sum += g.shfl_down(sum, i);
    sum = g.shfl(sum, 0);
    sum /= row_stride;

    iterations = row_stride / iteration_stride;
    for (int i = 0; i < iterations; i++) inp_grad[i * iteration_stride + id] = (vals_arr[i] - sum);
    if ((high_index) < row_stride) inp_grad[high_index] = (vals_arr[iterations] - sum);
}

__global__ void LayerNormBackward2(const __half* out_grad,
                                   const __half* vals_hat,
                                   const __half* gamma,
                                   const __half* betta,
                                   const __half* vars,
                                   __half* inp_grad,
                                   bool invertible,
                                   int row_stride)
{
    int iteration_stride = blockDim.x;
    int iterations = row_stride / iteration_stride;

    cg::thread_block b = cg::this_thread_block();
    cg::thread_block_tile<WARP_SIZE> g = cg::tiled_partition<WARP_SIZE>(b);

    int row = blockIdx.x;
    int id = threadIdx.x;
    int wid = id / WARP_SIZE;
    int warp_num = (iteration_stride < row_stride ? iteration_stride : row_stride) / WARP_SIZE;
    __shared__ float partialSum[MAX_WARP_NUM];

    __half2 vals_arr[NORM_REG];
    float2 vals_arr_f[NORM_REG];
    __half2 vals_hat_arr[NORM_REG];

    __half2* inp_grad_h = reinterpret_cast<__half2*>(inp_grad);
    const __half2* out_grad_h = reinterpret_cast<const __half2*>(out_grad);
    const __half2* vals_hat_h = reinterpret_cast<const __half2*>(vals_hat);

    inp_grad_h += (row * row_stride);
    out_grad_h += (row * row_stride);
    vals_hat_h += (row * row_stride);

    const __half2* gamma_h = reinterpret_cast<const __half2*>(gamma);
    const __half2* betta_h = (invertible ? reinterpret_cast<const __half2*>(betta) : nullptr);
    int high_index = iterations * iteration_stride + id;
#pragma unroll
    for (int i = 0; i < iterations; i++) {
        __half2 gamma_reg = gamma_h[i * iteration_stride + id];
        vals_arr[i] = out_grad_h[i * iteration_stride + id];
        vals_arr[i] *= gamma_reg;
        vals_hat_arr[i] =
            (invertible
                 ? (vals_hat_h[i * iteration_stride + id] - betta_h[i * iteration_stride + id]) /
                       gamma_reg
                 : vals_hat_h[i * iteration_stride + id]);
    }
    if ((high_index) < row_stride) {
        __half2 gamma_reg = gamma_h[high_index];
        vals_arr[iterations] = out_grad_h[high_index];
        vals_arr[iterations] *= gamma_reg;
        vals_hat_arr[iterations] =
            (invertible ? (vals_hat_h[high_index] - betta_h[high_index]) / gamma_reg
                        : vals_hat_h[high_index]);
        iterations++;
    }
    __half var_h = vars[row];
    __half2 var_reg = __halves2half2(var_h, var_h);

    float sum = 0.f;
    for (int i = 0; i < iterations; i++) {
        __half2 result_h = (vals_hat_arr[i] * vals_arr[i] * h2sqrt(var_reg));
        float2 result_f = __half22float2(result_h);
        sum += result_f.x;
        sum += result_f.y;
        vals_arr[i] *= h2rsqrt(var_reg);
    }

    for (int i = 1; i < WARP_SIZE; i *= 2) { sum += g.shfl_down(sum, i); }

    if (g.thread_rank() == 0) partialSum[wid] = sum;

    __syncthreads();

    if (g.thread_rank() < warp_num) sum = partialSum[g.thread_rank()];

#ifndef __STOCHASTIC_MODE__
    __syncthreads();
#endif

    for (int i = 1; i < warp_num; i *= 2) sum += g.shfl_down(sum, i);

    sum = g.shfl(sum, 0);
    sum /= (2 * row_stride);
    __half2 sum_h = __float2half2_rn(sum);

    for (int i = 0; i < iterations; i++) {
        __half2 temp = ((-sum_h * vals_hat_arr[i]) / (var_reg));
        vals_arr_f[i] = __half22float2(vals_arr[i]);
        float2 temp_f = __half22float2(temp);
        vals_arr_f[i].x += temp_f.x;
        vals_arr_f[i].y += temp_f.y;
    }
    sum = 0.f;

    for (int i = 0; i < iterations; i++) {
        sum += (vals_arr_f[i].x);
        sum += (vals_arr_f[i].y);
    }

    for (int i = 1; i < WARP_SIZE; i *= 2) { sum += g.shfl_down(sum, i); }

    if (g.thread_rank() == 0) partialSum[wid] = sum;

    __syncthreads();

    if (g.thread_rank() < warp_num) sum = partialSum[g.thread_rank()];

#ifndef __STOCHASTIC_MODE__
    __syncthreads();
#endif

    for (int i = 1; i < warp_num; i *= 2) sum += g.shfl_down(sum, i);

    sum = g.shfl(sum, 0);
    sum /= (2 * row_stride);

    iterations = row_stride / iteration_stride;
    for (int i = 0; i < iterations; i++) {
        vals_arr_f[i].x -= sum;
        vals_arr_f[i].y -= sum;
        __half2 temp = __float22half2_rn(vals_arr_f[i]);

        inp_grad_h[i * iteration_stride + id] = temp;
    }
    if ((high_index) < row_stride) {
        vals_arr_f[iterations].x -= sum;
        vals_arr_f[iterations].y -= sum;
        __half2 temp = __float22half2_rn(vals_arr_f[iterations]);

        inp_grad_h[high_index] = temp;
    }
}

template <>
void launch_layerNorm_backward<float>(const float* out_grad,
                                      const float* vals_hat,
                                      const float* vars,
                                      const float* gamma,
                                      float* gamma_grad,
                                      float* betta_grad,
                                      float* inp_grad,
                                      int batch,
                                      int hidden_dim,
                                      cudaStream_t stream[2],
                                      bool invertible,
                                      const float* betta)
{
    int threads = THREADS;

    dim3 grid_dim(hidden_dim / TILE_DIM);
    dim3 block_dim(TILE_DIM, TILE_DIM);

    LayerNormBackward1<float><<<grid_dim, block_dim, 0, stream[0]>>>(
        out_grad, vals_hat, gamma, betta, gamma_grad, betta_grad, batch, hidden_dim, invertible);

    dim3 grid_dim2(batch);

    if (hidden_dim > 16384 && hidden_dim <= 32768)
        threads <<= 1;
    else if (hidden_dim > 32768 && hidden_dim <= 65536)
        threads <<= 2;
    else if (hidden_dim > 65536)
        throw std::runtime_error("Unsupport hidden_dim.");

    dim3 block_dim2(threads);

    LayerNormBackward2<<<grid_dim2, block_dim2, 0, stream[1]>>>(
        out_grad, vals_hat, gamma, betta, vars, inp_grad, invertible, hidden_dim);
}

template <>
void launch_layerNorm_backward<__half>(const __half* out_grad,
                                       const __half* vals_hat,
                                       const __half* vars,
                                       const __half* gamma,
                                       __half* gamma_grad,
                                       __half* betta_grad,
                                       __half* inp_grad,
                                       int batch,
                                       int hidden_dim,
                                       cudaStream_t stream[2],
                                       bool invertible,
                                       const __half* betta)
{
    int threads = THREADS;

    dim3 grid_dim(hidden_dim / TILE_DIM);
    dim3 block_dim(TILE_DIM, TILE_DIM);

    LayerNormBackward1<__half><<<grid_dim, block_dim, 0, stream[0]>>>(
        out_grad, vals_hat, gamma, betta, gamma_grad, betta_grad, batch, hidden_dim, invertible);

    dim3 grid_dim2(batch);

    if (hidden_dim > 8192 && hidden_dim <= 16384)
        threads <<= 1;
    else if (hidden_dim > 16384 && hidden_dim <= 32768)
        threads <<= 2;
    else if (hidden_dim > 32768 && hidden_dim <= 65536)
        threads <<= 3;
    else if (hidden_dim > 65536)
        throw std::runtime_error("Unsupport hidden_dim.");

    dim3 block_dim2(threads / 2);

    LayerNormBackward2<<<grid_dim2, block_dim2, 0, stream[1]>>>(
        out_grad, vals_hat, gamma, betta, vars, inp_grad, invertible, hidden_dim / 2);
}

/* Backward Normalize (Input-Gradient)
 * Using the means and variances from the input
 * This type of backward is not invertible!
 * We do the backward using the input (X)
 */

__global__ void LayerNormBackward2(const float* out_grad,
                                   const float* X_vals,
                                   const float* gamma,
                                   const float* vars,
                                   const float* means,
                                   float* inp_grad,
                                   int row_stride)
{
    int iteration_stride = blockDim.x;
    int iterations = row_stride / iteration_stride;

    cg::thread_block b = cg::this_thread_block();
    cg::thread_block_tile<WARP_SIZE> g = cg::tiled_partition<WARP_SIZE>(b);

    int row = blockIdx.x;
    int id = threadIdx.x;
    int wid = id / WARP_SIZE;
    int warp_num = (THREADS < row_stride ? THREADS : row_stride) / WARP_SIZE;
    __shared__ float partialSum[MAX_WARP_NUM];

    out_grad += (row * row_stride);
    X_vals += (row * row_stride);
    inp_grad += (row * row_stride);

    float vals_arr[NORM_REG];
    int high_index = iterations * iteration_stride + id;
#pragma unroll
    for (int i = 0; i < iterations; i++) {
        float gamma_reg = gamma[i * iteration_stride + id];
        vals_arr[i] = out_grad[i * iteration_stride + id];
        vals_arr[i] *= gamma_reg;
    }
    if ((high_index) < row_stride) {
        float gamma_reg = gamma[high_index];
        vals_arr[iterations] = out_grad[high_index];
        vals_arr[iterations] *= gamma_reg;
        iterations++;
    }

    float var_reg = vars[row];
    float mean_reg = means[row];

    float sum = 0;
    float xu[NORM_REG];
    for (int i = 0; i < iterations; i++) {
        xu[i] = (X_vals[i * iteration_stride + id] - mean_reg);
        sum += vals_arr[i] * xu[i];
        vals_arr[i] *= rsqrtf(var_reg);
    }

    for (int i = 1; i < WARP_SIZE; i *= 2) { sum += g.shfl_down(sum, i); }

    if (g.thread_rank() == 0) partialSum[wid] = sum;

    __syncthreads();

    if (g.thread_rank() < warp_num) sum = partialSum[g.thread_rank()];

#ifndef __STOCHASTIC_MODE__
    __syncthreads();
#endif

    for (int i = 1; i < warp_num; i *= 2) sum += g.shfl_down(sum, i);

    sum = g.shfl(sum, 0);
    sum /= row_stride;

    for (int i = 0; i < iterations; i++) {
        vals_arr[i] += (-sum * xu[i] * rsqrtf(var_reg) / (var_reg));
    }

    sum = 0;
    for (int i = 0; i < iterations; i++) { sum += vals_arr[i]; }

    for (int i = 1; i < WARP_SIZE; i *= 2) { sum += g.shfl_down(sum, i); }

    if (g.thread_rank() == 0) partialSum[wid] = sum;

    __syncthreads();

    if (g.thread_rank() < warp_num) sum = partialSum[g.thread_rank()];

#ifndef __STOCHASTIC_MODE__
    __syncthreads();
#endif

    for (int i = 1; i < warp_num; i *= 2) sum += g.shfl_down(sum, i);
    sum = g.shfl(sum, 0);
    sum /= row_stride;

    iterations = row_stride / iteration_stride;
    for (int i = 0; i < iterations; i++) inp_grad[i * iteration_stride + id] = (vals_arr[i] - sum);
    if ((high_index) < row_stride) inp_grad[high_index] = (vals_arr[iterations] - sum);
}

__global__ void LayerNormBackward2(const __half* out_grad,
                                   const __half* X_vals,
                                   const __half* gamma,
                                   const __half* vars,
                                   const __half* means,
                                   __half* inp_grad,
                                   int row_stride)
{
    int iteration_stride = blockDim.x;
    int iterations = row_stride / iteration_stride;

    cg::thread_block b = cg::this_thread_block();
    cg::thread_block_tile<WARP_SIZE> g = cg::tiled_partition<WARP_SIZE>(b);

    int row = blockIdx.x;
    int id = threadIdx.x;
    int wid = id / WARP_SIZE;
    int warp_num = (iteration_stride < row_stride ? iteration_stride : row_stride) / WARP_SIZE;

    __shared__ float partialSum[MAX_WARP_NUM];

    __half2 vals_arr[NORM_REG];
    float2 vals_arr_f[NORM_REG];

    __half2* inp_grad_h = reinterpret_cast<__half2*>(inp_grad);
    const __half2* out_grad_h = reinterpret_cast<const __half2*>(out_grad);
    const __half2* vals_hat_h = reinterpret_cast<const __half2*>(X_vals);

    inp_grad_h += (row * row_stride);
    out_grad_h += (row * row_stride);
    vals_hat_h += (row * row_stride);

    const __half2* gamma_h = reinterpret_cast<const __half2*>(gamma);
    int high_index = iterations * iteration_stride + id;
#pragma unroll
    for (int i = 0; i < iterations; i++) {
        __half2 gamma_reg = gamma_h[i * iteration_stride + id];
        vals_arr[i] = out_grad_h[i * iteration_stride + id];
        vals_arr[i] *= gamma_reg;  // out_grad * gamma
    }
    if ((high_index) < row_stride) {
        __half2 gamma_reg = gamma_h[high_index];
        vals_arr[iterations] = out_grad_h[high_index];
        vals_arr[iterations] *= gamma_reg;  // out_grad * gamma
        iterations++;
    }
    __half mean_h = means[row];
    __half var_h = vars[row];
    __half2 var_reg = __halves2half2(var_h, var_h);
    __half2 mean_reg = __halves2half2(mean_h, mean_h);
    __half2 xu[NORM_REG];

    float sum = 0.f;
    for (int i = 0; i < iterations; i++) {
        xu[i] = (vals_hat_h[i * iteration_stride + id] - mean_reg);
        __half2 result_h = (xu[i] * vals_arr[i]);
        float2 result_f = __half22float2(result_h);
        sum += result_f.x;
        sum += result_f.y;
        vals_arr[i] *= h2rsqrt(var_reg);
    }

    for (int i = 1; i < WARP_SIZE; i *= 2) { sum += g.shfl_down(sum, i); }

    if (g.thread_rank() == 0) partialSum[wid] = sum;

    __syncthreads();

    if (g.thread_rank() < warp_num) sum = partialSum[g.thread_rank()];

#ifndef __STOCHASTIC_MODE__
    __syncthreads();
#endif

    for (int i = 1; i < warp_num; i *= 2) sum += g.shfl_down(sum, i);

    sum = g.shfl(sum, 0);
    sum /= (2 * row_stride);
    __half2 sum_h = __float2half2_rn(sum);

    for (int i = 0; i < iterations; i++) {
        __half2 xu_grad = ((-sum_h * xu[i] * h2rsqrt(var_reg)) / (var_reg));
        vals_arr_f[i] = __half22float2(vals_arr[i]);
        float2 xu_grad_f = __half22float2(xu_grad);
        vals_arr_f[i].x += xu_grad_f.x;
        vals_arr_f[i].y += xu_grad_f.y;
    }

    sum = 0.f;
    for (int i = 0; i < iterations; i++) {
        sum += (vals_arr_f[i].x);
        sum += (vals_arr_f[i].y);
    }

    for (int i = 1; i < WARP_SIZE; i *= 2) { sum += g.shfl_down(sum, i); }

    if (g.thread_rank() == 0) partialSum[wid] = sum;

    __syncthreads();

    if (g.thread_rank() < warp_num) sum = partialSum[g.thread_rank()];

#ifndef __STOCHASTIC_MODE__
    __syncthreads();
#endif

    for (int i = 1; i < warp_num; i *= 2) sum += g.shfl_down(sum, i);

    sum = g.shfl(sum, 0);
    sum /= (2 * row_stride);

    iterations = row_stride / iteration_stride;
    for (int i = 0; i < iterations; i++) {
        vals_arr_f[i].x -= sum;
        vals_arr_f[i].y -= sum;
        __half2 temp = __float22half2_rn(vals_arr_f[i]);
        inp_grad_h[i * iteration_stride + id] = temp;
    }
    if ((high_index) < row_stride) {
        vals_arr_f[iterations].x -= sum;
        vals_arr_f[iterations].y -= sum;
        __half2 temp = __float22half2_rn(vals_arr_f[iterations]);
        inp_grad_h[high_index] = temp;
    }
}

template <>
void launch_layerNorm_backward<float>(const float* out_grad,
                                      const float* X_data,
                                      const float* vars,
                                      const float* means,
                                      const float* gamma,
                                      float* gamma_grad,
                                      float* betta_grad,
                                      float* inp_grad,
                                      int batch,
                                      int hidden_dim,
                                      cudaStream_t stream[2])
{
    int threads = THREADS;

    dim3 grid_dim(hidden_dim / TILE_DIM);
    dim3 block_dim(TILE_DIM, TILE_DIM);

    LayerNormBackward1<float><<<grid_dim, block_dim, 0, stream[0]>>>(
        out_grad, X_data, vars, means, gamma_grad, betta_grad, batch, hidden_dim);

    dim3 grid_dim2(batch);

    if (hidden_dim > 16384 && hidden_dim <= 32768)
        threads <<= 1;
    else if (hidden_dim > 32768 && hidden_dim <= 65536)
        threads <<= 2;
    else if (hidden_dim > 65536)
        throw std::runtime_error("Unsupport hidden_dim.");

    dim3 block_dim2(threads);
    LayerNormBackward2<<<grid_dim2, block_dim2, 0, stream[1]>>>(
        out_grad, X_data, gamma, vars, means, inp_grad, hidden_dim);
}

template <>
void launch_layerNorm_backward<__half>(const __half* out_grad,
                                       const __half* X_data,
                                       const __half* vars,
                                       const __half* means,
                                       const __half* gamma,
                                       __half* gamma_grad,
                                       __half* betta_grad,
                                       __half* inp_grad,
                                       int batch,
                                       int hidden_dim,
                                       cudaStream_t stream[2])
{
    int threads = THREADS;

    dim3 grid_dim(hidden_dim / TILE_DIM);
    dim3 block_dim(TILE_DIM, TILE_DIM);

    LayerNormBackward1<__half><<<grid_dim, block_dim, 0, stream[0]>>>(
        out_grad, X_data, vars, means, gamma_grad, betta_grad, batch, hidden_dim);

    dim3 grid_dim2(batch);

    if (hidden_dim > 8192 && hidden_dim <= 16384)
        threads <<= 1;
    else if (hidden_dim > 16384 && hidden_dim <= 32768)
        threads <<= 2;
    else if (hidden_dim > 32768 && hidden_dim <= 65536)
        threads <<= 3;
    else if (hidden_dim > 65536)
        throw std::runtime_error("Unsupport hidden_dim.");

    dim3 block_dim2(threads / 2);
    LayerNormBackward2<<<grid_dim2, block_dim2, 0, stream[1]>>>(
        out_grad, X_data, gamma, vars, means, inp_grad, hidden_dim / 2);
}

template <typename T>
__global__ void LayerNormBackward1_fused_add(const T* __restrict__ out_grad1,
                                             const T* __restrict__ out_grad2,
                                             const T* __restrict__ vals_hat,
                                             const T* __restrict__ gamma,
                                             const T* __restrict__ betta,
                                             T* __restrict__ gamma_grad,
                                             T* __restrict__ betta_grad,
                                             int rows,
                                             int width,
                                             bool invertible)
{
    __shared__ float betta_buffer[TILE_DIM][TILE_DIM + 1];
    __shared__ float gamma_buffer[TILE_DIM][TILE_DIM + 1];

    cg::thread_block b = cg::this_thread_block();
    cg::thread_block_tile<TILE_DIM> g = cg::tiled_partition<TILE_DIM>(b);

    int idx = blockDim.x * blockIdx.x + threadIdx.x;
    int offset = threadIdx.y * width + idx;
    int y_stride = width * TILE_DIM;

    float betta_reg = (invertible ? (float)betta[idx] : 0.0f);
    float gamma_reg = (float)gamma[idx];

    // Loop across matrix height
    float betta_tmp = 0;
    float gamma_tmp = 0;
    for (int r = threadIdx.y; r < rows; r += TILE_DIM) {
        float grad = (float)out_grad1[offset] + (float)out_grad2[offset];
        float val = (invertible ? ((float)vals_hat[offset] - betta_reg) / gamma_reg
                                : (float)vals_hat[offset]);
        betta_tmp += grad;
        gamma_tmp += (val * grad);

        offset += y_stride;
    }

    betta_buffer[threadIdx.x][threadIdx.y] = betta_tmp;
    gamma_buffer[threadIdx.x][threadIdx.y] = gamma_tmp;

    __syncthreads();

    // Sum the shared buffer.
    float s1 = betta_buffer[threadIdx.y][threadIdx.x];
    float s2 = gamma_buffer[threadIdx.y][threadIdx.x];

#ifndef __STOCHASTIC_MODE__
    __syncthreads();
#endif

    for (int i = 1; i < TILE_DIM; i <<= 1) {
        s1 += g.shfl_down(s1, i);
        s2 += g.shfl_down(s2, i);
    }

    if (threadIdx.x == 0) {
        int pos = blockIdx.x * TILE_DIM + threadIdx.y;
        betta_grad[pos] = s1;
        gamma_grad[pos] = s2;
    }
}

template <typename T>
__global__ void LayerNormBackward1_fused_add(const T* __restrict__ out_grad1,
                                             const T* __restrict__ out_grad2,
                                             const T* __restrict__ X_data,
                                             const T* __restrict__ vars,
                                             const T* __restrict__ means,
                                             T* __restrict__ gamma_grad,
                                             T* __restrict__ betta_grad,
                                             int rows,
                                             int width)
{
    __shared__ float betta_buffer[TILE_DIM][TILE_DIM + 1];
    __shared__ float gamma_buffer[TILE_DIM][TILE_DIM + 1];

    cg::thread_block b = cg::this_thread_block();
    cg::thread_block_tile<TILE_DIM> g = cg::tiled_partition<TILE_DIM>(b);

    int idx = blockDim.x * blockIdx.x + threadIdx.x;
    int offset = threadIdx.y * width + idx;
    int y_stride = width * TILE_DIM;

    int pos = blockIdx.x * TILE_DIM + threadIdx.y;
    // Loop across matrix height

    float betta_tmp = 0;
    float gamma_tmp = 0;
    for (int r = threadIdx.y; r < rows; r += TILE_DIM) {
        float grad = (float)out_grad1[offset] + (float)out_grad2[offset];
        float val = (float)X_data[offset];
        val = (val - (float)means[r]) * rsqrtf((float)vars[r]);
        betta_tmp += grad;
        gamma_tmp += (val * grad);

        offset += y_stride;
    }

    betta_buffer[threadIdx.x][threadIdx.y] = betta_tmp;
    gamma_buffer[threadIdx.x][threadIdx.y] = gamma_tmp;

    __syncthreads();

    // Sum the shared buffer.
    float s1 = betta_buffer[threadIdx.y][threadIdx.x];
    float s2 = gamma_buffer[threadIdx.y][threadIdx.x];

#ifndef __STOCHASTIC_MODE__
    __syncthreads();
#endif

    for (int i = 1; i < TILE_DIM; i <<= 1) {
        s1 += g.shfl_down(s1, i);
        s2 += g.shfl_down(s2, i);
    }

    if (threadIdx.x == 0) {
        betta_grad[pos] = s1;
        gamma_grad[pos] = s2;
    }
}

__global__ void LayerNormBackward2_fused_add(const float* out_grad1,
                                             const float* out_grad2,
                                             const float* vals_hat,
                                             const float* gamma,
                                             const float* betta,
                                             const float* vars,
                                             float* inp_grad,
                                             bool invertible,
                                             int row_stride)
{
    int iteration_stride = blockDim.x;
    int iterations = row_stride / iteration_stride;

    cg::thread_block b = cg::this_thread_block();
    cg::thread_block_tile<WARP_SIZE> g = cg::tiled_partition<WARP_SIZE>(b);

    int row = blockIdx.x;
    int id = threadIdx.x;
    int wid = id / WARP_SIZE;
    int warp_num = (THREADS < row_stride ? THREADS : row_stride) / WARP_SIZE;
    __shared__ float partialSum[MAX_WARP_NUM];

    out_grad1 += (row * row_stride);
    out_grad2 += (row * row_stride);
    vals_hat += (row * row_stride);
    inp_grad += (row * row_stride);

    float vals_arr[NORM_REG];
    float vals_hat_arr[NORM_REG];
    int high_index = iterations * iteration_stride + id;
#pragma unroll
    for (int i = 0; i < iterations; i++) {
        float gamma_reg = gamma[i * iteration_stride + id];
        vals_arr[i] = out_grad1[i * iteration_stride + id];
        vals_arr[i] *= gamma_reg;
        vals_hat_arr[i] =
            (invertible ? (vals_hat[i * iteration_stride + id] - betta[i * iteration_stride + id]) /
                              gamma_reg
                        : vals_hat[i * iteration_stride + id]);
    }
    if ((high_index) < row_stride) {
        float gamma_reg = gamma[high_index];
        vals_arr[iterations] = out_grad1[high_index];
        vals_arr[iterations] *= gamma_reg;
        vals_hat_arr[iterations] =
            (invertible ? (vals_hat[high_index] - betta[high_index]) / gamma_reg
                        : vals_hat[high_index]);
        iterations++;
    }

    float var_reg = vars[row];

    float sum = 0;
    for (int i = 0; i < iterations; i++) {
        sum += vals_hat_arr[i] * vals_arr[i] * sqrtf(var_reg);
        vals_arr[i] *= rsqrtf(var_reg);
    }

    for (int i = 1; i < WARP_SIZE; i *= 2) { sum += g.shfl_down(sum, i); }

    if (g.thread_rank() == 0) partialSum[wid] = sum;

    __syncthreads();

    if (g.thread_rank() < warp_num) sum = partialSum[g.thread_rank()];

#ifndef __STOCHASTIC_MODE__
    __syncthreads();
#endif

    for (int i = 1; i < warp_num; i *= 2) sum += g.shfl_down(sum, i);

    sum = g.shfl(sum, 0);
    sum /= row_stride;

    for (int i = 0; i < iterations; i++) { vals_arr[i] += ((-sum * vals_hat_arr[i]) / var_reg); }

    sum = 0;
    for (int i = 0; i < iterations; i++) { sum += vals_arr[i]; }

    for (int i = 1; i < WARP_SIZE; i *= 2) { sum += g.shfl_down(sum, i); }

    if (g.thread_rank() == 0) partialSum[wid] = sum;

    __syncthreads();

    if (g.thread_rank() < warp_num) sum = partialSum[g.thread_rank()];

#ifndef __STOCHASTIC_MODE__
    __syncthreads();
#endif

    for (int i = 1; i < warp_num; i *= 2) sum += g.shfl_down(sum, i);
    sum = g.shfl(sum, 0);
    sum /= row_stride;

    iterations = row_stride / iteration_stride;
    for (int i = 0; i < iterations; i++)
        inp_grad[i * iteration_stride + id] =
            (vals_arr[i] - sum) + out_grad2[i * iteration_stride + id];
    if ((high_index) < row_stride)
        inp_grad[high_index] = (vals_arr[iterations] - sum) + out_grad2[high_index];
}

__global__ void LayerNormBackward2_fused_add(const __half* out_grad1,
                                             const __half* out_grad2,
                                             const __half* vals_hat,
                                             const __half* gamma,
                                             const __half* betta,
                                             const __half* vars,
                                             __half* inp_grad,
                                             bool invertible,
                                             int row_stride)
{
    int iteration_stride = blockDim.x;
    int iterations = row_stride / iteration_stride;

    cg::thread_block b = cg::this_thread_block();
    cg::thread_block_tile<WARP_SIZE> g = cg::tiled_partition<WARP_SIZE>(b);

    int row = blockIdx.x;
    int id = threadIdx.x;
    int wid = id / WARP_SIZE;
    int warp_num = (iteration_stride < row_stride ? iteration_stride : row_stride) / WARP_SIZE;
    __shared__ float partialSum[MAX_WARP_NUM];

    __half2 vals_arr[NORM_REG];
    float2 vals_arr_f[NORM_REG];
    __half2 vals_hat_arr[NORM_REG];

    // float2 result[iterations];

    __half2* inp_grad_h = reinterpret_cast<__half2*>(inp_grad);
    const __half2* out_grad_h1 = reinterpret_cast<const __half2*>(out_grad1);
    const __half2* out_grad_h2 = reinterpret_cast<const __half2*>(out_grad2);
    const __half2* vals_hat_h = reinterpret_cast<const __half2*>(vals_hat);

    inp_grad_h += (row * row_stride);
    out_grad_h1 += (row * row_stride);
    out_grad_h2 += (row * row_stride);
    vals_hat_h += (row * row_stride);

    const __half2* gamma_h = reinterpret_cast<const __half2*>(gamma);
    const __half2* betta_h = (invertible ? reinterpret_cast<const __half2*>(betta) : nullptr);
    int high_index = iterations * iteration_stride + id;
#pragma unroll
    for (int i = 0; i < iterations; i++) {
        __half2 gamma_reg = gamma_h[i * iteration_stride + id];
        vals_arr[i] = out_grad_h1[i * iteration_stride + id];
        vals_arr[i] *= gamma_reg;  // out_grad * gamma
        vals_hat_arr[i] =
            (invertible
                 ? (vals_hat_h[i * iteration_stride + id] - betta_h[i * iteration_stride + id]) /
                       gamma_reg
                 : vals_hat_h[i * iteration_stride + id]);
    }
    if ((high_index) < row_stride) {
        __half2 gamma_reg = gamma_h[high_index];
        vals_arr[iterations] = out_grad_h1[high_index];
        vals_arr[iterations] *= gamma_reg;  // out_grad * gamma
        vals_hat_arr[iterations] =
            (invertible ? (vals_hat_h[high_index] - betta_h[high_index]) / gamma_reg
                        : vals_hat_h[high_index]);
        iterations++;
    }
    __half var_h = vars[row];
    __half2 var_reg = __halves2half2(var_h, var_h);

    float sum = 0.f;
    for (int i = 0; i < iterations; i++) {
        __half2 result_h = (vals_hat_arr[i] * vals_arr[i] * h2sqrt(var_reg));
        float2 result_f = __half22float2(result_h);
        sum += result_f.x;
        sum += result_f.y;
        vals_arr[i] *= h2rsqrt(var_reg);
    }

    for (int i = 1; i < WARP_SIZE; i *= 2) { sum += g.shfl_down(sum, i); }

    if (g.thread_rank() == 0) partialSum[wid] = sum;

    __syncthreads();

    if (g.thread_rank() < warp_num) sum = partialSum[g.thread_rank()];

#ifndef __STOCHASTIC_MODE__
    __syncthreads();
#endif

    for (int i = 1; i < warp_num; i *= 2) sum += g.shfl_down(sum, i);

    sum = g.shfl(sum, 0);
    sum /= (2 * row_stride);
    __half2 sum_h = __float2half2_rn(sum);

    for (int i = 0; i < iterations; i++) {
        __half2 temp = ((-sum_h * vals_hat_arr[i]) / (var_reg));
        vals_arr_f[i] = __half22float2(vals_arr[i]);
        float2 temp_f = __half22float2(temp);
        vals_arr_f[i].x += temp_f.x;
        vals_arr_f[i].y += temp_f.y;
    }
    sum = 0.f;
    for (int i = 0; i < iterations; i++) {
        sum += (vals_arr_f[i].x);
        sum += (vals_arr_f[i].y);
    }

    for (int i = 1; i < WARP_SIZE; i *= 2) { sum += g.shfl_down(sum, i); }

    if (g.thread_rank() == 0) partialSum[wid] = sum;

    __syncthreads();

    if (g.thread_rank() < warp_num) sum = partialSum[g.thread_rank()];

#ifndef __STOCHASTIC_MODE__
    __syncthreads();
#endif

    for (int i = 1; i < warp_num; i *= 2) sum += g.shfl_down(sum, i);

    sum = g.shfl(sum, 0);
    sum /= (2 * row_stride);

    iterations = row_stride / iteration_stride;
    for (int i = 0; i < iterations; i++) {
        vals_arr_f[i].x -= sum;
        vals_arr_f[i].y -= sum;
        __half2 temp = __float22half2_rn(vals_arr_f[i]);

        inp_grad_h[i * iteration_stride + id] = temp + out_grad_h2[i * iteration_stride + id];
    }
    if ((high_index) < row_stride) {
        vals_arr_f[iterations].x -= sum;
        vals_arr_f[iterations].y -= sum;
        __half2 temp = __float22half2_rn(vals_arr_f[iterations]);

        inp_grad_h[high_index] = temp + out_grad_h2[high_index];
    }
}

template <>
void launch_layerNorm_backward_fused_add<float>(const float* out_grad1,
                                                const float* out_grad2,
                                                const float* vals_hat,
                                                const float* vars,
                                                const float* gamma,
                                                float* gamma_grad,
                                                float* betta_grad,
                                                float* inp_grad,
                                                int batch,
                                                int hidden_dim,
                                                cudaStream_t stream[2],
                                                bool invertible,
                                                const float* betta)
{
    int threads = THREADS;

    dim3 grid_dim(hidden_dim / TILE_DIM);
    dim3 block_dim(TILE_DIM, TILE_DIM);
    LayerNormBackward1<float><<<grid_dim, block_dim, 0, stream[0]>>>(
        out_grad1, vals_hat, gamma, betta, gamma_grad, betta_grad, batch, hidden_dim, invertible);

    dim3 grid_dim2(batch);

    if (hidden_dim > 16384 && hidden_dim <= 32768)
        threads <<= 1;
    else if (hidden_dim > 32768 && hidden_dim <= 65536)
        threads <<= 2;
    else if (hidden_dim > 65536)
        throw std::runtime_error("Unsupport hidden_dim.");

    dim3 block_dim2(threads);
    LayerNormBackward2_fused_add<<<grid_dim2, block_dim2, 0, stream[1]>>>(
        out_grad1, out_grad2, vals_hat, gamma, betta, vars, inp_grad, invertible, hidden_dim);
}

template <>
void launch_layerNorm_backward_fused_add<__half>(const __half* out_grad1,
                                                 const __half* out_grad2,
                                                 const __half* vals_hat,
                                                 const __half* vars,
                                                 const __half* gamma,
                                                 __half* gamma_grad,
                                                 __half* betta_grad,
                                                 __half* inp_grad,
                                                 int batch,
                                                 int hidden_dim,
                                                 cudaStream_t stream[2],
                                                 bool invertible,
                                                 const __half* betta)
{
    int threads = THREADS;

    dim3 grid_dim(hidden_dim / TILE_DIM);
    dim3 block_dim(TILE_DIM, TILE_DIM);

    LayerNormBackward1<__half><<<grid_dim, block_dim, 0, stream[0]>>>(
        out_grad1, vals_hat, gamma, betta, gamma_grad, betta_grad, batch, hidden_dim, invertible);

    dim3 grid_dim2(batch);

    if (hidden_dim > 8192 && hidden_dim <= 16384)
        threads <<= 1;
    else if (hidden_dim > 16384 && hidden_dim <= 32768)
        threads <<= 2;
    else if (hidden_dim > 32768 && hidden_dim <= 65536)
        threads <<= 3;
    else if (hidden_dim > 65536)
        throw std::runtime_error("Unsupport hidden_dim.");

    dim3 block_dim2(threads / 2);
    LayerNormBackward2_fused_add<<<grid_dim2, block_dim2, 0, stream[1]>>>(
        out_grad1, out_grad2, vals_hat, gamma, betta, vars, inp_grad, invertible, hidden_dim / 2);
}

/* Backward Normalize (Input-Gradient)
 * Using the means and variances from the input
 * This type of backward is not invertible!
 * We do the backward using the input (X)
 */

__global__ void LayerNormBackward2_fused_add(const float* out_grad1,
                                             const float* out_grad2,
                                             const float* X_vals,
                                             const float* gamma,
                                             const float* vars,
                                             const float* means,
                                             float* inp_grad,
                                             int row_stride)
{
    int iteration_stride = blockDim.x;
    int iterations = row_stride / iteration_stride;

    cg::thread_block b = cg::this_thread_block();
    cg::thread_block_tile<WARP_SIZE> g = cg::tiled_partition<WARP_SIZE>(b);

    int row = blockIdx.x;
    int id = threadIdx.x;
    int wid = id / WARP_SIZE;
    int warp_num = (THREADS < row_stride ? THREADS : row_stride) / WARP_SIZE;
    __shared__ float partialSum[MAX_WARP_NUM];

    float vals_arr[NORM_REG];
    float vals_hat_arr[NORM_REG];

    out_grad1 += (row * row_stride);
    out_grad2 += (row * row_stride);
    X_vals += (row * row_stride);
    inp_grad += (row * row_stride);
    int high_index = iterations * iteration_stride + id;
#pragma unroll
    for (int i = 0; i < iterations; i++) {
        float gamma_reg = gamma[i * iteration_stride + id];
        vals_arr[i] = out_grad1[i * iteration_stride + id];
        vals_arr[i] *= gamma_reg;
        vals_hat_arr[i] = X_vals[i * iteration_stride + id];
    }
    if ((high_index) < row_stride) {
        float gamma_reg = gamma[high_index];
        vals_arr[iterations] = out_grad1[high_index];
        vals_arr[iterations] *= gamma_reg;
        vals_hat_arr[iterations] = X_vals[high_index];
        iterations++;
    }

    float var_reg = vars[row];
    float mean_reg = means[row];

    float sum = 0;
    float xu[NORM_REG];
    for (int i = 0; i < iterations; i++) {
        xu[i] = (vals_hat_arr[i] - mean_reg);
        sum += vals_arr[i] * xu[i];
        vals_arr[i] *= rsqrtf(var_reg);
    }

    for (int i = 1; i < WARP_SIZE; i *= 2) { sum += g.shfl_down(sum, i); }

    if (g.thread_rank() == 0) partialSum[wid] = sum;

    __syncthreads();

    if (g.thread_rank() < warp_num) sum = partialSum[g.thread_rank()];

#ifndef __STOCHASTIC_MODE__
    __syncthreads();
#endif

    for (int i = 1; i < warp_num; i *= 2) sum += g.shfl_down(sum, i);

    sum = g.shfl(sum, 0);
    sum /= row_stride;

    for (int i = 0; i < iterations; i++) {
        vals_arr[i] += (-sum * xu[i] * rsqrtf(var_reg) / (var_reg));
    }

    sum = 0;
    for (int i = 0; i < iterations; i++) { sum += vals_arr[i]; }

    for (int i = 1; i < WARP_SIZE; i *= 2) { sum += g.shfl_down(sum, i); }

    if (g.thread_rank() == 0) partialSum[wid] = sum;

    __syncthreads();

    if (g.thread_rank() < warp_num) sum = partialSum[g.thread_rank()];

#ifndef __STOCHASTIC_MODE__
    __syncthreads();
#endif

    for (int i = 1; i < warp_num; i *= 2) sum += g.shfl_down(sum, i);
    sum = g.shfl(sum, 0);
    sum /= row_stride;

    iterations = row_stride / iteration_stride;
    for (int i = 0; i < iterations; i++)
        inp_grad[i * iteration_stride + id] =
            (vals_arr[i] - sum) + out_grad2[i * iteration_stride + id];
    if ((high_index) < row_stride)
        inp_grad[high_index] = (vals_arr[iterations] - sum) + out_grad2[high_index];
}

__global__ void LayerNormBackward2_fused_add(const __half* out_grad1,
                                             const __half* out_grad2,
                                             const __half* X_vals,
                                             const __half* gamma,
                                             const __half* vars,
                                             const __half* means,
                                             __half* inp_grad,
                                             int row_stride)
{
    int iteration_stride = blockDim.x;
    int iterations = row_stride / iteration_stride;

    cg::thread_block b = cg::this_thread_block();
    cg::thread_block_tile<WARP_SIZE> g = cg::tiled_partition<WARP_SIZE>(b);

    int row = blockIdx.x;
    int id = threadIdx.x;
    int wid = id / WARP_SIZE;
    int warp_num = (iteration_stride < row_stride ? iteration_stride : row_stride) / WARP_SIZE;

    __shared__ float partialSum[MAX_WARP_NUM];

    __half2 vals_arr[NORM_REG];
    float2 vals_arr_f[NORM_REG];
    __half2 vals_hat_arr[NORM_REG];

    __half2* inp_grad_h = reinterpret_cast<__half2*>(inp_grad);
    const __half2* out_grad_h1 = reinterpret_cast<const __half2*>(out_grad1);
    const __half2* out_grad_h2 = reinterpret_cast<const __half2*>(out_grad2);
    const __half2* vals_hat_h = reinterpret_cast<const __half2*>(X_vals);

    out_grad_h1 += (row * row_stride);
    out_grad_h2 += (row * row_stride);
    inp_grad_h += (row * row_stride);
    vals_hat_h += (row * row_stride);

    const __half2* gamma_h = reinterpret_cast<const __half2*>(gamma);
    int high_index = iterations * iteration_stride + id;
#pragma unroll
    for (int i = 0; i < iterations; i++) {
        __half2 gamma_reg = gamma_h[i * iteration_stride + id];
        vals_arr[i] = out_grad_h1[i * iteration_stride + id];
        vals_arr[i] *= gamma_reg;  // out_grad * gamma
        vals_hat_arr[i] = vals_hat_h[i * iteration_stride + id];
    }
    if ((high_index) < row_stride) {
        __half2 gamma_reg = gamma_h[high_index];
        vals_arr[iterations] = out_grad_h1[high_index];
        vals_arr[iterations] *= gamma_reg;  // out_grad * gamma
        vals_hat_arr[iterations] = vals_hat_h[high_index];
        iterations++;
    }

    __half mean_h = means[row];
    __half var_h = vars[row];
    __half2 var_reg = __halves2half2(var_h, var_h);
    __half2 mean_reg = __halves2half2(mean_h, mean_h);
    __half2 xu[NORM_REG];

    float sum = 0.f;
    for (int i = 0; i < iterations; i++) {
        xu[i] = (vals_hat_arr[i] - mean_reg);
        __half2 result_h = (xu[i] * vals_arr[i]);
        float2 result_f = __half22float2(result_h);
        sum += result_f.x;
        sum += result_f.y;
        vals_arr[i] *= h2rsqrt(var_reg);
    }

    for (int i = 1; i < WARP_SIZE; i *= 2) { sum += g.shfl_down(sum, i); }

    if (g.thread_rank() == 0) partialSum[wid] = sum;

    __syncthreads();

    if (g.thread_rank() < warp_num) sum = partialSum[g.thread_rank()];

#ifndef __STOCHASTIC_MODE__
    __syncthreads();
#endif

    for (int i = 1; i < warp_num; i *= 2) sum += g.shfl_down(sum, i);

    sum = g.shfl(sum, 0);
    sum /= (2 * row_stride);
    __half2 sum_h = __float2half2_rn(sum);

    for (int i = 0; i < iterations; i++) {
        __half2 xu_grad = ((-sum_h * xu[i] * h2rsqrt(var_reg)) / (var_reg));
        vals_arr_f[i] = __half22float2(vals_arr[i]);
        float2 xu_grad_f = __half22float2(xu_grad);
        vals_arr_f[i].x += xu_grad_f.x;
        vals_arr_f[i].y += xu_grad_f.y;
    }

    sum = 0.f;
    for (int i = 0; i < iterations; i++) {
        sum += (vals_arr_f[i].x);
        sum += (vals_arr_f[i].y);
    }

    for (int i = 1; i < WARP_SIZE; i *= 2) { sum += g.shfl_down(sum, i); }

    if (g.thread_rank() == 0) partialSum[wid] = sum;

    __syncthreads();

    if (g.thread_rank() < warp_num) sum = partialSum[g.thread_rank()];

#ifndef __STOCHASTIC_MODE__
    __syncthreads();
#endif

    for (int i = 1; i < warp_num; i *= 2) sum += g.shfl_down(sum, i);

    sum = g.shfl(sum, 0);
    sum /= (2 * row_stride);

    iterations = row_stride / iteration_stride;
    for (int i = 0; i < iterations; i++) {
        vals_arr_f[i].x -= sum;
        vals_arr_f[i].y -= sum;
        __half2 temp = __float22half2_rn(vals_arr_f[i]);
        inp_grad_h[i * iteration_stride + id] = temp + out_grad_h2[i * iteration_stride + id];
    }
    if ((high_index) < row_stride) {
        vals_arr_f[iterations].x -= sum;
        vals_arr_f[iterations].y -= sum;
        __half2 temp = __float22half2_rn(vals_arr_f[iterations]);
        inp_grad_h[high_index] = temp + out_grad_h2[high_index];
    }
}

template <>
void launch_layerNorm_backward_fused_add<float>(const float* out_grad1,
                                                const float* out_grad2,
                                                const float* X_data,
                                                const float* vars,
                                                const float* means,
                                                const float* gamma,
                                                float* gamma_grad,
                                                float* betta_grad,
                                                float* inp_grad,
                                                int batch,
                                                int hidden_dim,
                                                cudaStream_t stream[2])
{
    int threads = THREADS;

    dim3 grid_dim(hidden_dim / TILE_DIM);
    dim3 block_dim(TILE_DIM, TILE_DIM);

    LayerNormBackward1<float><<<grid_dim, block_dim, 0, stream[0]>>>(
        out_grad1, X_data, vars, means, gamma_grad, betta_grad, batch, hidden_dim);

    dim3 grid_dim2(batch);

    if (hidden_dim > 16384 && hidden_dim <= 32768)
        threads <<= 1;
    else if (hidden_dim > 32768 && hidden_dim <= 65536)
        threads <<= 2;
    else if (hidden_dim > 65536)
        throw std::runtime_error("Unsupport hidden_dim.");

    dim3 block_dim2(threads);
    LayerNormBackward2_fused_add<<<grid_dim2, block_dim2, 0, stream[1]>>>(
        out_grad1, out_grad2, X_data, gamma, vars, means, inp_grad, hidden_dim);
}

template <>
void launch_layerNorm_backward_fused_add<__half>(const __half* out_grad1,
                                                 const __half* out_grad2,
                                                 const __half* X_data,
                                                 const __half* vars,
                                                 const __half* means,
                                                 const __half* gamma,
                                                 __half* gamma_grad,
                                                 __half* betta_grad,
                                                 __half* inp_grad,
                                                 int batch,
                                                 int hidden_dim,
                                                 cudaStream_t stream[2])
{
    int threads = THREADS;

    dim3 grid_dim(hidden_dim / TILE_DIM);
    dim3 block_dim(TILE_DIM, TILE_DIM);

    LayerNormBackward1<__half><<<grid_dim, block_dim, 0, stream[0]>>>(
        out_grad1, X_data, vars, means, gamma_grad, betta_grad, batch, hidden_dim);

    dim3 grid_dim2(batch);

    if (hidden_dim > 8192 && hidden_dim <= 16384)
        threads <<= 1;
    else if (hidden_dim > 16384 && hidden_dim <= 32768)
        threads <<= 2;
    else if (hidden_dim > 32768 && hidden_dim <= 65536)
        threads <<= 3;
    else if (hidden_dim > 65536)
        throw std::runtime_error("Unsupport hidden_dim.");

    dim3 block_dim2(threads / 2);
    LayerNormBackward2_fused_add<<<grid_dim2, block_dim2, 0, stream[1]>>>(
        out_grad1, out_grad2, X_data, gamma, vars, means, inp_grad, hidden_dim / 2);
}
>>>>>>> fc2f378e
<|MERGE_RESOLUTION|>--- conflicted
+++ resolved
@@ -1,4 +1,3 @@
-<<<<<<< HEAD
 #include "custom_cuda_layers.h"
 
 namespace cg = cooperative_groups;
@@ -2119,2109 +2118,4 @@
     dim3 block_dim2(threads / 2);
     LayerNormBackward2_fused_add<<<grid_dim2, block_dim2, 0, stream[1]>>>(
         out_grad1, out_grad2, X_data, gamma, vars, means, inp_grad, hidden_dim / 2);
-}
-=======
-#include "custom_cuda_layers.h"
-
-namespace cg = cooperative_groups;
-
-/*
-Fused bias add, residual (elementwise) add, and normalization layer.
-
-For FP16, this kernel does not promote to FP32 in order to utilize the 2x throughput for
-__half2 instructions, and avoid the conversion overhead (1/8 of __hal2 arithmetic).
-
-For specific launch constraints, see the launch functions.
-*/
-
-#define NORM_REG (MAX_REGISTERS / 4)
-
-__global__ void fused_bias_residual_layer_norm(float* vals,
-                                               const float* residual,
-                                               const float* gamma,
-                                               const float* beta,
-                                               float epsilon,
-                                               bool preLayerNorm,
-                                               bool training,
-                                               float* vars,
-                                               float* means,
-                                               int row_stride)
-{
-    int iteration_stride = blockDim.x;
-    int iterations = row_stride / iteration_stride;
-
-    cg::thread_block b = cg::this_thread_block();
-    cg::thread_block_tile<WARP_SIZE> g = cg::tiled_partition<WARP_SIZE>(b);
-
-    int row = blockIdx.x;
-    int id = threadIdx.x;
-    int gid = id / WARP_SIZE;
-
-    float vals_arr[NORM_REG];
-    __shared__ float shr[MAX_WARP_NUM];
-
-    residual += (row * row_stride);
-    vals += (row * row_stride);
-
-    float sum = 0.f;
-    int high_index = iterations * iteration_stride + id;
-#pragma unroll
-    for (int i = 0; i < iterations; i++) {
-        vals_arr[i] = residual[i * iteration_stride + id];
-        sum += vals_arr[i];
-    }
-    if (high_index < row_stride) {
-        vals_arr[iterations] = residual[high_index];
-        sum += vals_arr[iterations];
-        iterations++;
-    }
-
-    for (int i = 1; i < 32; i *= 2) { sum += g.shfl_down(sum, i); }
-
-    if (g.thread_rank() == 0) shr[gid] = sum;
-
-    b.sync();
-
-    if (g.thread_rank() < (iteration_stride >> 5)) sum = shr[g.thread_rank()];
-
-#if !defined(__STOCHASTIC_MODE__) || __CUDA_ARCH__ < 700
-    b.sync();
-#endif
-
-    for (int i = 1; i < (iteration_stride >> 5); i *= 2) { sum += g.shfl_down(sum, i); }
-
-    sum = g.shfl(sum, 0);
-    float mean = sum / row_stride;
-    if (training)
-        if (threadIdx.x == 0) means[row] = mean;
-    float variance = 0.f;
-    for (int i = 0; i < iterations; i++) {
-        vals_arr[i] -= mean;
-        variance += vals_arr[i] * vals_arr[i];
-    }
-
-    for (int i = 1; i < 32; i *= 2) { variance += g.shfl_down(variance, i); }
-
-    if (g.thread_rank() == 0) shr[gid] = variance;
-
-    b.sync();
-
-    if (g.thread_rank() < (iteration_stride >> 5)) variance = shr[g.thread_rank()];
-
-#ifndef __STOCHASTIC_MODE__
-    b.sync();
-#endif
-
-    for (int i = 1; i < (iteration_stride >> 5); i *= 2) { variance += g.shfl_down(variance, i); }
-    variance = g.shfl(variance, 0);
-    variance /= row_stride;
-    variance += epsilon;
-    if (training)
-        if (threadIdx.x == 0) vars[row] = variance;
-
-    iterations = row_stride / iteration_stride;
-    for (int i = 0; i < iterations; i++) {
-        vals_arr[i] = vals_arr[i] * rsqrtf(variance);
-        vals_arr[i] =
-            vals_arr[i] * gamma[i * iteration_stride + id] + beta[i * iteration_stride + id];
-        vals[i * iteration_stride + id] = vals_arr[i];
-    }
-    if ((high_index) < row_stride) {
-        vals_arr[iterations] = vals_arr[iterations] * rsqrtf(variance);
-        vals_arr[iterations] = vals_arr[iterations] * gamma[high_index] + beta[high_index];
-        vals[high_index] = vals_arr[iterations];
-    }
-}
-
-__global__ void fused_bias_residual_layer_norm(__half* vals,
-                                               const __half* residual,
-                                               const __half* gamma,
-                                               const __half* beta,
-                                               float epsilon,
-                                               bool preLayerNorm,
-                                               bool training,
-                                               __half* vars,
-                                               __half* means,
-                                               int row_stride)
-{
-#if __CUDA_ARCH__ >= 700
-    int iteration_stride = blockDim.x;
-    int iterations = row_stride / iteration_stride;
-
-    cg::thread_block b = cg::this_thread_block();
-    cg::thread_block_tile<32> g = cg::tiled_partition<32>(b);
-
-    int row = blockIdx.x;
-    int id = threadIdx.x;
-    int gid = id >> 5;
-
-    float2 vals_f[NORM_REG];
-    __shared__ float shr[MAX_WARP_NUM];
-
-    __half2* vals_cast = reinterpret_cast<__half2*>(vals);
-    const __half2* residual_cast = reinterpret_cast<const __half2*>(residual);
-
-    residual_cast += (row * row_stride);
-    vals_cast += (row * row_stride);
-
-    float sum = 0.f;
-    int high_index = iterations * iteration_stride + id;
-#pragma unroll
-    for (int i = 0; i < iterations; i++) {
-        vals_f[i] = __half22float2(residual_cast[i * iteration_stride + id]);
-        sum += vals_f[i].x;
-        sum += vals_f[i].y;
-    }
-    if ((high_index) < row_stride) {
-        vals_f[iterations] = __half22float2(residual_cast[high_index]);
-        sum += vals_f[iterations].x;
-        sum += vals_f[iterations].y;
-        iterations++;
-    }
-
-    for (int i = 1; i < 32; i *= 2) { sum += g.shfl_down(sum, i); }
-
-    if (g.thread_rank() == 0) shr[gid] = sum;
-
-    b.sync();
-
-    if (g.thread_rank() < (iteration_stride >> 5)) sum = shr[g.thread_rank()];
-
-#ifndef __STOCHASTIC_MODE__
-    b.sync();
-#endif
-
-    for (int i = 1; i < (iteration_stride >> 5); i *= 2) { sum += g.shfl_down(sum, i); }
-    sum = g.shfl(sum, 0);
-    float mean = sum / (row_stride * 2);
-
-    float variance = 0.f;
-    for (int i = 0; i < iterations; i++) {
-        vals_f[i].x -= mean;
-        vals_f[i].y -= mean;
-        variance += vals_f[i].x * vals_f[i].x;
-        variance += vals_f[i].y * vals_f[i].y;
-    }
-
-    for (int i = 1; i < 32; i *= 2) { variance += g.shfl_down(variance, i); }
-
-    if (g.thread_rank() == 0) shr[gid] = variance;
-
-    b.sync();
-
-    if (g.thread_rank() < (iteration_stride >> 5)) variance = shr[g.thread_rank()];
-
-#ifndef __STOCHASTIC_MODE__
-    b.sync();
-#endif
-
-    for (int i = 1; i < (iteration_stride >> 5); i *= 2) { variance += g.shfl_down(variance, i); }
-    variance = g.shfl(variance, 0);
-    variance /= (row_stride * 2);
-    variance += epsilon;
-
-    __half2 variance_h = __float2half2_rn(variance);
-    const __half2* gamma_cast = reinterpret_cast<const __half2*>(gamma);
-    const __half2* beta_cast = reinterpret_cast<const __half2*>(beta);
-
-    if (training && threadIdx.x == 0) {
-        vars[row] = __float2half(variance);
-        means[row] = __float2half(mean);
-    }
-    iterations = row_stride / iteration_stride;
-    for (int i = 0; i < iterations; i++) {
-        __half2 vals_arr = __float22half2_rn(vals_f[i]);
-        vals_arr = vals_arr * h2rsqrt(variance_h);
-        vals_arr =
-            vals_arr * gamma_cast[i * iteration_stride + id] + beta_cast[i * iteration_stride + id];
-        vals_cast[i * iteration_stride + id] = vals_arr;
-    }
-    if ((high_index) < row_stride) {
-        __half2 vals_arr = __float22half2_rn(vals_f[iterations]);
-        vals_arr = vals_arr * h2rsqrt(variance_h);
-        vals_arr = vals_arr * gamma_cast[high_index] + beta_cast[high_index];
-        vals_cast[high_index] = vals_arr;
-    }
-#endif
-}
-
-template <typename T>
-void launch_bias_residual_layer_norm(T* vals,
-                                     const T* residual,
-                                     const T* gamma,
-                                     const T* beta,
-                                     float epsilon,
-                                     int batch_size,
-                                     int hidden_dim,
-                                     cudaStream_t stream,
-                                     bool preLayerNorm,
-                                     bool training,
-                                     T* vars,
-                                     T* means);
-
-template <>
-void launch_bias_residual_layer_norm<float>(float* vals,
-                                            const float* residual,
-                                            const float* gamma,
-                                            const float* beta,
-                                            float epsilon,
-                                            int batch_size,
-                                            int hidden_dim,
-                                            cudaStream_t stream,
-                                            bool preLayerNorm,
-                                            bool training,
-                                            float* vars,
-                                            float* means)
-{
-    int threads = THREADS;
-
-    dim3 grid_dim(batch_size);
-
-    if (hidden_dim > 16384 && hidden_dim <= 32768)
-        threads <<= 1;
-    else if (hidden_dim > 32768 && hidden_dim <= 65536)
-        threads <<= 2;
-    else if (hidden_dim > 65536)
-        throw std::runtime_error("Unsupport hidden_dim.");
-
-    dim3 block_dim(threads);
-
-    fused_bias_residual_layer_norm<<<grid_dim, block_dim, 0, stream>>>(
-        vals, residual, gamma, beta, epsilon, preLayerNorm, training, vars, means, hidden_dim);
-}
-
-template <>
-void launch_bias_residual_layer_norm<__half>(__half* vals,
-                                             const __half* residual,
-                                             const __half* gamma,
-                                             const __half* beta,
-                                             float epsilon,
-                                             int batch_size,
-                                             int hidden_dim,
-                                             cudaStream_t stream,
-                                             bool preLayerNorm,
-                                             bool training,
-                                             __half* vars,
-                                             __half* means)
-{
-    int threads = 128;
-
-    dim3 grid_dim(batch_size);
-
-    if (hidden_dim > 8192 && hidden_dim <= 16384)
-        threads <<= 1;
-    else if (hidden_dim > 16384 && hidden_dim <= 32768)
-        threads <<= 2;
-    else if (hidden_dim > 32768 && hidden_dim <= 65536)
-        threads <<= 3;
-    else if (hidden_dim > 65536)
-        throw std::runtime_error("Unsupport hidden_dim.");
-
-    dim3 block_dim(threads);
-
-    fused_bias_residual_layer_norm<<<grid_dim, block_dim, 0, stream>>>(
-        vals, residual, gamma, beta, epsilon, preLayerNorm, training, vars, means, hidden_dim / 2);
-}
-
-__global__ void fused_bias_residual_layer_norm(float* vals,
-                                               const float* residual,
-                                               const float* gamma,
-                                               const float* beta,
-                                               float epsilon,
-                                               bool preLayerNorm,
-                                               bool training,
-                                               float* vars,
-                                               int row_stride)
-{
-    int iteration_stride = blockDim.x;
-    int iterations = row_stride / iteration_stride;
-
-    cg::thread_block b = cg::this_thread_block();
-    cg::thread_block_tile<32> g = cg::tiled_partition<32>(b);
-
-    int row = blockIdx.x;
-    int id = threadIdx.x;
-    int gid = id / 32;
-
-    float vals_arr[NORM_REG];
-    __shared__ float shr[MAX_WARP_NUM];
-
-    residual += (row * row_stride);
-    vals += (row * row_stride);
-
-    float sum = 0.f;
-    int high_index = iterations * iteration_stride + id;
-#pragma unroll
-    for (int i = 0; i < iterations; i++) {
-        vals_arr[i] = residual[i * iteration_stride + id];
-        sum += vals_arr[i];
-    }
-    if ((high_index) < row_stride) {
-        vals_arr[iterations] = residual[high_index];
-        sum += vals_arr[iterations];
-        iterations++;
-    }
-
-    for (int i = 1; i < 32; i *= 2) { sum += g.shfl_down(sum, i); }
-
-    if (g.thread_rank() == 0) shr[gid] = sum;
-
-    b.sync();
-
-    if (g.thread_rank() < (iteration_stride >> 5)) sum = shr[g.thread_rank()];
-
-#if !defined(__STOCHASTIC_MODE__) || __CUDA_ARCH__ < 700
-    b.sync();
-#endif
-
-    for (int i = 1; i < (iteration_stride >> 5); i *= 2) { sum += g.shfl_down(sum, i); }
-
-    sum = g.shfl(sum, 0);
-    float mean = sum / row_stride;
-    float variance = 0.f;
-    for (int i = 0; i < iterations; i++) {
-        vals_arr[i] -= mean;
-        variance += vals_arr[i] * vals_arr[i];
-    }
-
-    for (int i = 1; i < 32; i *= 2) { variance += g.shfl_down(variance, i); }
-
-    if (g.thread_rank() == 0) shr[gid] = variance;
-
-    b.sync();
-
-    if (g.thread_rank() < (iteration_stride >> 5)) variance = shr[g.thread_rank()];
-
-#ifndef __STOCHASTIC_MODE__
-    b.sync();
-#endif
-
-    for (int i = 1; i < (iteration_stride >> 5); i *= 2) { variance += g.shfl_down(variance, i); }
-    variance = g.shfl(variance, 0);
-    variance /= row_stride;
-    variance += epsilon;
-    if (training)
-        if (threadIdx.x == 0) vars[row] = variance;
-
-    iterations = row_stride / iteration_stride;
-    for (int i = 0; i < iterations; i++) {
-        vals_arr[i] = vals_arr[i] * rsqrtf(variance);
-        vals_arr[i] =
-            vals_arr[i] * gamma[i * iteration_stride + id] + beta[i * iteration_stride + id];
-        vals[i * iteration_stride + id] = vals_arr[i];
-    }
-    if ((high_index) < row_stride) {
-        vals_arr[iterations] = vals_arr[iterations] * rsqrtf(variance);
-        vals_arr[iterations] = vals_arr[iterations] * gamma[high_index] + beta[high_index];
-        vals[high_index] = vals_arr[iterations];
-    }
-}
-
-__global__ void fused_bias_residual_layer_norm(__half* vals,
-                                               const __half* residual,
-                                               const __half* gamma,
-                                               const __half* beta,
-                                               float epsilon,
-                                               bool preLayerNorm,
-                                               bool training,
-                                               __half* vars,
-                                               int row_stride)
-{
-#if __CUDA_ARCH__ >= 700
-
-    int iteration_stride = blockDim.x;
-    int iterations = row_stride / iteration_stride;
-
-    cg::thread_block b = cg::this_thread_block();
-    cg::thread_block_tile<32> g = cg::tiled_partition<32>(b);
-
-    int row = blockIdx.x;
-    int id = threadIdx.x;
-    int gid = id >> 5;
-
-    float2 vals_f[NORM_REG];
-    __shared__ float shr[MAX_WARP_NUM];
-
-    __half2* vals_cast = reinterpret_cast<__half2*>(vals);
-    const __half2* residual_cast = reinterpret_cast<const __half2*>(residual);
-
-    residual_cast += (row * row_stride);
-    vals_cast += (row * row_stride);
-
-    float sum = 0.f;
-    int high_index = iterations * iteration_stride + id;
-#pragma unroll
-    for (int i = 0; i < iterations; i++) {
-        vals_f[i] = __half22float2(residual_cast[i * iteration_stride + id]);
-        sum += vals_f[i].x;
-        sum += vals_f[i].y;
-    }
-    if ((high_index) < row_stride) {
-        vals_f[iterations] = __half22float2(residual_cast[high_index]);
-        sum += vals_f[iterations].x;
-        sum += vals_f[iterations].y;
-        iterations++;
-    }
-
-    for (int i = 1; i < 32; i *= 2) { sum += g.shfl_down(sum, i); }
-
-    if (g.thread_rank() == 0) shr[gid] = sum;
-
-    b.sync();
-
-    if (g.thread_rank() < (iteration_stride >> 5)) sum = shr[g.thread_rank()];
-
-#ifndef __STOCHASTIC_MODE__
-    b.sync();
-#endif
-
-    for (int i = 1; i < (iteration_stride >> 5); i *= 2) { sum += g.shfl_down(sum, i); }
-    sum = g.shfl(sum, 0);
-    float mean = sum / (row_stride * 2);
-
-    float variance = 0.f;
-    for (int i = 0; i < iterations; i++) {
-        vals_f[i].x -= mean;
-        vals_f[i].y -= mean;
-        variance += vals_f[i].x * vals_f[i].x;
-        variance += vals_f[i].y * vals_f[i].y;
-    }
-
-    for (int i = 1; i < 32; i *= 2) { variance += g.shfl_down(variance, i); }
-
-    if (g.thread_rank() == 0) shr[gid] = variance;
-
-    b.sync();
-
-    if (g.thread_rank() < (iteration_stride >> 5)) variance = shr[g.thread_rank()];
-
-#ifndef __STOCHASTIC_MODE__
-    b.sync();
-#endif
-
-    for (int i = 1; i < (iteration_stride >> 5); i *= 2) { variance += g.shfl_down(variance, i); }
-    variance = g.shfl(variance, 0);
-    variance /= (row_stride * 2);
-    variance += epsilon;
-
-    __half2 variance_h = __float2half2_rn(variance);
-    const __half2* gamma_cast = reinterpret_cast<const __half2*>(gamma);
-    const __half2* beta_cast = reinterpret_cast<const __half2*>(beta);
-
-    if (training && threadIdx.x == 0) vars[row] = __float2half(variance);
-
-    iterations = row_stride / iteration_stride;
-    for (int i = 0; i < iterations; i++) {
-        __half2 vals_arr = __float22half2_rn(vals_f[i]);
-        vals_arr = vals_arr * h2rsqrt(variance_h);
-        vals_arr =
-            vals_arr * gamma_cast[i * iteration_stride + id] + beta_cast[i * iteration_stride + id];
-        vals_cast[i * iteration_stride + id] = vals_arr;
-    }
-    if ((high_index) < row_stride) {
-        __half2 vals_arr = __float22half2_rn(vals_f[iterations]);
-        vals_arr = vals_arr * h2rsqrt(variance_h);
-        vals_arr = vals_arr * gamma_cast[high_index] + beta_cast[high_index];
-        vals_cast[high_index] = vals_arr;
-    }
-#endif
-}
-
-template <typename T>
-void launch_bias_residual_layer_norm(T* vals,
-                                     const T* residual,
-                                     const T* gamma,
-                                     const T* beta,
-                                     float epsilon,
-                                     int batch_size,
-                                     int hidden_dim,
-                                     cudaStream_t stream,
-                                     bool preLayerNorm,
-                                     bool training,
-                                     T* vars);
-
-/*
-To tune this launch the following restrictions must be met:
-
-For float:
-row_stride == hidden_size
-threads * iterations == row_stride
-threads is in [32, 64, 128, 256, 512, 1024]
-
-For half:
-row_stride == hidden_size / 2
-threads * iterations == row_stride
-threads is in [32, 64, 128, 256, 512, 1024]
-
-*/
-
-template <>
-void launch_bias_residual_layer_norm<float>(float* vals,
-                                            const float* residual,
-                                            const float* gamma,
-                                            const float* beta,
-                                            float epsilon,
-                                            int batch_size,
-                                            int hidden_dim,
-                                            cudaStream_t stream,
-                                            bool preLayerNorm,
-                                            bool training,
-                                            float* vars)
-{
-    int threads = THREADS;
-
-    dim3 grid_dim(batch_size);
-
-    // There are some limitations to call below functions, now just enumerate the situations.
-
-    if (hidden_dim > 16384 && hidden_dim <= 32768)
-        threads <<= 1;
-    else if (hidden_dim > 32768 && hidden_dim <= 65536)
-        threads <<= 2;
-    else if (hidden_dim > 65536)
-        throw std::runtime_error("Unsupport hidden_dim.");
-
-    dim3 block_dim(threads);
-
-    fused_bias_residual_layer_norm<<<grid_dim, block_dim, 0, stream>>>(
-        vals, residual, gamma, beta, epsilon, preLayerNorm, training, vars, hidden_dim);
-}
-
-template <>
-void launch_bias_residual_layer_norm<__half>(__half* vals,
-                                             const __half* residual,
-                                             const __half* gamma,
-                                             const __half* beta,
-                                             float epsilon,
-                                             int batch_size,
-                                             int hidden_dim,
-                                             cudaStream_t stream,
-                                             bool preLayerNorm,
-                                             bool training,
-                                             __half* vars)
-{
-    int threads = 128;
-
-    dim3 grid_dim(batch_size);
-
-    // There are some limitations to call below functions, now just enumerate the situations.
-
-    if (hidden_dim > 8192 && hidden_dim <= 16384)
-        threads <<= 1;
-    else if (hidden_dim > 16384 && hidden_dim <= 32768)
-        threads <<= 2;
-    else if (hidden_dim > 32768 && hidden_dim <= 65536)
-        threads <<= 3;
-    else if (hidden_dim > 65536)
-        throw std::runtime_error("Unsupport hidden_dim.");
-
-    dim3 block_dim(threads);
-    fused_bias_residual_layer_norm<<<grid_dim, block_dim, 0, stream>>>(
-        vals, residual, gamma, beta, epsilon, preLayerNorm, training, vars, hidden_dim / 2);
-}
-
-/* Normalize Gamma & Betta gradients
- * Compute gradients using either X_hat or
- * normalize input (invertible).
- * Combine transpose with gradients computation.
- */
-
-template <typename T>
-__global__ void LayerNormBackward1(const T* __restrict__ out_grad,
-                                   const T* __restrict__ vals_hat,
-                                   const T* __restrict__ gamma,
-                                   const T* __restrict__ betta,
-                                   T* __restrict__ gamma_grad,
-                                   T* __restrict__ betta_grad,
-                                   int rows,
-                                   int width,
-                                   bool invertible)
-{
-    __shared__ float betta_buffer[TILE_DIM][TILE_DIM + 1];
-    __shared__ float gamma_buffer[TILE_DIM][TILE_DIM + 1];
-
-    cg::thread_block b = cg::this_thread_block();
-    cg::thread_block_tile<TILE_DIM> g = cg::tiled_partition<TILE_DIM>(b);
-
-    int idx = blockDim.x * blockIdx.x + threadIdx.x;
-    int offset = threadIdx.y * width + idx;
-    int y_stride = width * TILE_DIM;
-
-    float betta_reg = (invertible ? (float)betta[idx] : 0.0f);
-    float gamma_reg = (float)gamma[idx];
-
-    // Loop across matrix height
-    float betta_tmp = 0;
-    float gamma_tmp = 0;
-    for (int r = threadIdx.y; r < rows; r += TILE_DIM) {
-        float grad = (float)out_grad[offset];
-        float val = (invertible ? ((float)vals_hat[offset] - betta_reg) / gamma_reg
-                                : (float)vals_hat[offset]);
-        betta_tmp += grad;
-        gamma_tmp += (val * grad);
-
-        offset += y_stride;
-    }
-
-    betta_buffer[threadIdx.x][threadIdx.y] = betta_tmp;
-    gamma_buffer[threadIdx.x][threadIdx.y] = gamma_tmp;
-
-    __syncthreads();
-
-    // Sum the shared buffer.
-    float s1 = betta_buffer[threadIdx.y][threadIdx.x];
-    float s2 = gamma_buffer[threadIdx.y][threadIdx.x];
-
-#ifndef __STOCHASTIC_MODE__
-    __syncthreads();
-#endif
-
-    for (int i = 1; i < TILE_DIM; i <<= 1) {
-        s1 += g.shfl_down(s1, i);
-        s2 += g.shfl_down(s2, i);
-    }
-
-    if (threadIdx.x == 0) {
-        int pos = blockIdx.x * TILE_DIM + threadIdx.y;
-        betta_grad[pos] = s1;
-        gamma_grad[pos] = s2;
-    }
-}
-
-/* Normalize Gamma & Betta gradients
- * Compute gradients using the input to
- * the normalize.
- * Combine transpose with gradients computation.
- */
-
-template <typename T>
-__global__ void LayerNormBackward1(const T* __restrict__ out_grad,
-                                   const T* __restrict__ X_data,
-                                   const T* __restrict__ vars,
-                                   const T* __restrict__ means,
-                                   T* __restrict__ gamma_grad,
-                                   T* __restrict__ betta_grad,
-                                   int rows,
-                                   int width)
-{
-    __shared__ float betta_buffer[TILE_DIM][TILE_DIM + 1];
-    __shared__ float gamma_buffer[TILE_DIM][TILE_DIM + 1];
-
-    cg::thread_block b = cg::this_thread_block();
-    cg::thread_block_tile<TILE_DIM> g = cg::tiled_partition<TILE_DIM>(b);
-
-    int idx = blockDim.x * blockIdx.x + threadIdx.x;
-    int offset = threadIdx.y * width + idx;
-    int y_stride = width * TILE_DIM;
-
-    int pos = blockIdx.x * TILE_DIM + threadIdx.y;
-    // Loop across matrix height
-
-    float betta_tmp = 0;
-    float gamma_tmp = 0;
-    for (int r = threadIdx.y; r < rows; r += TILE_DIM) {
-        float grad = (float)out_grad[offset];
-        float val = (float)X_data[offset];
-        val = (val - (float)means[r]) * rsqrtf((float)vars[r]);
-        betta_tmp += grad;
-        gamma_tmp += (val * grad);
-
-        offset += y_stride;
-    }
-
-    betta_buffer[threadIdx.x][threadIdx.y] = betta_tmp;
-    gamma_buffer[threadIdx.x][threadIdx.y] = gamma_tmp;
-
-    __syncthreads();
-
-    // Sum the shared buffer.
-    float s1 = betta_buffer[threadIdx.y][threadIdx.x];
-    float s2 = gamma_buffer[threadIdx.y][threadIdx.x];
-
-#ifndef __STOCHASTIC_MODE__
-    __syncthreads();
-#endif
-
-    for (int i = 1; i < TILE_DIM; i <<= 1) {
-        s1 += g.shfl_down(s1, i);
-        s2 += g.shfl_down(s2, i);
-    }
-
-    if (threadIdx.x == 0) {
-        betta_grad[pos] = s1;
-        gamma_grad[pos] = s2;
-    }
-}
-/*
-
-/* Backward Normalize (Input-Gradient)
- * Using the means and variances from the input
- * This type of backward is invertible!
- * We do the backward using the X_hat (X - u) / sqrt(variance) or the output of Normalization.
- */
-
-__global__ void LayerNormBackward2(const float* out_grad,
-                                   const float* vals_hat,
-                                   const float* gamma,
-                                   const float* betta,
-                                   const float* vars,
-                                   float* inp_grad,
-                                   bool invertible,
-                                   int row_stride)
-{
-    int iteration_stride = blockDim.x;
-    int iterations = row_stride / iteration_stride;
-
-    cg::thread_block b = cg::this_thread_block();
-    cg::thread_block_tile<WARP_SIZE> g = cg::tiled_partition<WARP_SIZE>(b);
-
-    int row = blockIdx.x;
-    int id = threadIdx.x;
-    int wid = id / WARP_SIZE;
-    int warp_num = (THREADS < row_stride ? THREADS : row_stride) / WARP_SIZE;
-    __shared__ float partialSum[MAX_WARP_NUM];
-
-    out_grad += (row * row_stride);
-    vals_hat += (row * row_stride);
-    inp_grad += (row * row_stride);
-
-    float vals_arr[NORM_REG];
-    float vals_hat_arr[NORM_REG];
-    int high_index = iterations * iteration_stride + id;
-#pragma unroll
-    for (int i = 0; i < iterations; i++) {
-        float gamma_reg = gamma[i * iteration_stride + id];
-        vals_arr[i] = out_grad[i * iteration_stride + id];
-        vals_arr[i] *= gamma_reg;
-        vals_hat_arr[i] =
-            (invertible ? (vals_hat[i * iteration_stride + id] - betta[i * iteration_stride + id]) /
-                              gamma_reg
-                        : vals_hat[i * iteration_stride + id]);
-    }
-    if ((high_index) < row_stride) {
-        float gamma_reg = gamma[high_index];
-        vals_arr[iterations] = out_grad[high_index];
-        vals_arr[iterations] *= gamma_reg;
-        vals_hat_arr[iterations] =
-            (invertible ? (vals_hat[high_index] - betta[high_index]) / gamma_reg
-                        : vals_hat[high_index]);
-        iterations++;
-    }
-
-    float var_reg = vars[row];
-
-    float sum = 0;
-    for (int i = 0; i < iterations; i++) {
-        sum += vals_hat_arr[i] * vals_arr[i] *
-               sqrtf(var_reg);           // dval_hat = gamma * (x - u) * out_grad
-        vals_arr[i] *= rsqrtf(var_reg);  // dvar_inv = gamma * out_grad / sqrt(var)
-    }
-
-    for (int i = 1; i < WARP_SIZE; i *= 2) { sum += g.shfl_down(sum, i); }
-
-    if (g.thread_rank() == 0) partialSum[wid] = sum;
-
-    __syncthreads();
-
-    if (g.thread_rank() < warp_num) sum = partialSum[g.thread_rank()];
-
-#ifndef __STOCHASTIC_MODE__
-    __syncthreads();
-#endif
-
-    for (int i = 1; i < warp_num; i *= 2) sum += g.shfl_down(sum, i);
-
-    sum = g.shfl(sum, 0);
-    sum /= row_stride;
-
-    for (int i = 0; i < iterations; i++) { vals_arr[i] += ((-sum * vals_hat_arr[i]) / var_reg); }
-
-    sum = 0;
-    for (int i = 0; i < iterations; i++) { sum += vals_arr[i]; }
-
-    for (int i = 1; i < WARP_SIZE; i *= 2) { sum += g.shfl_down(sum, i); }
-
-    if (g.thread_rank() == 0) partialSum[wid] = sum;
-
-    __syncthreads();
-
-    if (g.thread_rank() < warp_num) sum = partialSum[g.thread_rank()];
-
-#ifndef __STOCHASTIC_MODE__
-    __syncthreads();
-#endif
-
-    for (int i = 1; i < warp_num; i *= 2) sum += g.shfl_down(sum, i);
-    sum = g.shfl(sum, 0);
-    sum /= row_stride;
-
-    iterations = row_stride / iteration_stride;
-    for (int i = 0; i < iterations; i++) inp_grad[i * iteration_stride + id] = (vals_arr[i] - sum);
-    if ((high_index) < row_stride) inp_grad[high_index] = (vals_arr[iterations] - sum);
-}
-
-__global__ void LayerNormBackward2(const __half* out_grad,
-                                   const __half* vals_hat,
-                                   const __half* gamma,
-                                   const __half* betta,
-                                   const __half* vars,
-                                   __half* inp_grad,
-                                   bool invertible,
-                                   int row_stride)
-{
-    int iteration_stride = blockDim.x;
-    int iterations = row_stride / iteration_stride;
-
-    cg::thread_block b = cg::this_thread_block();
-    cg::thread_block_tile<WARP_SIZE> g = cg::tiled_partition<WARP_SIZE>(b);
-
-    int row = blockIdx.x;
-    int id = threadIdx.x;
-    int wid = id / WARP_SIZE;
-    int warp_num = (iteration_stride < row_stride ? iteration_stride : row_stride) / WARP_SIZE;
-    __shared__ float partialSum[MAX_WARP_NUM];
-
-    __half2 vals_arr[NORM_REG];
-    float2 vals_arr_f[NORM_REG];
-    __half2 vals_hat_arr[NORM_REG];
-
-    __half2* inp_grad_h = reinterpret_cast<__half2*>(inp_grad);
-    const __half2* out_grad_h = reinterpret_cast<const __half2*>(out_grad);
-    const __half2* vals_hat_h = reinterpret_cast<const __half2*>(vals_hat);
-
-    inp_grad_h += (row * row_stride);
-    out_grad_h += (row * row_stride);
-    vals_hat_h += (row * row_stride);
-
-    const __half2* gamma_h = reinterpret_cast<const __half2*>(gamma);
-    const __half2* betta_h = (invertible ? reinterpret_cast<const __half2*>(betta) : nullptr);
-    int high_index = iterations * iteration_stride + id;
-#pragma unroll
-    for (int i = 0; i < iterations; i++) {
-        __half2 gamma_reg = gamma_h[i * iteration_stride + id];
-        vals_arr[i] = out_grad_h[i * iteration_stride + id];
-        vals_arr[i] *= gamma_reg;
-        vals_hat_arr[i] =
-            (invertible
-                 ? (vals_hat_h[i * iteration_stride + id] - betta_h[i * iteration_stride + id]) /
-                       gamma_reg
-                 : vals_hat_h[i * iteration_stride + id]);
-    }
-    if ((high_index) < row_stride) {
-        __half2 gamma_reg = gamma_h[high_index];
-        vals_arr[iterations] = out_grad_h[high_index];
-        vals_arr[iterations] *= gamma_reg;
-        vals_hat_arr[iterations] =
-            (invertible ? (vals_hat_h[high_index] - betta_h[high_index]) / gamma_reg
-                        : vals_hat_h[high_index]);
-        iterations++;
-    }
-    __half var_h = vars[row];
-    __half2 var_reg = __halves2half2(var_h, var_h);
-
-    float sum = 0.f;
-    for (int i = 0; i < iterations; i++) {
-        __half2 result_h = (vals_hat_arr[i] * vals_arr[i] * h2sqrt(var_reg));
-        float2 result_f = __half22float2(result_h);
-        sum += result_f.x;
-        sum += result_f.y;
-        vals_arr[i] *= h2rsqrt(var_reg);
-    }
-
-    for (int i = 1; i < WARP_SIZE; i *= 2) { sum += g.shfl_down(sum, i); }
-
-    if (g.thread_rank() == 0) partialSum[wid] = sum;
-
-    __syncthreads();
-
-    if (g.thread_rank() < warp_num) sum = partialSum[g.thread_rank()];
-
-#ifndef __STOCHASTIC_MODE__
-    __syncthreads();
-#endif
-
-    for (int i = 1; i < warp_num; i *= 2) sum += g.shfl_down(sum, i);
-
-    sum = g.shfl(sum, 0);
-    sum /= (2 * row_stride);
-    __half2 sum_h = __float2half2_rn(sum);
-
-    for (int i = 0; i < iterations; i++) {
-        __half2 temp = ((-sum_h * vals_hat_arr[i]) / (var_reg));
-        vals_arr_f[i] = __half22float2(vals_arr[i]);
-        float2 temp_f = __half22float2(temp);
-        vals_arr_f[i].x += temp_f.x;
-        vals_arr_f[i].y += temp_f.y;
-    }
-    sum = 0.f;
-
-    for (int i = 0; i < iterations; i++) {
-        sum += (vals_arr_f[i].x);
-        sum += (vals_arr_f[i].y);
-    }
-
-    for (int i = 1; i < WARP_SIZE; i *= 2) { sum += g.shfl_down(sum, i); }
-
-    if (g.thread_rank() == 0) partialSum[wid] = sum;
-
-    __syncthreads();
-
-    if (g.thread_rank() < warp_num) sum = partialSum[g.thread_rank()];
-
-#ifndef __STOCHASTIC_MODE__
-    __syncthreads();
-#endif
-
-    for (int i = 1; i < warp_num; i *= 2) sum += g.shfl_down(sum, i);
-
-    sum = g.shfl(sum, 0);
-    sum /= (2 * row_stride);
-
-    iterations = row_stride / iteration_stride;
-    for (int i = 0; i < iterations; i++) {
-        vals_arr_f[i].x -= sum;
-        vals_arr_f[i].y -= sum;
-        __half2 temp = __float22half2_rn(vals_arr_f[i]);
-
-        inp_grad_h[i * iteration_stride + id] = temp;
-    }
-    if ((high_index) < row_stride) {
-        vals_arr_f[iterations].x -= sum;
-        vals_arr_f[iterations].y -= sum;
-        __half2 temp = __float22half2_rn(vals_arr_f[iterations]);
-
-        inp_grad_h[high_index] = temp;
-    }
-}
-
-template <>
-void launch_layerNorm_backward<float>(const float* out_grad,
-                                      const float* vals_hat,
-                                      const float* vars,
-                                      const float* gamma,
-                                      float* gamma_grad,
-                                      float* betta_grad,
-                                      float* inp_grad,
-                                      int batch,
-                                      int hidden_dim,
-                                      cudaStream_t stream[2],
-                                      bool invertible,
-                                      const float* betta)
-{
-    int threads = THREADS;
-
-    dim3 grid_dim(hidden_dim / TILE_DIM);
-    dim3 block_dim(TILE_DIM, TILE_DIM);
-
-    LayerNormBackward1<float><<<grid_dim, block_dim, 0, stream[0]>>>(
-        out_grad, vals_hat, gamma, betta, gamma_grad, betta_grad, batch, hidden_dim, invertible);
-
-    dim3 grid_dim2(batch);
-
-    if (hidden_dim > 16384 && hidden_dim <= 32768)
-        threads <<= 1;
-    else if (hidden_dim > 32768 && hidden_dim <= 65536)
-        threads <<= 2;
-    else if (hidden_dim > 65536)
-        throw std::runtime_error("Unsupport hidden_dim.");
-
-    dim3 block_dim2(threads);
-
-    LayerNormBackward2<<<grid_dim2, block_dim2, 0, stream[1]>>>(
-        out_grad, vals_hat, gamma, betta, vars, inp_grad, invertible, hidden_dim);
-}
-
-template <>
-void launch_layerNorm_backward<__half>(const __half* out_grad,
-                                       const __half* vals_hat,
-                                       const __half* vars,
-                                       const __half* gamma,
-                                       __half* gamma_grad,
-                                       __half* betta_grad,
-                                       __half* inp_grad,
-                                       int batch,
-                                       int hidden_dim,
-                                       cudaStream_t stream[2],
-                                       bool invertible,
-                                       const __half* betta)
-{
-    int threads = THREADS;
-
-    dim3 grid_dim(hidden_dim / TILE_DIM);
-    dim3 block_dim(TILE_DIM, TILE_DIM);
-
-    LayerNormBackward1<__half><<<grid_dim, block_dim, 0, stream[0]>>>(
-        out_grad, vals_hat, gamma, betta, gamma_grad, betta_grad, batch, hidden_dim, invertible);
-
-    dim3 grid_dim2(batch);
-
-    if (hidden_dim > 8192 && hidden_dim <= 16384)
-        threads <<= 1;
-    else if (hidden_dim > 16384 && hidden_dim <= 32768)
-        threads <<= 2;
-    else if (hidden_dim > 32768 && hidden_dim <= 65536)
-        threads <<= 3;
-    else if (hidden_dim > 65536)
-        throw std::runtime_error("Unsupport hidden_dim.");
-
-    dim3 block_dim2(threads / 2);
-
-    LayerNormBackward2<<<grid_dim2, block_dim2, 0, stream[1]>>>(
-        out_grad, vals_hat, gamma, betta, vars, inp_grad, invertible, hidden_dim / 2);
-}
-
-/* Backward Normalize (Input-Gradient)
- * Using the means and variances from the input
- * This type of backward is not invertible!
- * We do the backward using the input (X)
- */
-
-__global__ void LayerNormBackward2(const float* out_grad,
-                                   const float* X_vals,
-                                   const float* gamma,
-                                   const float* vars,
-                                   const float* means,
-                                   float* inp_grad,
-                                   int row_stride)
-{
-    int iteration_stride = blockDim.x;
-    int iterations = row_stride / iteration_stride;
-
-    cg::thread_block b = cg::this_thread_block();
-    cg::thread_block_tile<WARP_SIZE> g = cg::tiled_partition<WARP_SIZE>(b);
-
-    int row = blockIdx.x;
-    int id = threadIdx.x;
-    int wid = id / WARP_SIZE;
-    int warp_num = (THREADS < row_stride ? THREADS : row_stride) / WARP_SIZE;
-    __shared__ float partialSum[MAX_WARP_NUM];
-
-    out_grad += (row * row_stride);
-    X_vals += (row * row_stride);
-    inp_grad += (row * row_stride);
-
-    float vals_arr[NORM_REG];
-    int high_index = iterations * iteration_stride + id;
-#pragma unroll
-    for (int i = 0; i < iterations; i++) {
-        float gamma_reg = gamma[i * iteration_stride + id];
-        vals_arr[i] = out_grad[i * iteration_stride + id];
-        vals_arr[i] *= gamma_reg;
-    }
-    if ((high_index) < row_stride) {
-        float gamma_reg = gamma[high_index];
-        vals_arr[iterations] = out_grad[high_index];
-        vals_arr[iterations] *= gamma_reg;
-        iterations++;
-    }
-
-    float var_reg = vars[row];
-    float mean_reg = means[row];
-
-    float sum = 0;
-    float xu[NORM_REG];
-    for (int i = 0; i < iterations; i++) {
-        xu[i] = (X_vals[i * iteration_stride + id] - mean_reg);
-        sum += vals_arr[i] * xu[i];
-        vals_arr[i] *= rsqrtf(var_reg);
-    }
-
-    for (int i = 1; i < WARP_SIZE; i *= 2) { sum += g.shfl_down(sum, i); }
-
-    if (g.thread_rank() == 0) partialSum[wid] = sum;
-
-    __syncthreads();
-
-    if (g.thread_rank() < warp_num) sum = partialSum[g.thread_rank()];
-
-#ifndef __STOCHASTIC_MODE__
-    __syncthreads();
-#endif
-
-    for (int i = 1; i < warp_num; i *= 2) sum += g.shfl_down(sum, i);
-
-    sum = g.shfl(sum, 0);
-    sum /= row_stride;
-
-    for (int i = 0; i < iterations; i++) {
-        vals_arr[i] += (-sum * xu[i] * rsqrtf(var_reg) / (var_reg));
-    }
-
-    sum = 0;
-    for (int i = 0; i < iterations; i++) { sum += vals_arr[i]; }
-
-    for (int i = 1; i < WARP_SIZE; i *= 2) { sum += g.shfl_down(sum, i); }
-
-    if (g.thread_rank() == 0) partialSum[wid] = sum;
-
-    __syncthreads();
-
-    if (g.thread_rank() < warp_num) sum = partialSum[g.thread_rank()];
-
-#ifndef __STOCHASTIC_MODE__
-    __syncthreads();
-#endif
-
-    for (int i = 1; i < warp_num; i *= 2) sum += g.shfl_down(sum, i);
-    sum = g.shfl(sum, 0);
-    sum /= row_stride;
-
-    iterations = row_stride / iteration_stride;
-    for (int i = 0; i < iterations; i++) inp_grad[i * iteration_stride + id] = (vals_arr[i] - sum);
-    if ((high_index) < row_stride) inp_grad[high_index] = (vals_arr[iterations] - sum);
-}
-
-__global__ void LayerNormBackward2(const __half* out_grad,
-                                   const __half* X_vals,
-                                   const __half* gamma,
-                                   const __half* vars,
-                                   const __half* means,
-                                   __half* inp_grad,
-                                   int row_stride)
-{
-    int iteration_stride = blockDim.x;
-    int iterations = row_stride / iteration_stride;
-
-    cg::thread_block b = cg::this_thread_block();
-    cg::thread_block_tile<WARP_SIZE> g = cg::tiled_partition<WARP_SIZE>(b);
-
-    int row = blockIdx.x;
-    int id = threadIdx.x;
-    int wid = id / WARP_SIZE;
-    int warp_num = (iteration_stride < row_stride ? iteration_stride : row_stride) / WARP_SIZE;
-
-    __shared__ float partialSum[MAX_WARP_NUM];
-
-    __half2 vals_arr[NORM_REG];
-    float2 vals_arr_f[NORM_REG];
-
-    __half2* inp_grad_h = reinterpret_cast<__half2*>(inp_grad);
-    const __half2* out_grad_h = reinterpret_cast<const __half2*>(out_grad);
-    const __half2* vals_hat_h = reinterpret_cast<const __half2*>(X_vals);
-
-    inp_grad_h += (row * row_stride);
-    out_grad_h += (row * row_stride);
-    vals_hat_h += (row * row_stride);
-
-    const __half2* gamma_h = reinterpret_cast<const __half2*>(gamma);
-    int high_index = iterations * iteration_stride + id;
-#pragma unroll
-    for (int i = 0; i < iterations; i++) {
-        __half2 gamma_reg = gamma_h[i * iteration_stride + id];
-        vals_arr[i] = out_grad_h[i * iteration_stride + id];
-        vals_arr[i] *= gamma_reg;  // out_grad * gamma
-    }
-    if ((high_index) < row_stride) {
-        __half2 gamma_reg = gamma_h[high_index];
-        vals_arr[iterations] = out_grad_h[high_index];
-        vals_arr[iterations] *= gamma_reg;  // out_grad * gamma
-        iterations++;
-    }
-    __half mean_h = means[row];
-    __half var_h = vars[row];
-    __half2 var_reg = __halves2half2(var_h, var_h);
-    __half2 mean_reg = __halves2half2(mean_h, mean_h);
-    __half2 xu[NORM_REG];
-
-    float sum = 0.f;
-    for (int i = 0; i < iterations; i++) {
-        xu[i] = (vals_hat_h[i * iteration_stride + id] - mean_reg);
-        __half2 result_h = (xu[i] * vals_arr[i]);
-        float2 result_f = __half22float2(result_h);
-        sum += result_f.x;
-        sum += result_f.y;
-        vals_arr[i] *= h2rsqrt(var_reg);
-    }
-
-    for (int i = 1; i < WARP_SIZE; i *= 2) { sum += g.shfl_down(sum, i); }
-
-    if (g.thread_rank() == 0) partialSum[wid] = sum;
-
-    __syncthreads();
-
-    if (g.thread_rank() < warp_num) sum = partialSum[g.thread_rank()];
-
-#ifndef __STOCHASTIC_MODE__
-    __syncthreads();
-#endif
-
-    for (int i = 1; i < warp_num; i *= 2) sum += g.shfl_down(sum, i);
-
-    sum = g.shfl(sum, 0);
-    sum /= (2 * row_stride);
-    __half2 sum_h = __float2half2_rn(sum);
-
-    for (int i = 0; i < iterations; i++) {
-        __half2 xu_grad = ((-sum_h * xu[i] * h2rsqrt(var_reg)) / (var_reg));
-        vals_arr_f[i] = __half22float2(vals_arr[i]);
-        float2 xu_grad_f = __half22float2(xu_grad);
-        vals_arr_f[i].x += xu_grad_f.x;
-        vals_arr_f[i].y += xu_grad_f.y;
-    }
-
-    sum = 0.f;
-    for (int i = 0; i < iterations; i++) {
-        sum += (vals_arr_f[i].x);
-        sum += (vals_arr_f[i].y);
-    }
-
-    for (int i = 1; i < WARP_SIZE; i *= 2) { sum += g.shfl_down(sum, i); }
-
-    if (g.thread_rank() == 0) partialSum[wid] = sum;
-
-    __syncthreads();
-
-    if (g.thread_rank() < warp_num) sum = partialSum[g.thread_rank()];
-
-#ifndef __STOCHASTIC_MODE__
-    __syncthreads();
-#endif
-
-    for (int i = 1; i < warp_num; i *= 2) sum += g.shfl_down(sum, i);
-
-    sum = g.shfl(sum, 0);
-    sum /= (2 * row_stride);
-
-    iterations = row_stride / iteration_stride;
-    for (int i = 0; i < iterations; i++) {
-        vals_arr_f[i].x -= sum;
-        vals_arr_f[i].y -= sum;
-        __half2 temp = __float22half2_rn(vals_arr_f[i]);
-        inp_grad_h[i * iteration_stride + id] = temp;
-    }
-    if ((high_index) < row_stride) {
-        vals_arr_f[iterations].x -= sum;
-        vals_arr_f[iterations].y -= sum;
-        __half2 temp = __float22half2_rn(vals_arr_f[iterations]);
-        inp_grad_h[high_index] = temp;
-    }
-}
-
-template <>
-void launch_layerNorm_backward<float>(const float* out_grad,
-                                      const float* X_data,
-                                      const float* vars,
-                                      const float* means,
-                                      const float* gamma,
-                                      float* gamma_grad,
-                                      float* betta_grad,
-                                      float* inp_grad,
-                                      int batch,
-                                      int hidden_dim,
-                                      cudaStream_t stream[2])
-{
-    int threads = THREADS;
-
-    dim3 grid_dim(hidden_dim / TILE_DIM);
-    dim3 block_dim(TILE_DIM, TILE_DIM);
-
-    LayerNormBackward1<float><<<grid_dim, block_dim, 0, stream[0]>>>(
-        out_grad, X_data, vars, means, gamma_grad, betta_grad, batch, hidden_dim);
-
-    dim3 grid_dim2(batch);
-
-    if (hidden_dim > 16384 && hidden_dim <= 32768)
-        threads <<= 1;
-    else if (hidden_dim > 32768 && hidden_dim <= 65536)
-        threads <<= 2;
-    else if (hidden_dim > 65536)
-        throw std::runtime_error("Unsupport hidden_dim.");
-
-    dim3 block_dim2(threads);
-    LayerNormBackward2<<<grid_dim2, block_dim2, 0, stream[1]>>>(
-        out_grad, X_data, gamma, vars, means, inp_grad, hidden_dim);
-}
-
-template <>
-void launch_layerNorm_backward<__half>(const __half* out_grad,
-                                       const __half* X_data,
-                                       const __half* vars,
-                                       const __half* means,
-                                       const __half* gamma,
-                                       __half* gamma_grad,
-                                       __half* betta_grad,
-                                       __half* inp_grad,
-                                       int batch,
-                                       int hidden_dim,
-                                       cudaStream_t stream[2])
-{
-    int threads = THREADS;
-
-    dim3 grid_dim(hidden_dim / TILE_DIM);
-    dim3 block_dim(TILE_DIM, TILE_DIM);
-
-    LayerNormBackward1<__half><<<grid_dim, block_dim, 0, stream[0]>>>(
-        out_grad, X_data, vars, means, gamma_grad, betta_grad, batch, hidden_dim);
-
-    dim3 grid_dim2(batch);
-
-    if (hidden_dim > 8192 && hidden_dim <= 16384)
-        threads <<= 1;
-    else if (hidden_dim > 16384 && hidden_dim <= 32768)
-        threads <<= 2;
-    else if (hidden_dim > 32768 && hidden_dim <= 65536)
-        threads <<= 3;
-    else if (hidden_dim > 65536)
-        throw std::runtime_error("Unsupport hidden_dim.");
-
-    dim3 block_dim2(threads / 2);
-    LayerNormBackward2<<<grid_dim2, block_dim2, 0, stream[1]>>>(
-        out_grad, X_data, gamma, vars, means, inp_grad, hidden_dim / 2);
-}
-
-template <typename T>
-__global__ void LayerNormBackward1_fused_add(const T* __restrict__ out_grad1,
-                                             const T* __restrict__ out_grad2,
-                                             const T* __restrict__ vals_hat,
-                                             const T* __restrict__ gamma,
-                                             const T* __restrict__ betta,
-                                             T* __restrict__ gamma_grad,
-                                             T* __restrict__ betta_grad,
-                                             int rows,
-                                             int width,
-                                             bool invertible)
-{
-    __shared__ float betta_buffer[TILE_DIM][TILE_DIM + 1];
-    __shared__ float gamma_buffer[TILE_DIM][TILE_DIM + 1];
-
-    cg::thread_block b = cg::this_thread_block();
-    cg::thread_block_tile<TILE_DIM> g = cg::tiled_partition<TILE_DIM>(b);
-
-    int idx = blockDim.x * blockIdx.x + threadIdx.x;
-    int offset = threadIdx.y * width + idx;
-    int y_stride = width * TILE_DIM;
-
-    float betta_reg = (invertible ? (float)betta[idx] : 0.0f);
-    float gamma_reg = (float)gamma[idx];
-
-    // Loop across matrix height
-    float betta_tmp = 0;
-    float gamma_tmp = 0;
-    for (int r = threadIdx.y; r < rows; r += TILE_DIM) {
-        float grad = (float)out_grad1[offset] + (float)out_grad2[offset];
-        float val = (invertible ? ((float)vals_hat[offset] - betta_reg) / gamma_reg
-                                : (float)vals_hat[offset]);
-        betta_tmp += grad;
-        gamma_tmp += (val * grad);
-
-        offset += y_stride;
-    }
-
-    betta_buffer[threadIdx.x][threadIdx.y] = betta_tmp;
-    gamma_buffer[threadIdx.x][threadIdx.y] = gamma_tmp;
-
-    __syncthreads();
-
-    // Sum the shared buffer.
-    float s1 = betta_buffer[threadIdx.y][threadIdx.x];
-    float s2 = gamma_buffer[threadIdx.y][threadIdx.x];
-
-#ifndef __STOCHASTIC_MODE__
-    __syncthreads();
-#endif
-
-    for (int i = 1; i < TILE_DIM; i <<= 1) {
-        s1 += g.shfl_down(s1, i);
-        s2 += g.shfl_down(s2, i);
-    }
-
-    if (threadIdx.x == 0) {
-        int pos = blockIdx.x * TILE_DIM + threadIdx.y;
-        betta_grad[pos] = s1;
-        gamma_grad[pos] = s2;
-    }
-}
-
-template <typename T>
-__global__ void LayerNormBackward1_fused_add(const T* __restrict__ out_grad1,
-                                             const T* __restrict__ out_grad2,
-                                             const T* __restrict__ X_data,
-                                             const T* __restrict__ vars,
-                                             const T* __restrict__ means,
-                                             T* __restrict__ gamma_grad,
-                                             T* __restrict__ betta_grad,
-                                             int rows,
-                                             int width)
-{
-    __shared__ float betta_buffer[TILE_DIM][TILE_DIM + 1];
-    __shared__ float gamma_buffer[TILE_DIM][TILE_DIM + 1];
-
-    cg::thread_block b = cg::this_thread_block();
-    cg::thread_block_tile<TILE_DIM> g = cg::tiled_partition<TILE_DIM>(b);
-
-    int idx = blockDim.x * blockIdx.x + threadIdx.x;
-    int offset = threadIdx.y * width + idx;
-    int y_stride = width * TILE_DIM;
-
-    int pos = blockIdx.x * TILE_DIM + threadIdx.y;
-    // Loop across matrix height
-
-    float betta_tmp = 0;
-    float gamma_tmp = 0;
-    for (int r = threadIdx.y; r < rows; r += TILE_DIM) {
-        float grad = (float)out_grad1[offset] + (float)out_grad2[offset];
-        float val = (float)X_data[offset];
-        val = (val - (float)means[r]) * rsqrtf((float)vars[r]);
-        betta_tmp += grad;
-        gamma_tmp += (val * grad);
-
-        offset += y_stride;
-    }
-
-    betta_buffer[threadIdx.x][threadIdx.y] = betta_tmp;
-    gamma_buffer[threadIdx.x][threadIdx.y] = gamma_tmp;
-
-    __syncthreads();
-
-    // Sum the shared buffer.
-    float s1 = betta_buffer[threadIdx.y][threadIdx.x];
-    float s2 = gamma_buffer[threadIdx.y][threadIdx.x];
-
-#ifndef __STOCHASTIC_MODE__
-    __syncthreads();
-#endif
-
-    for (int i = 1; i < TILE_DIM; i <<= 1) {
-        s1 += g.shfl_down(s1, i);
-        s2 += g.shfl_down(s2, i);
-    }
-
-    if (threadIdx.x == 0) {
-        betta_grad[pos] = s1;
-        gamma_grad[pos] = s2;
-    }
-}
-
-__global__ void LayerNormBackward2_fused_add(const float* out_grad1,
-                                             const float* out_grad2,
-                                             const float* vals_hat,
-                                             const float* gamma,
-                                             const float* betta,
-                                             const float* vars,
-                                             float* inp_grad,
-                                             bool invertible,
-                                             int row_stride)
-{
-    int iteration_stride = blockDim.x;
-    int iterations = row_stride / iteration_stride;
-
-    cg::thread_block b = cg::this_thread_block();
-    cg::thread_block_tile<WARP_SIZE> g = cg::tiled_partition<WARP_SIZE>(b);
-
-    int row = blockIdx.x;
-    int id = threadIdx.x;
-    int wid = id / WARP_SIZE;
-    int warp_num = (THREADS < row_stride ? THREADS : row_stride) / WARP_SIZE;
-    __shared__ float partialSum[MAX_WARP_NUM];
-
-    out_grad1 += (row * row_stride);
-    out_grad2 += (row * row_stride);
-    vals_hat += (row * row_stride);
-    inp_grad += (row * row_stride);
-
-    float vals_arr[NORM_REG];
-    float vals_hat_arr[NORM_REG];
-    int high_index = iterations * iteration_stride + id;
-#pragma unroll
-    for (int i = 0; i < iterations; i++) {
-        float gamma_reg = gamma[i * iteration_stride + id];
-        vals_arr[i] = out_grad1[i * iteration_stride + id];
-        vals_arr[i] *= gamma_reg;
-        vals_hat_arr[i] =
-            (invertible ? (vals_hat[i * iteration_stride + id] - betta[i * iteration_stride + id]) /
-                              gamma_reg
-                        : vals_hat[i * iteration_stride + id]);
-    }
-    if ((high_index) < row_stride) {
-        float gamma_reg = gamma[high_index];
-        vals_arr[iterations] = out_grad1[high_index];
-        vals_arr[iterations] *= gamma_reg;
-        vals_hat_arr[iterations] =
-            (invertible ? (vals_hat[high_index] - betta[high_index]) / gamma_reg
-                        : vals_hat[high_index]);
-        iterations++;
-    }
-
-    float var_reg = vars[row];
-
-    float sum = 0;
-    for (int i = 0; i < iterations; i++) {
-        sum += vals_hat_arr[i] * vals_arr[i] * sqrtf(var_reg);
-        vals_arr[i] *= rsqrtf(var_reg);
-    }
-
-    for (int i = 1; i < WARP_SIZE; i *= 2) { sum += g.shfl_down(sum, i); }
-
-    if (g.thread_rank() == 0) partialSum[wid] = sum;
-
-    __syncthreads();
-
-    if (g.thread_rank() < warp_num) sum = partialSum[g.thread_rank()];
-
-#ifndef __STOCHASTIC_MODE__
-    __syncthreads();
-#endif
-
-    for (int i = 1; i < warp_num; i *= 2) sum += g.shfl_down(sum, i);
-
-    sum = g.shfl(sum, 0);
-    sum /= row_stride;
-
-    for (int i = 0; i < iterations; i++) { vals_arr[i] += ((-sum * vals_hat_arr[i]) / var_reg); }
-
-    sum = 0;
-    for (int i = 0; i < iterations; i++) { sum += vals_arr[i]; }
-
-    for (int i = 1; i < WARP_SIZE; i *= 2) { sum += g.shfl_down(sum, i); }
-
-    if (g.thread_rank() == 0) partialSum[wid] = sum;
-
-    __syncthreads();
-
-    if (g.thread_rank() < warp_num) sum = partialSum[g.thread_rank()];
-
-#ifndef __STOCHASTIC_MODE__
-    __syncthreads();
-#endif
-
-    for (int i = 1; i < warp_num; i *= 2) sum += g.shfl_down(sum, i);
-    sum = g.shfl(sum, 0);
-    sum /= row_stride;
-
-    iterations = row_stride / iteration_stride;
-    for (int i = 0; i < iterations; i++)
-        inp_grad[i * iteration_stride + id] =
-            (vals_arr[i] - sum) + out_grad2[i * iteration_stride + id];
-    if ((high_index) < row_stride)
-        inp_grad[high_index] = (vals_arr[iterations] - sum) + out_grad2[high_index];
-}
-
-__global__ void LayerNormBackward2_fused_add(const __half* out_grad1,
-                                             const __half* out_grad2,
-                                             const __half* vals_hat,
-                                             const __half* gamma,
-                                             const __half* betta,
-                                             const __half* vars,
-                                             __half* inp_grad,
-                                             bool invertible,
-                                             int row_stride)
-{
-    int iteration_stride = blockDim.x;
-    int iterations = row_stride / iteration_stride;
-
-    cg::thread_block b = cg::this_thread_block();
-    cg::thread_block_tile<WARP_SIZE> g = cg::tiled_partition<WARP_SIZE>(b);
-
-    int row = blockIdx.x;
-    int id = threadIdx.x;
-    int wid = id / WARP_SIZE;
-    int warp_num = (iteration_stride < row_stride ? iteration_stride : row_stride) / WARP_SIZE;
-    __shared__ float partialSum[MAX_WARP_NUM];
-
-    __half2 vals_arr[NORM_REG];
-    float2 vals_arr_f[NORM_REG];
-    __half2 vals_hat_arr[NORM_REG];
-
-    // float2 result[iterations];
-
-    __half2* inp_grad_h = reinterpret_cast<__half2*>(inp_grad);
-    const __half2* out_grad_h1 = reinterpret_cast<const __half2*>(out_grad1);
-    const __half2* out_grad_h2 = reinterpret_cast<const __half2*>(out_grad2);
-    const __half2* vals_hat_h = reinterpret_cast<const __half2*>(vals_hat);
-
-    inp_grad_h += (row * row_stride);
-    out_grad_h1 += (row * row_stride);
-    out_grad_h2 += (row * row_stride);
-    vals_hat_h += (row * row_stride);
-
-    const __half2* gamma_h = reinterpret_cast<const __half2*>(gamma);
-    const __half2* betta_h = (invertible ? reinterpret_cast<const __half2*>(betta) : nullptr);
-    int high_index = iterations * iteration_stride + id;
-#pragma unroll
-    for (int i = 0; i < iterations; i++) {
-        __half2 gamma_reg = gamma_h[i * iteration_stride + id];
-        vals_arr[i] = out_grad_h1[i * iteration_stride + id];
-        vals_arr[i] *= gamma_reg;  // out_grad * gamma
-        vals_hat_arr[i] =
-            (invertible
-                 ? (vals_hat_h[i * iteration_stride + id] - betta_h[i * iteration_stride + id]) /
-                       gamma_reg
-                 : vals_hat_h[i * iteration_stride + id]);
-    }
-    if ((high_index) < row_stride) {
-        __half2 gamma_reg = gamma_h[high_index];
-        vals_arr[iterations] = out_grad_h1[high_index];
-        vals_arr[iterations] *= gamma_reg;  // out_grad * gamma
-        vals_hat_arr[iterations] =
-            (invertible ? (vals_hat_h[high_index] - betta_h[high_index]) / gamma_reg
-                        : vals_hat_h[high_index]);
-        iterations++;
-    }
-    __half var_h = vars[row];
-    __half2 var_reg = __halves2half2(var_h, var_h);
-
-    float sum = 0.f;
-    for (int i = 0; i < iterations; i++) {
-        __half2 result_h = (vals_hat_arr[i] * vals_arr[i] * h2sqrt(var_reg));
-        float2 result_f = __half22float2(result_h);
-        sum += result_f.x;
-        sum += result_f.y;
-        vals_arr[i] *= h2rsqrt(var_reg);
-    }
-
-    for (int i = 1; i < WARP_SIZE; i *= 2) { sum += g.shfl_down(sum, i); }
-
-    if (g.thread_rank() == 0) partialSum[wid] = sum;
-
-    __syncthreads();
-
-    if (g.thread_rank() < warp_num) sum = partialSum[g.thread_rank()];
-
-#ifndef __STOCHASTIC_MODE__
-    __syncthreads();
-#endif
-
-    for (int i = 1; i < warp_num; i *= 2) sum += g.shfl_down(sum, i);
-
-    sum = g.shfl(sum, 0);
-    sum /= (2 * row_stride);
-    __half2 sum_h = __float2half2_rn(sum);
-
-    for (int i = 0; i < iterations; i++) {
-        __half2 temp = ((-sum_h * vals_hat_arr[i]) / (var_reg));
-        vals_arr_f[i] = __half22float2(vals_arr[i]);
-        float2 temp_f = __half22float2(temp);
-        vals_arr_f[i].x += temp_f.x;
-        vals_arr_f[i].y += temp_f.y;
-    }
-    sum = 0.f;
-    for (int i = 0; i < iterations; i++) {
-        sum += (vals_arr_f[i].x);
-        sum += (vals_arr_f[i].y);
-    }
-
-    for (int i = 1; i < WARP_SIZE; i *= 2) { sum += g.shfl_down(sum, i); }
-
-    if (g.thread_rank() == 0) partialSum[wid] = sum;
-
-    __syncthreads();
-
-    if (g.thread_rank() < warp_num) sum = partialSum[g.thread_rank()];
-
-#ifndef __STOCHASTIC_MODE__
-    __syncthreads();
-#endif
-
-    for (int i = 1; i < warp_num; i *= 2) sum += g.shfl_down(sum, i);
-
-    sum = g.shfl(sum, 0);
-    sum /= (2 * row_stride);
-
-    iterations = row_stride / iteration_stride;
-    for (int i = 0; i < iterations; i++) {
-        vals_arr_f[i].x -= sum;
-        vals_arr_f[i].y -= sum;
-        __half2 temp = __float22half2_rn(vals_arr_f[i]);
-
-        inp_grad_h[i * iteration_stride + id] = temp + out_grad_h2[i * iteration_stride + id];
-    }
-    if ((high_index) < row_stride) {
-        vals_arr_f[iterations].x -= sum;
-        vals_arr_f[iterations].y -= sum;
-        __half2 temp = __float22half2_rn(vals_arr_f[iterations]);
-
-        inp_grad_h[high_index] = temp + out_grad_h2[high_index];
-    }
-}
-
-template <>
-void launch_layerNorm_backward_fused_add<float>(const float* out_grad1,
-                                                const float* out_grad2,
-                                                const float* vals_hat,
-                                                const float* vars,
-                                                const float* gamma,
-                                                float* gamma_grad,
-                                                float* betta_grad,
-                                                float* inp_grad,
-                                                int batch,
-                                                int hidden_dim,
-                                                cudaStream_t stream[2],
-                                                bool invertible,
-                                                const float* betta)
-{
-    int threads = THREADS;
-
-    dim3 grid_dim(hidden_dim / TILE_DIM);
-    dim3 block_dim(TILE_DIM, TILE_DIM);
-    LayerNormBackward1<float><<<grid_dim, block_dim, 0, stream[0]>>>(
-        out_grad1, vals_hat, gamma, betta, gamma_grad, betta_grad, batch, hidden_dim, invertible);
-
-    dim3 grid_dim2(batch);
-
-    if (hidden_dim > 16384 && hidden_dim <= 32768)
-        threads <<= 1;
-    else if (hidden_dim > 32768 && hidden_dim <= 65536)
-        threads <<= 2;
-    else if (hidden_dim > 65536)
-        throw std::runtime_error("Unsupport hidden_dim.");
-
-    dim3 block_dim2(threads);
-    LayerNormBackward2_fused_add<<<grid_dim2, block_dim2, 0, stream[1]>>>(
-        out_grad1, out_grad2, vals_hat, gamma, betta, vars, inp_grad, invertible, hidden_dim);
-}
-
-template <>
-void launch_layerNorm_backward_fused_add<__half>(const __half* out_grad1,
-                                                 const __half* out_grad2,
-                                                 const __half* vals_hat,
-                                                 const __half* vars,
-                                                 const __half* gamma,
-                                                 __half* gamma_grad,
-                                                 __half* betta_grad,
-                                                 __half* inp_grad,
-                                                 int batch,
-                                                 int hidden_dim,
-                                                 cudaStream_t stream[2],
-                                                 bool invertible,
-                                                 const __half* betta)
-{
-    int threads = THREADS;
-
-    dim3 grid_dim(hidden_dim / TILE_DIM);
-    dim3 block_dim(TILE_DIM, TILE_DIM);
-
-    LayerNormBackward1<__half><<<grid_dim, block_dim, 0, stream[0]>>>(
-        out_grad1, vals_hat, gamma, betta, gamma_grad, betta_grad, batch, hidden_dim, invertible);
-
-    dim3 grid_dim2(batch);
-
-    if (hidden_dim > 8192 && hidden_dim <= 16384)
-        threads <<= 1;
-    else if (hidden_dim > 16384 && hidden_dim <= 32768)
-        threads <<= 2;
-    else if (hidden_dim > 32768 && hidden_dim <= 65536)
-        threads <<= 3;
-    else if (hidden_dim > 65536)
-        throw std::runtime_error("Unsupport hidden_dim.");
-
-    dim3 block_dim2(threads / 2);
-    LayerNormBackward2_fused_add<<<grid_dim2, block_dim2, 0, stream[1]>>>(
-        out_grad1, out_grad2, vals_hat, gamma, betta, vars, inp_grad, invertible, hidden_dim / 2);
-}
-
-/* Backward Normalize (Input-Gradient)
- * Using the means and variances from the input
- * This type of backward is not invertible!
- * We do the backward using the input (X)
- */
-
-__global__ void LayerNormBackward2_fused_add(const float* out_grad1,
-                                             const float* out_grad2,
-                                             const float* X_vals,
-                                             const float* gamma,
-                                             const float* vars,
-                                             const float* means,
-                                             float* inp_grad,
-                                             int row_stride)
-{
-    int iteration_stride = blockDim.x;
-    int iterations = row_stride / iteration_stride;
-
-    cg::thread_block b = cg::this_thread_block();
-    cg::thread_block_tile<WARP_SIZE> g = cg::tiled_partition<WARP_SIZE>(b);
-
-    int row = blockIdx.x;
-    int id = threadIdx.x;
-    int wid = id / WARP_SIZE;
-    int warp_num = (THREADS < row_stride ? THREADS : row_stride) / WARP_SIZE;
-    __shared__ float partialSum[MAX_WARP_NUM];
-
-    float vals_arr[NORM_REG];
-    float vals_hat_arr[NORM_REG];
-
-    out_grad1 += (row * row_stride);
-    out_grad2 += (row * row_stride);
-    X_vals += (row * row_stride);
-    inp_grad += (row * row_stride);
-    int high_index = iterations * iteration_stride + id;
-#pragma unroll
-    for (int i = 0; i < iterations; i++) {
-        float gamma_reg = gamma[i * iteration_stride + id];
-        vals_arr[i] = out_grad1[i * iteration_stride + id];
-        vals_arr[i] *= gamma_reg;
-        vals_hat_arr[i] = X_vals[i * iteration_stride + id];
-    }
-    if ((high_index) < row_stride) {
-        float gamma_reg = gamma[high_index];
-        vals_arr[iterations] = out_grad1[high_index];
-        vals_arr[iterations] *= gamma_reg;
-        vals_hat_arr[iterations] = X_vals[high_index];
-        iterations++;
-    }
-
-    float var_reg = vars[row];
-    float mean_reg = means[row];
-
-    float sum = 0;
-    float xu[NORM_REG];
-    for (int i = 0; i < iterations; i++) {
-        xu[i] = (vals_hat_arr[i] - mean_reg);
-        sum += vals_arr[i] * xu[i];
-        vals_arr[i] *= rsqrtf(var_reg);
-    }
-
-    for (int i = 1; i < WARP_SIZE; i *= 2) { sum += g.shfl_down(sum, i); }
-
-    if (g.thread_rank() == 0) partialSum[wid] = sum;
-
-    __syncthreads();
-
-    if (g.thread_rank() < warp_num) sum = partialSum[g.thread_rank()];
-
-#ifndef __STOCHASTIC_MODE__
-    __syncthreads();
-#endif
-
-    for (int i = 1; i < warp_num; i *= 2) sum += g.shfl_down(sum, i);
-
-    sum = g.shfl(sum, 0);
-    sum /= row_stride;
-
-    for (int i = 0; i < iterations; i++) {
-        vals_arr[i] += (-sum * xu[i] * rsqrtf(var_reg) / (var_reg));
-    }
-
-    sum = 0;
-    for (int i = 0; i < iterations; i++) { sum += vals_arr[i]; }
-
-    for (int i = 1; i < WARP_SIZE; i *= 2) { sum += g.shfl_down(sum, i); }
-
-    if (g.thread_rank() == 0) partialSum[wid] = sum;
-
-    __syncthreads();
-
-    if (g.thread_rank() < warp_num) sum = partialSum[g.thread_rank()];
-
-#ifndef __STOCHASTIC_MODE__
-    __syncthreads();
-#endif
-
-    for (int i = 1; i < warp_num; i *= 2) sum += g.shfl_down(sum, i);
-    sum = g.shfl(sum, 0);
-    sum /= row_stride;
-
-    iterations = row_stride / iteration_stride;
-    for (int i = 0; i < iterations; i++)
-        inp_grad[i * iteration_stride + id] =
-            (vals_arr[i] - sum) + out_grad2[i * iteration_stride + id];
-    if ((high_index) < row_stride)
-        inp_grad[high_index] = (vals_arr[iterations] - sum) + out_grad2[high_index];
-}
-
-__global__ void LayerNormBackward2_fused_add(const __half* out_grad1,
-                                             const __half* out_grad2,
-                                             const __half* X_vals,
-                                             const __half* gamma,
-                                             const __half* vars,
-                                             const __half* means,
-                                             __half* inp_grad,
-                                             int row_stride)
-{
-    int iteration_stride = blockDim.x;
-    int iterations = row_stride / iteration_stride;
-
-    cg::thread_block b = cg::this_thread_block();
-    cg::thread_block_tile<WARP_SIZE> g = cg::tiled_partition<WARP_SIZE>(b);
-
-    int row = blockIdx.x;
-    int id = threadIdx.x;
-    int wid = id / WARP_SIZE;
-    int warp_num = (iteration_stride < row_stride ? iteration_stride : row_stride) / WARP_SIZE;
-
-    __shared__ float partialSum[MAX_WARP_NUM];
-
-    __half2 vals_arr[NORM_REG];
-    float2 vals_arr_f[NORM_REG];
-    __half2 vals_hat_arr[NORM_REG];
-
-    __half2* inp_grad_h = reinterpret_cast<__half2*>(inp_grad);
-    const __half2* out_grad_h1 = reinterpret_cast<const __half2*>(out_grad1);
-    const __half2* out_grad_h2 = reinterpret_cast<const __half2*>(out_grad2);
-    const __half2* vals_hat_h = reinterpret_cast<const __half2*>(X_vals);
-
-    out_grad_h1 += (row * row_stride);
-    out_grad_h2 += (row * row_stride);
-    inp_grad_h += (row * row_stride);
-    vals_hat_h += (row * row_stride);
-
-    const __half2* gamma_h = reinterpret_cast<const __half2*>(gamma);
-    int high_index = iterations * iteration_stride + id;
-#pragma unroll
-    for (int i = 0; i < iterations; i++) {
-        __half2 gamma_reg = gamma_h[i * iteration_stride + id];
-        vals_arr[i] = out_grad_h1[i * iteration_stride + id];
-        vals_arr[i] *= gamma_reg;  // out_grad * gamma
-        vals_hat_arr[i] = vals_hat_h[i * iteration_stride + id];
-    }
-    if ((high_index) < row_stride) {
-        __half2 gamma_reg = gamma_h[high_index];
-        vals_arr[iterations] = out_grad_h1[high_index];
-        vals_arr[iterations] *= gamma_reg;  // out_grad * gamma
-        vals_hat_arr[iterations] = vals_hat_h[high_index];
-        iterations++;
-    }
-
-    __half mean_h = means[row];
-    __half var_h = vars[row];
-    __half2 var_reg = __halves2half2(var_h, var_h);
-    __half2 mean_reg = __halves2half2(mean_h, mean_h);
-    __half2 xu[NORM_REG];
-
-    float sum = 0.f;
-    for (int i = 0; i < iterations; i++) {
-        xu[i] = (vals_hat_arr[i] - mean_reg);
-        __half2 result_h = (xu[i] * vals_arr[i]);
-        float2 result_f = __half22float2(result_h);
-        sum += result_f.x;
-        sum += result_f.y;
-        vals_arr[i] *= h2rsqrt(var_reg);
-    }
-
-    for (int i = 1; i < WARP_SIZE; i *= 2) { sum += g.shfl_down(sum, i); }
-
-    if (g.thread_rank() == 0) partialSum[wid] = sum;
-
-    __syncthreads();
-
-    if (g.thread_rank() < warp_num) sum = partialSum[g.thread_rank()];
-
-#ifndef __STOCHASTIC_MODE__
-    __syncthreads();
-#endif
-
-    for (int i = 1; i < warp_num; i *= 2) sum += g.shfl_down(sum, i);
-
-    sum = g.shfl(sum, 0);
-    sum /= (2 * row_stride);
-    __half2 sum_h = __float2half2_rn(sum);
-
-    for (int i = 0; i < iterations; i++) {
-        __half2 xu_grad = ((-sum_h * xu[i] * h2rsqrt(var_reg)) / (var_reg));
-        vals_arr_f[i] = __half22float2(vals_arr[i]);
-        float2 xu_grad_f = __half22float2(xu_grad);
-        vals_arr_f[i].x += xu_grad_f.x;
-        vals_arr_f[i].y += xu_grad_f.y;
-    }
-
-    sum = 0.f;
-    for (int i = 0; i < iterations; i++) {
-        sum += (vals_arr_f[i].x);
-        sum += (vals_arr_f[i].y);
-    }
-
-    for (int i = 1; i < WARP_SIZE; i *= 2) { sum += g.shfl_down(sum, i); }
-
-    if (g.thread_rank() == 0) partialSum[wid] = sum;
-
-    __syncthreads();
-
-    if (g.thread_rank() < warp_num) sum = partialSum[g.thread_rank()];
-
-#ifndef __STOCHASTIC_MODE__
-    __syncthreads();
-#endif
-
-    for (int i = 1; i < warp_num; i *= 2) sum += g.shfl_down(sum, i);
-
-    sum = g.shfl(sum, 0);
-    sum /= (2 * row_stride);
-
-    iterations = row_stride / iteration_stride;
-    for (int i = 0; i < iterations; i++) {
-        vals_arr_f[i].x -= sum;
-        vals_arr_f[i].y -= sum;
-        __half2 temp = __float22half2_rn(vals_arr_f[i]);
-        inp_grad_h[i * iteration_stride + id] = temp + out_grad_h2[i * iteration_stride + id];
-    }
-    if ((high_index) < row_stride) {
-        vals_arr_f[iterations].x -= sum;
-        vals_arr_f[iterations].y -= sum;
-        __half2 temp = __float22half2_rn(vals_arr_f[iterations]);
-        inp_grad_h[high_index] = temp + out_grad_h2[high_index];
-    }
-}
-
-template <>
-void launch_layerNorm_backward_fused_add<float>(const float* out_grad1,
-                                                const float* out_grad2,
-                                                const float* X_data,
-                                                const float* vars,
-                                                const float* means,
-                                                const float* gamma,
-                                                float* gamma_grad,
-                                                float* betta_grad,
-                                                float* inp_grad,
-                                                int batch,
-                                                int hidden_dim,
-                                                cudaStream_t stream[2])
-{
-    int threads = THREADS;
-
-    dim3 grid_dim(hidden_dim / TILE_DIM);
-    dim3 block_dim(TILE_DIM, TILE_DIM);
-
-    LayerNormBackward1<float><<<grid_dim, block_dim, 0, stream[0]>>>(
-        out_grad1, X_data, vars, means, gamma_grad, betta_grad, batch, hidden_dim);
-
-    dim3 grid_dim2(batch);
-
-    if (hidden_dim > 16384 && hidden_dim <= 32768)
-        threads <<= 1;
-    else if (hidden_dim > 32768 && hidden_dim <= 65536)
-        threads <<= 2;
-    else if (hidden_dim > 65536)
-        throw std::runtime_error("Unsupport hidden_dim.");
-
-    dim3 block_dim2(threads);
-    LayerNormBackward2_fused_add<<<grid_dim2, block_dim2, 0, stream[1]>>>(
-        out_grad1, out_grad2, X_data, gamma, vars, means, inp_grad, hidden_dim);
-}
-
-template <>
-void launch_layerNorm_backward_fused_add<__half>(const __half* out_grad1,
-                                                 const __half* out_grad2,
-                                                 const __half* X_data,
-                                                 const __half* vars,
-                                                 const __half* means,
-                                                 const __half* gamma,
-                                                 __half* gamma_grad,
-                                                 __half* betta_grad,
-                                                 __half* inp_grad,
-                                                 int batch,
-                                                 int hidden_dim,
-                                                 cudaStream_t stream[2])
-{
-    int threads = THREADS;
-
-    dim3 grid_dim(hidden_dim / TILE_DIM);
-    dim3 block_dim(TILE_DIM, TILE_DIM);
-
-    LayerNormBackward1<__half><<<grid_dim, block_dim, 0, stream[0]>>>(
-        out_grad1, X_data, vars, means, gamma_grad, betta_grad, batch, hidden_dim);
-
-    dim3 grid_dim2(batch);
-
-    if (hidden_dim > 8192 && hidden_dim <= 16384)
-        threads <<= 1;
-    else if (hidden_dim > 16384 && hidden_dim <= 32768)
-        threads <<= 2;
-    else if (hidden_dim > 32768 && hidden_dim <= 65536)
-        threads <<= 3;
-    else if (hidden_dim > 65536)
-        throw std::runtime_error("Unsupport hidden_dim.");
-
-    dim3 block_dim2(threads / 2);
-    LayerNormBackward2_fused_add<<<grid_dim2, block_dim2, 0, stream[1]>>>(
-        out_grad1, out_grad2, X_data, gamma, vars, means, inp_grad, hidden_dim / 2);
-}
->>>>>>> fc2f378e
+}