// Copyright (c) Microsoft Corporation.
// SPDX-License-Identifier: Apache-2.0

// DeepSpeed Team

#pragma once

#include "ds_kernel_utils.h"

#include <stdint.h>

#ifdef BF16_AVAILABLE
#include <cuda_bf16.h>
#endif

namespace conversion {

// Basic primitive for constructing conversions
template <typename TO, typename FROM>
DS_D_INLINE TO to(FROM val)
{
    return to(val);
}

// Specializations

/********************* Identity Conversions *********************/
/*
Identity conversions are useful in templated functions where we might have
a fixed destination type. For example, I might have a kernel that accepts
__half, __nv_bfloat16, and float but always want to do the core computation
at floating point:

T mem_value = input[idx];
float compute_value = conversion::to<float, T>(mem_value);

In practice, we should be able to elide the second template parameter:
float compute_val = conversion::to<float>(mem_value);

In this case, we need an implementation to handle the T = float case

NOTE: The type inferencing system appears to be unable to handle inferring the first
template parameter, even in the trivial case.
*/

// Floating point types
template <>
DS_D_INLINE double to(double val)
{
    return val;
}
template <>
DS_D_INLINE float to(float val)
{
    return val;
}
template <>
DS_D_INLINE __half to(__half val)
{
    return val;
}
#ifdef BF16_AVAILABLE
template <>
DS_D_INLINE __nv_bfloat16 to(__nv_bfloat16 val)
{
    return val;
}
#endif

// Integer types
template <>
DS_D_INLINE int8_t to(int8_t val)
{
    return val;
}
template <>
DS_D_INLINE uint8_t to(uint8_t val)
{
    return val;
}
template <>
DS_D_INLINE int16_t to(int16_t val)
{
    return val;
}
template <>
DS_D_INLINE uint16_t to(uint16_t val)
{
    return val;
}
template <>
DS_D_INLINE int32_t to(int32_t val)
{
    return val;
}
template <>
DS_D_INLINE uint32_t to(uint32_t val)
{
    return val;
}
template <>
DS_D_INLINE int64_t to(int64_t val)
{
    return val;
}
template <>
DS_D_INLINE uint64_t to(uint64_t val)
{
    return val;
}

// TODO: evaluate if we want bools

/*********************  To Double Conversions *********************/

// * to double variants

// Would normally like to not use C cast, but this is an important enough conversion
// to keep
template <>
DS_D_INLINE double to(float val)
{
#ifdef PTX_AVAILABLE
    double ret_val;
    asm("ctv.rn.f64.f32 %0, %1;\n" : "=d"(ret_val) : "f"(val));
    return ret_val;
#else
    return double(val);
#endif
}
// Note: there is a CVT instruction for __half -> double, but there's no inline interface
// for passing a single half value
template <>
DS_D_INLINE double to(__half val)
{
    return to<double>(__half2float(val));
}
template <>
DS_D_INLINE double to(int64_t val)
{
    return __ll2double_rn(val);
}
template <>
DS_D_INLINE double to(int32_t val)
{
    return __int2double_rn(val);
}
template <>
DS_D_INLINE double to(int16_t val)
{
    return __int2double_rn(val);
}
template <>
DS_D_INLINE double to(int8_t val)
{
    return __int2double_rn(val);
}
template <>
DS_D_INLINE double to(uint64_t val)
{
    return __ull2double_rn(val);
}
template <>
DS_D_INLINE double to(uint32_t val)
{
    return __uint2double_rn(val);
}
template <>
DS_D_INLINE double to(uint16_t val)
{
    return __uint2double_rn(val);
}
template <>
DS_D_INLINE double to(uint8_t val)
{
    return __uint2double_rn(val);
}

// Same applies here
#ifdef BF16_AVAILABLE
template <>
DS_D_INLINE double to(__nv_bfloat16 val)
{
    return to<double>(__bfloat162float(val));
}
#endif

/*********************  To Float Conversions *********************/

template <>
DS_D_INLINE float to(double val)
{
    return __double2float_rn(val);
}
template <>
DS_D_INLINE float to(__half val)
{
    return __half2float(val);
}
template <>
DS_D_INLINE float to(int64_t val)
{
    return __ll2float_rn(val);
}
template <>
DS_D_INLINE float to(int32_t val)
{
    return __int2float_rn(val);
}
template <>
DS_D_INLINE float to(int16_t val)
{
    return __int2float_rn(val);
}
template <>
DS_D_INLINE float to(int8_t val)
{
    return __int2float_rn(val);
}
template <>
DS_D_INLINE float to(uint64_t val)
{
    return __ull2float_rn(val);
}
template <>
DS_D_INLINE float to(uint32_t val)
{
    return __uint2float_rn(val);
}
template <>
DS_D_INLINE float to(uint16_t val)
{
    return __uint2float_rn(val);
}
template <>
DS_D_INLINE float to(uint8_t val)
{
    return __uint2float_rn(val);
}

#ifdef BF16_AVAILABLE
template <>
DS_D_INLINE float to(__nv_bfloat16 val)
{
    return __bfloat162float(val);
}
#endif

/*********************  To Float2 Conversions *********************/
template <>
DS_D_INLINE float2 to(__half2 val)
{
    return __half22float2(val);
}

#ifdef BF16_AVAILABLE
template <>
DS_D_INLINE float2 to(__nv_bfloat162 val)
{
    return __bfloat1622float2(val);
}
#endif

/*********************  To Half Conversions *********************/
template <>
DS_D_INLINE __half to(double val)
{
#ifdef __HIP_PLATFORM_HCC__
<<<<<<< HEAD
    return to<__half>(to<float>(val));
=======
    float val_f = __double2float_rn(val);
    return __float2half(val_f);
>>>>>>> 6e1cbebe
#else
    return __double2half(val);
#endif
}
template <>
DS_D_INLINE __half to(float val)
{
    return __float2half(val);
}
template <>
DS_D_INLINE __half to(int64_t val)
{
    return __ll2half_rn(val);
}
template <>
DS_D_INLINE __half to(int32_t val)
{
    return __int2half_rn(val);
}
template <>
DS_D_INLINE __half to(int16_t val)
{
    return __short2half_rn(val);
}
template <>
DS_D_INLINE __half to(int8_t val)
{
    return __int2half_rn(val);
}
template <>
DS_D_INLINE __half to(uint64_t val)
{
    return __ull2half_rn(val);
}
template <>
DS_D_INLINE __half to(uint32_t val)
{
    return __uint2half_rn(val);
}
template <>
DS_D_INLINE __half to(uint16_t val)
{
    return __ushort2half_rn(val);
}
template <>
DS_D_INLINE __half to(uint8_t val)
{
    return __uint2half_rn(val);
}

#ifdef BF16_AVAILABLE
// No direct conversion
template <>
DS_D_INLINE __half to(__nv_bfloat16 val)
{
    return to<__half>(to<float>(val));
}
#endif

/*********************  To Half2 Conversions *********************/
template <>
DS_D_INLINE __half2 to(float2 val)
{
    return __float22half2_rn(val);
}

#ifdef BF16_AVAILABLE
// No direct conversion
template <>
DS_D_INLINE __half2 to(__nv_bfloat162 val)
{
    return to<__half2>(to<float2>(val));
}
#endif

/*********************  To BF16 Conversions *********************/
#ifdef BF16_AVAILABLE
template <>
DS_D_INLINE __nv_bfloat16 to(double val)
{
    return __double2bfloat16(val);
}
template <>
DS_D_INLINE __nv_bfloat16 to(float val)
{
    return __float2bfloat16(val);
}
template <>
DS_D_INLINE __nv_bfloat16 to(int64_t val)
{
    return __ll2bfloat16_rn(val);
}
template <>
DS_D_INLINE __nv_bfloat16 to(int32_t val)
{
    return __int2bfloat16_rn(val);
}
template <>
DS_D_INLINE __nv_bfloat16 to(int16_t val)
{
    return __short2bfloat16_rn(val);
}
template <>
DS_D_INLINE __nv_bfloat16 to(int8_t val)
{
    return __int2bfloat16_rn(val);
}
template <>
DS_D_INLINE __nv_bfloat16 to(uint64_t val)
{
    return __ull2bfloat16_rn(val);
}
template <>
DS_D_INLINE __nv_bfloat16 to(uint32_t val)
{
    return __uint2bfloat16_rn(val);
}
template <>
DS_D_INLINE __nv_bfloat16 to(uint16_t val)
{
    return __ushort2bfloat16_rn(val);
}
template <>
DS_D_INLINE __nv_bfloat16 to(uint8_t val)
{
    return __uint2bfloat16_rn(val);
}
#endif

/*********************  To BF162 Conversions *********************/
#ifdef BF16_AVAILABLE
template <>
DS_D_INLINE __nv_bfloat162 to(float2 val)
{
    return __float22bfloat162_rn(val);
}
template <>
DS_D_INLINE __nv_bfloat162 to(__half2 val)
{
    return to<__nv_bfloat162>(to<float2>(val));
}
#endif

/*********************  To INT64_T Conversions *********************/
template <>
DS_D_INLINE int64_t to(double val)
{
    return __double2ll_rn(val);
}
template <>
DS_D_INLINE int64_t to(float val)
{
    return __float2ll_rn(val);
}
template <>
DS_D_INLINE int64_t to(__half val)
{
    return __half2ll_rn(val);
}
// No direct support for integer casts at the C++ level and I don't feel they're so important
// to demand an PTX at this time

#ifdef BF16_AVAILABLE
template <>
DS_D_INLINE int64_t to(__nv_bfloat16 val)
{
    return __bfloat162ll_rn(val);
}
#endif

/*********************  To INT32_T Conversions *********************/
template <>
DS_D_INLINE int32_t to(double val)
{
    return __double2int_rn(val);
}
template <>
DS_D_INLINE int32_t to(float val)
{
    return __float2int_rn(val);
}
template <>
DS_D_INLINE int32_t to(__half val)
{
    return __half2int_rn(val);
}
// No direct support for integer casts at the C++ level and I don't feel they're so important
// to demand an PTX at this time

#ifdef BF16_AVAILABLE
template <>
DS_D_INLINE int32_t to(__nv_bfloat16 val)
{
    return __bfloat162int_rn(val);
}
#endif

/*********************  To INT16_T Conversions *********************/
template <>
DS_D_INLINE int16_t to(double val)
{
    return __double2int_rn(val);
}
template <>
DS_D_INLINE int16_t to(float val)
{
    return __float2int_rn(val);
}
template <>
DS_D_INLINE int16_t to(__half val)
{
    return __half2int_rn(val);
}
// No direct support for integer casts at the C++ level and I don't feel they're so important
// to demand an PTX at this time

#ifdef BF16_AVAILABLE
template <>
DS_D_INLINE int16_t to(__nv_bfloat16 val)
{
    return __bfloat162int_rn(val);
}
#endif

/*********************  To INT8_T Conversions *********************/
template <>
DS_D_INLINE int8_t to(double val)
{
    return __double2int_rn(val);
}
template <>
DS_D_INLINE int8_t to(float val)
{
    return __float2int_rn(val);
}
template <>
DS_D_INLINE int8_t to(__half val)
{
    return __half2int_rn(val);
}
// No direct support for integer casts at the C++ level and I don't feel they're so important
// to demand an PTX at this time

#ifdef BF16_AVAILABLE
template <>
DS_D_INLINE int8_t to(__nv_bfloat16 val)
{
    return __bfloat162int_rn(val);
}
#endif

/*********************  To UINT64_T Conversions *********************/
template <>
DS_D_INLINE uint64_t to(double val)
{
    return __double2ull_rn(val);
}
template <>
DS_D_INLINE uint64_t to(float val)
{
    return __float2ull_rn(val);
}
template <>
DS_D_INLINE uint64_t to(__half val)
{
    return __half2ull_rn(val);
}
// No direct support for integer casts at the C++ level and I don't feel they're so important
// to demand an PTX at this time

#ifdef BF16_AVAILABLE
template <>
DS_D_INLINE uint64_t to(__nv_bfloat16 val)
{
    return __bfloat162ull_rn(val);
}
#endif

/*********************  To UINT32_T Conversions *********************/
template <>
DS_D_INLINE uint32_t to(double val)
{
    return __double2uint_rn(val);
}
template <>
DS_D_INLINE uint32_t to(float val)
{
    return __float2uint_rn(val);
}
template <>
DS_D_INLINE uint32_t to(__half val)
{
    return __half2uint_rn(val);
}
// No direct support for integer casts at the C++ level and I don't feel they're so important
// to demand an PTX at this time

#ifdef BF16_AVAILABLE
template <>
DS_D_INLINE uint32_t to(__nv_bfloat16 val)
{
    return __bfloat162uint_rn(val);
}
#endif

/*********************  To UINT16_T Conversions *********************/
template <>
DS_D_INLINE uint16_t to(double val)
{
    return __double2uint_rn(val);
}
template <>
DS_D_INLINE uint16_t to(float val)
{
    return __float2uint_rn(val);
}
template <>
DS_D_INLINE uint16_t to(__half val)
{
    return __half2uint_rn(val);
}
// No direct support for integer casts at the C++ level and I don't feel they're so important
// to demand an PTX at this time

#ifdef BF16_AVAILABLE
template <>
DS_D_INLINE uint16_t to(__nv_bfloat16 val)
{
    return __bfloat162uint_rn(val);
}
#endif

/*********************  To UINT8_T Conversions *********************/
template <>
DS_D_INLINE uint8_t to(double val)
{
    return __double2uint_rn(val);
}
template <>
DS_D_INLINE uint8_t to(float val)
{
    return __float2uint_rn(val);
}
template <>
DS_D_INLINE uint8_t to(__half val)
{
    return __half2uint_rn(val);
}
// No direct support for integer casts at the C++ level and I don't feel they're so important
// to demand an PTX at this time

#ifdef BF16_AVAILABLE
template <>
DS_D_INLINE uint8_t to(__nv_bfloat16 val)
{
    return __bfloat162uint_rn(val);
}
#endif

}  // namespace conversion<|MERGE_RESOLUTION|>--- conflicted
+++ resolved
@@ -266,12 +266,8 @@
 DS_D_INLINE __half to(double val)
 {
 #ifdef __HIP_PLATFORM_HCC__
-<<<<<<< HEAD
-    return to<__half>(to<float>(val));
-=======
     float val_f = __double2float_rn(val);
     return __float2half(val_f);
->>>>>>> 6e1cbebe
 #else
     return __double2half(val);
 #endif
