--- conflicted
+++ resolved
@@ -100,14 +100,9 @@
             if debug: print(f'input norm before mlp: norm = {torch.norm(input)}')
 
             # pytorch baseline to do add bias.
-<<<<<<< HEAD
             # TODO (lekurile): If attn removed, remove this bias addtiiona as well
-            #input = input + bias
+            input = input + bias
             if debug: print(f'ds a4 attn + ln + bias-add: norm = {torch.norm(input)}')
-=======
-            #input = input + bias
-            if debug: print(f'ds a4 attn + ln + bias-add: norm = {torch.norm(input)}, tensor = {input}')
->>>>>>> 95affb26
 
             # pytorch baseline to do add residual (residual=input)
             input = input + residual
@@ -144,12 +139,9 @@
             residual = input
 
             input = self.final_layer_norm(input)
-<<<<<<< HEAD
 
             torch.save(input, f'logs/torch_mlp_ln_tensor_layer_{self.config.layer_id}.pt')
 
-=======
->>>>>>> 95affb26
             if debug: print(f"inside ds mlp: a4 ln weight = {self.fc1.weight.shape}, {self.fc1.weight.norm()}")
             if debug: print(f"inside ds mlp: a4 ln bias   = {self.fc1.bias.shape}, {self.fc1.bias.norm()}")
             if debug: print(f"inside ds mlp: a4 ln input (shape, norm) = {input.shape}, {input.norm()}")
@@ -157,7 +149,6 @@
 
             input = self.fc1(input)
 
-<<<<<<< HEAD
             torch.save(input, f'logs/torch_mlp_fc1_tensor_layer_{self.config.layer_id}.pt')
 
             if debug: print(f"inside ds mlp: a4 fc1: {input.norm()}")
@@ -174,20 +165,6 @@
             torch.save(output, f'logs/torch_mlp_fc2_tensor_layer_{self.config.layer_id}.pt')
 
             if debug: print(f"inside ds mlp: a4 fc2: {output.norm()}")
-=======
-            if debug: print(f"inside ds mlp: a4 fc1: {input}, {input.norm()}")
-
-            output = self.activation_fn(input)
-
-            if debug: print(f"inside ds mlp: a4 relu: {output}, {output.norm()}")
-
-            if debug: print(f"inside ds mlp: fc2 weight = {self.fc2.weight.shape}, {self.fc2.weight.norm()}")
-            if debug: print(f"inside ds mlp: fc2 bias   = {self.fc2.bias.shape}, {self.fc2.bias.norm()}")
-
-            output = self.fc2(output)
-
-            if debug: print(f"inside ds mlp: a4 fc2: {output}, {output.norm()}")
->>>>>>> 95affb26
 
             # pytorch baseline residual add
             residual = output + residual
@@ -210,14 +187,11 @@
         # mlp_base = True  => calls a pytorch baseline mlp
         # mlp_base = False => calls the DS mlp
         mlp_base = True
-<<<<<<< HEAD
-        attn_base = True
+        attn_base = False
         mlp_functions = True
 
         debug = False
         save_tensors = False
-=======
->>>>>>> 95affb26
 
         if mlp_base:
             residual = self.mlp_baseline(input, residual, bias)
