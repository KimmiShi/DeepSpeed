# Copyright (c) Microsoft Corporation.
# SPDX-License-Identifier: Apache-2.0

# DeepSpeed Team

import math
import torch
import torch.nn as nn
from deepspeed import comm as dist
from deepspeed.utils.types import GATED_ACTIVATION_TYPES
from deepspeed.accelerator import get_accelerator
from .op_binding import MLPGemmOp, VectorMatMulOp, GELUGemmOp, ResidualAddOp, MLPFunctions


class DeepSpeedMLP(nn.Module):
    _inter_w_buffers = []

    def __init__(self, config, mp_group=None, q_scales=None, q_groups=1, merge_count=1, mlp_extra_grouping=False):
        super(DeepSpeedMLP, self).__init__()

        self.config = config

        data_type = torch.half if self.config.dtype == torch.int8 else self.config.dtype
        data_type_fp = data_type
        device = get_accelerator().current_device_name()

        proj_factor = 2 if self.config.mlp_act_func_type in GATED_ACTIVATION_TYPES else 1
        self.config.intermediate_size = self.config.intermediate_size if self.config.intermediate_size > 0 else 4 * self.config.hidden_size
        self.intm_w_sz_per_partition = self.config.intermediate_size * proj_factor // self.config.mp_size
        self.intm_o_sz_per_partition = self.config.intermediate_size // self.config.mp_size

<<<<<<< HEAD
        self.fc1 = nn.Linear(self.config.hidden_size, self.config.intermediate_size, bias=True, dtype=data_type)
        self.fc2 = nn.Linear(self.config.intermediate_size, self.config.hidden_size, bias=True, dtype=data_type)
=======
        self.fc1 = nn.Linear(self.config.hidden_size,
                             self.config.intermediate_size,
                             bias=True,
                             device=device,
                             dtype=data_type)
        self.fc2 = nn.Linear(self.config.intermediate_size,
                             self.config.hidden_size,
                             bias=True,
                             device=device,
                             dtype=data_type)
>>>>>>> b84287e8
        self.activation_fn = nn.ReLU()
        self.final_layer_norm = nn.LayerNorm(self.config.hidden_size,
                                             elementwise_affine=True,
                                             dtype=data_type,
                                             device=device)

        if self.config.set_empty_params:
            self.attn_nw = None
            self.attn_nb = None
            self.inter_w = None
            self.inter_b = None
            self.inter_up_w = None
            self.inter_up_b = None
            self.inter_gate_w = None
            self.inter_gate_b = None
            self.output_w = None
            self.output_b = None
        else:
            self.attn_nw = nn.Parameter(torch.empty(self.config.hidden_size, dtype=data_type_fp, device=device),
                                        requires_grad=False)
            self.attn_nb = nn.Parameter(torch.empty(self.config.hidden_size, dtype=data_type_fp, device=device),
                                        requires_grad=False)

            self.inter_w = nn.Parameter(torch.empty(self.config.hidden_size,
                                                    self.intm_w_sz_per_partition,
                                                    dtype=data_type,
                                                    device=device),
                                        requires_grad=False)
            self.inter_b = nn.Parameter(torch.empty(self.intm_w_sz_per_partition, dtype=data_type_fp, device=device),
                                        requires_grad=False)
            self.output_w = nn.Parameter(torch.empty(self.intm_o_sz_per_partition,
                                                     self.config.hidden_size,
                                                     dtype=data_type,
                                                     device=device),
                                         requires_grad=False)
            self.output_b = nn.Parameter(torch.empty(self.config.hidden_size, dtype=data_type_fp, device=device),
                                         requires_grad=False)

        # used for quantization
        self.q_scales = q_scales
        self.q_groups = q_groups * 2 if mlp_extra_grouping else q_groups
        self.merge_count = int(math.log2(merge_count))
        self.mp_group = mp_group

        self.mlp_gemm_func = MLPGemmOp(config)
        self.vector_matmul_func = VectorMatMulOp(config)
        self.fused_gemm_gelu = GELUGemmOp(config)
        self.residual_add_func = ResidualAddOp(config)
        self.mlp_functions = MLPFunctions(config)

        if len(DeepSpeedMLP._inter_w_buffers) == 0:
            DeepSpeedMLP._inter_w_buffers = [
                torch.empty(self.config.hidden_size, self.intm_w_sz_per_partition, dtype=data_type, device=device),
                torch.empty(self.intm_w_sz_per_partition, dtype=data_type_fp, device=device)
            ]

    def _merge_inter_w(self):
        inter_w = DeepSpeedMLP._inter_w_buffers[0]
        inter_w[:self.intm_w_sz_per_partition, :] = self.inter_up_w  # type: ignore
        inter_w[self.intm_w_sz_per_partition:, :] = self.inter_gate_w  # type: ignore
        if self.inter_up_b is not None:
            inter_b = DeepSpeedMLP._inter_w_buffers[1]
            inter_b[:self.intm_w_sz_per_partition] = self.inter_up_b  # type: ignore
            inter_b[self.intm_w_sz_per_partition:] = self.inter_gate_b  # type: ignore
        return DeepSpeedMLP._inter_w_buffers

<<<<<<< HEAD
    def mlp_baseline(self, input, residual, bias, save_tensors, attn_base):
            debug = False

            if debug: print(f'input norm before mlp: norm = {torch.norm(input)}')

            # pytorch baseline to do add bias.
            # TODO (lekurile): If attn removed, remove this bias addtiiona as well
            if not attn_base: input = input + bias
            if debug: print(f'ds a4 attn + ln + bias-add: norm = {torch.norm(input)}')

            # pytorch baseline to do add residual (residual=input)
            input = input + residual
            if debug: print(f'ds a4 attn + ln + bias-add + residual-add: norm = {torch.norm(input)}')

            # copy the weight and bias to fc1
            self.fc1.weight.data.copy_(self.inter_w.transpose(0, 1))
            self.fc1.bias.data.copy_(self.inter_b)

            # copy the weight and bias to fc2
            self.fc2.weight.data.copy_(self.output_w.transpose(0, 1))
            self.fc2.bias.data.copy_(self.output_b)
            torch.cuda.synchronize()

            if debug: print(f"inside ds mlp: b4 ln weight = {self.fc1.weight.shape}, {self.fc1.weight.norm()}")
            if debug: print(f"inside ds mlp: b4 ln bias   = {self.fc1.bias.shape}, {self.fc1.bias.norm()}")
            if debug: print(f"inside ds mlp: b4 ln input  = {input.shape}, {input.norm()}")
            #if debug: print(f"inside ds mlp: b4 ln input tensor = {input}")

            # do the layernorm
            if debug: print(f"self.final_layer_norm w norm = {self.final_layer_norm.weight.norm()}")
            if debug: print(f"self.final_layer_norm b norm = {self.final_layer_norm.bias.norm()}")
            if debug: print(f"self.attn_nb = {self.attn_nb}")

            self.final_layer_norm.bias.data.copy_(self.attn_nb)
            torch.cuda.synchronize()

            # probably need a cuda sync - because it was giving wrong output without the next prints
            if debug: print(f"self.final_layer_norm b norm = {self.final_layer_norm.bias.norm()}")

            #print(f"self.final_layer_norm b norm = {self.output_b.norm()}")
            #print(f"self.final_layer_norm b norm = {self.attn_nb.norm()}")
            # bias here is 0 but HF has a really bias.
            residual = input

            input = self.final_layer_norm(input)

            if save_tensors: torch.save(input, f'logs/torch_mlp_ln_tensor_layer_{self.config.layer_id}.pt')

            if debug: print(f"inside ds mlp: a4 ln weight = {self.fc1.weight.shape}, {self.fc1.weight.norm()}")
            if debug: print(f"inside ds mlp: a4 ln bias   = {self.fc1.bias.shape}, {self.fc1.bias.norm()}")
            if debug: print(f"inside ds mlp: a4 ln input (shape, norm) = {input.shape}, {input.norm()}")
            #if debug: print(f"inside ds mlp: a4 ln input tensor = {input}")

            input = self.fc1(input)

            if save_tensors: torch.save(input, f'logs/torch_mlp_fc1_tensor_layer_{self.config.layer_id}.pt')

            if debug: print(f"inside ds mlp: a4 fc1: {input.norm()}")

            output = self.activation_fn(input)

            if save_tensors: torch.save(output, f'logs/torch_mlp_act_tensor_layer_{self.config.layer_id}.pt')
            #import pdb; pdb.set_trace()

            if debug: print(f"inside ds mlp: a4 ac: {output.norm()}")

            output = self.fc2(output)

            if save_tensors: torch.save(output, f'logs/torch_mlp_fc2_tensor_layer_{self.config.layer_id}.pt')

            if debug: print(f"inside ds mlp: a4 fc2: {output.norm()}")

            # pytorch baseline residual add
            residual = output + residual
            if debug: print(f"residual = {residual}, {residual.norm()}")

            if save_tensors: torch.save(residual, f'logs/torch_mlp_out_tensor_layer_{self.config.layer_id}.pt')

            return residual

    def forward(self, input, residual, residual_norm, bias, weight):
=======
    def mlp_baseline(self, input, residual, bias):
        debug = False
        print_tensors = False

        # pytorch baseline to add bias. Note: We should not add bias here when attn_base=True.
        #input = input + bias
        if debug: print(f'ds a4 attn + ln + bias-add: norm = {torch.norm(input)}')
        if print_tensors: print(f'tensor = {input}')

        # pytorch baseline to do add residual (residual=input)
        input = input + residual
        if debug: print(f'ds a4 attn + ln + bias-add + residual-add: norm = {torch.norm(input)}')
        if print_tensors: print(f'tensor = {input}')

        # copy the weight and bias to fc1
        if self.config.transposed_mode:
            self.fc1.weight.data.copy_(self.inter_w)
        else:
            self.fc1.weight.data.copy_(self.inter_w.transpose(0, 1))
        self.fc1.bias.data.copy_(self.inter_b)

        # copy the weight and bias to fc2
        if self.config.transposed_mode:
            self.fc2.weight.data.copy_(self.output_w)
        else:
            self.fc2.weight.data.copy_(self.output_w.transpose(0, 1))
        self.fc2.bias.data.copy_(self.output_b)
        get_accelerator().synchronize()

        if debug: print(f"inside ds mlp: b4 ln weight (shape, norm) = {self.fc1.weight.shape}, {self.fc1.weight.norm()}")
        if debug: print(f"inside ds mlp: b4 ln bias  (shape, norm)  = {self.fc1.bias.shape}, {self.fc1.bias.norm()}")
        if debug: print(f"inside ds mlp: b4 ln input (shape, norm)  = {input.shape}, {input.norm()}")
        if print_tensors: print(f"inside ds mlp: b4 ln input tensor = {input}")

        # do the layernorm
        #print(f"self.final_layer_norm.weight = {self.final_layer_norm.weight}")
        #print(f"self.final_layer_norm.weight norm = {self.final_layer_norm.weight.norm()}")

        self.final_layer_norm.bias.data.copy_(self.attn_nb)
        self.final_layer_norm.weight.data.copy_(self.attn_nw)
        get_accelerator().synchronize()

        #print(f"self.final_layer_norm.weight = {self.final_layer_norm.weight}")
        #print(f"self.final_layer_norm.weight norm = {self.final_layer_norm.weight.norm()}")

        # probably need a cuda sync - because it was giving wrong output without the next prints
        if debug: print(f"self.final_layer_norm w norm = {self.final_layer_norm.weight.norm()}")
        if debug: print(f"self.final_layer_norm b norm = {self.final_layer_norm.bias.norm()}")

        #print(f"self.final_layer_norm b norm = {self.output_b.norm()}")
        #print(f"self.final_layer_norm b norm = {self.attn_nb.norm()}")
        # bias here is 0 but HF has a really bias.
        residual = input

        input = self.final_layer_norm(input)

        if debug:
            print(
                f"inside ds mlp: a4 ln weight (shape, norm) = {self.fc1.weight.shape}, {self.fc1.weight.norm()}")
        if print_tensors: print(f"inside ds mlp: a4 ln weight = {self.fc1.weight}")
        if debug:
            print(f"inside ds mlp: a4 ln bias (shape, norm)  = {self.fc1.bias.shape}, {self.fc1.bias.norm()}")
        if print_tensors: print(f"inside ds mlp: a4 ln bias = {self.fc1.bias}")
        if debug: print(f"inside ds mlp: a4 ln input  = {input.shape}, {input.norm()}")
        if print_tensors: print(f"inside ds mlp: a4 ln input tensor = {input}")

        input = self.fc1(input)

        if debug: print(f"inside ds mlp: a4 fc1 norm: {input.norm()}")
        if print_tensors: print(f"inside ds mlp: a4 fc1: {input}")

        output = self.activation_fn(input)

        if debug: print(f"inside ds mlp: a4 relu norm: {output.norm()}")
        if print_tensors: print(f"inside ds mlp: a4 relu: {output}")

        if debug: print(f"inside ds mlp: fc2 weight (shape, norm) = {self.fc2.weight.shape}, {self.fc2.weight.norm()}")
        if debug: print(f"inside ds mlp: fc2 bias  (shape, norm)  = {self.fc2.bias.shape}, {self.fc2.bias.norm()}")

        output = self.fc2(output)

        if debug: print(f"inside ds mlp: a4 fc2 norm: {output.norm()}")
        if print_tensors: print(f"inside ds mlp: a4 fc2: {output}")

        # pytorch baseline residual add
        residual = output + residual
        if debug: print(f"residual norm = {residual.norm()}")
        if print_tensors: print(f"residual = {residual}")

        return residual

    def forward(self, input, residual, residual_norm, bias, weight, mlp_base=False):
>>>>>>> b84287e8
        if self.inter_w is None:
            self._inter_w, self._inter_b = self._merge_inter_w()
        else:
            self._inter_w = self.inter_w
            self._inter_b = self.inter_b

        #print(f"input = {input}")
        residual_add = None

<<<<<<< HEAD
        # mlp_base = True  => calls a pytorch baseline mlp
        # mlp_base = False => calls the DS mlp
        mlp_base = True
        attn_base = True
        mlp_functions = True

        debug = False
        save_tensors = True
        print(f"mlp_base = {mlp_base}, attn_base = {attn_base}")

        if mlp_base:
            residual = self.mlp_baseline(input, residual, bias, save_tensors, attn_base)
        elif self.attn_nw is None:
            output = self.fused_gemm_gelu(input=residual_norm,
                                            weight=self.inter_w,
                                            bias=self.inter_b,
                                            weight_out=self.output_w)
        else:
            if attn_base:
                #import pdb; pdb.set_trace()
                #bias = torch.zeros(bias.size(), dtype=bias.dtype)
                # TODO (lekurile): does this actually work?
                bias = bias.zero_()
                #import pdb; pdb.set_trace()

            if mlp_functions:
                                                                    #at::Tensor& input,
                                                                    #at::Tensor& residual,
                                                                    #at::Tensor& input_bias,
                                                                    #at::Tensor& gamma,
                                                                    #at::Tensor& beta,
                                                                    #const float epsilon,
                                                                    #bool mlp_after_attn,
                                                                    #int layer_id)
                mlp_post_ln = self.mlp_functions.inference_module.mlp_layer_norm_fp16(input,
                                                                     residual,
                                                                     bias,
                                                                     self.attn_nw,
                                                                     self.attn_nb,
                                                                     self.config.epsilon,
                                                                     self.config.mlp_after_attn,
                                                                     self.config.layer_id)

                #print(f"post_ln input = {input}")
                if save_tensors: torch.save(mlp_post_ln, f'logs/ds_mlp_ln_new_tensor_layer_{self.config.layer_id}.pt')
                #import pdb; pdb.set_trace()
                # TODO (lekurile): call layernorm separately followed by add

                                             #at::Tensor mlp_gemm_fc(at::Tensor& inp_norm,
                                             #                       at::Tensor& input,
                                             #                       at::Tensor& weight,
                                             #                       at::Tensor& q_scale,
                                             #                       bool q_int8,
                                             #                       bool transposed_mode,
                                             #                       bool fc1,
                                             #                       int layer_id)
                mlp_post_fc1 = self.mlp_functions.inference_module.mlp_gemm_fc_fp16(mlp_post_ln,
                                                                                   input,
                                                                                   self.inter_w,
                                                                                   self.inter_w.scale if hasattr(self.inter_w, 'scale') else torch.empty(1),  # type: ignore
                                                                                   self.config.dtype == torch.int8,
                                                                                   self.config.transposed_mode,
                                                                                   True,
                                                                                   self.config.layer_id)
                #print(f"post_fc1 input = {input}")
                if save_tensors: torch.save(mlp_post_fc1, f'logs/ds_mlp_fc1_new_tensor_layer_{self.config.layer_id}.pt')
                #import pdb; pdb.set_trace()


                                            #at::Tensor mlp_activation(at::Tensor& input,
                                            #                          at::Tensor& input_mlp,
                                            #                          at::Tensor& weight,
                                            #                          at::Tensor& bias,
                                            #                          bool q_int8,
                                            #                          int activation_type,
                                            #                          bool transposed_mode,
                                            #                          int layer_id)
                #(arg0: torch.Tensor, arg1: torch.Tensor, arg2: torch.Tensor, arg3: torch.Tensor, arg4: bool, arg5: int, arg6: bool, arg7: int)
                mlp_post_act = self.mlp_functions.inference_module.mlp_activation_fp16(mlp_post_fc1,
                                                                                   input,
                                                                                   self.inter_w,
                                                                                   self.inter_b,
                                                                                   self.config.dtype == torch.int8,
                                                                                   self.config.mlp_act_func_type,
                                                                                   self.config.transposed_mode,
                                                                                   self.config.layer_id)
                #print(f"post_act input = {input}")
                if save_tensors: torch.save(mlp_post_act, f'logs/ds_mlp_act_new_tensor_layer_{self.config.layer_id}.pt')
                #import pdb; pdb.set_trace()

                                             #at::Tensor mlp_gemm_fc(at::Tensor& inp_norm,
                                             #                       at::Tensor& input,
                                             #                       at::Tensor& weight,
                                             #                       at::Tensor& q_scale,
                                             #                       bool q_int8,
                                             #                       bool transposed_mode,
                                             #                       bool fc1,
                                             #                       int layer_id)
                # TODO (lekurile): Check the size difference in fc2 inside mlp_gemm_fc_fp16
                mlp_post_fc2 = self.mlp_functions.inference_module.mlp_gemm_fc_fp16(mlp_post_act,
                                                                                   input,
                                                                                   self.output_w,
                                                                                   self.output_w.scale if hasattr(self.output_w, 'scale') else torch.empty(1),  # type: ignore
                                                                                   self.config.dtype == torch.int8,
                                                                                   self.config.transposed_mode,
                                                                                   False,
                                                                                   self.config.layer_id)
                #print(f"post_fc2 input = {input}")
                #if save_tensors: torch.save(mlp_post_fc2, f'logs/ds_mlp_fc2_new_tensor_layer_{self.config.layer_id}.pt')

                output = mlp_post_fc2
                residual_add = mlp_post_ln
                #import pdb; pdb.set_trace()

                output_w_bias = output + self.output_b #TODO: use this for fc2 comparison
                if save_tensors: torch.save(output_w_bias, f'logs/ds_mlp_fc2_new_tensor_layer_{self.config.layer_id}.pt')
            else:
                # mlp_gemm_func ~= gemm(relu(layernorm(input) + bias))
                print(f"input.norm before mlp_gemm_func = {input.norm()}")
                output, residual_add = self.mlp_gemm_func(input=input,
                                                            residual=residual,
                                                            weight_interm=self.inter_w,
                                                            weight_out=self.output_w,
                                                            input_bias=bias,
                                                            bias=self.inter_b,
                                                            gamma=self.attn_nw,
                                                            beta=self.attn_nb)
                print(f"output Norm Python: {output.norm()}")
                print(f"residual_add Norm Python: {residual_add.norm()}")

                #output_w_bias = output + self.output_b #TODO: use this for fc2 comparison
                #if save_tensors: torch.save(output_w_bias, f'logs/ds_mlp_fc2_tensor_layer_{self.config.layer_id}.pt')

                if save_tensors: torch.save(output, f'logs/ds_mlp_fc2_tensor_layer_{self.config.layer_id}.pt')

            # RESIDUAL_ADD_FUNC FALLBACK IMPLEMENTATION
            #    tmp = (residual.float() + attention_output.float() + attention_bias.float() +
            #            final_bias.float()) / self.config.mp_size + hidden_state.float()

            #residual_torch = output + self.output_b + residual + bias + input

            #print(f"\n==================== layer_{self.config.layer_id} ====================")
            #print(f"output = {output}")
            #print(f"self.output_b = {self.output_b}")
            #print(f"residual = {residual}")
            #print(f"bias = {bias}")
            #print(f"input = {input}")
            #print(f"==================== layer_{self.config.layer_id} ====================\n")

            residual = self.residual_add_func(hidden_state=output,
                                                residual=residual,
                                                add_bias=bias is not None,
                                                attention_output=input,
                                                attention_bias=bias if bias is not None else self.output_b,
                                                final_bias=self.output_b,
                                                residual_add=residual_add)
            if debug: print(f"residual_torch norm = {residual_torch.norm()}")
            if debug: print(f"residual norm = {residual.norm()}")

            if mlp_functions:
                if save_tensors: torch.save(residual, f'logs/ds_mlp_out_new_tensor_layer_{self.config.layer_id}.pt')
            else:
                if save_tensors: torch.save(residual, f'logs/ds_mlp_out_tensor_layer_{self.config.layer_id}.pt')

            if self.mp_group is not None and dist.get_world_size(group=self.mp_group) > 1:
                dist.all_reduce(residual, group=self.mp_group)

        #return residual_torch
=======
        # only set mlp_base=True from the caller. This ensures that only the model that is supported (like opt) calls this
        if mlp_base:
            residual = self.mlp_baseline(input, residual, bias)
        else:
            if self.attn_nw is None:
                output = self.fused_gemm_gelu(input=residual_norm,
                                              weight=self.inter_w,
                                              bias=self.inter_b,
                                              weight_out=self.output_w)
            else:
                # mlp_gemm_func ~= gemm(relu(layernorm(input) + bias))
                output, residual_add = self.mlp_gemm_func(input=input,
                                                          residual=residual,
                                                          weight_interm=self.inter_w,
                                                          weight_out=self.output_w,
                                                          input_bias=bias,
                                                          bias=self.inter_b,
                                                          gamma=self.attn_nw,
                                                          beta=self.attn_nb)

            residual = self.residual_add_func(hidden_state=output,
                                              residual=residual,
                                              add_bias=bias is not None,
                                              attention_output=input,
                                              attention_bias=bias if bias is not None else self.output_b,
                                              final_bias=self.output_b,
                                              residual_add=residual_add)
            if self.mp_group is not None and dist.get_world_size(group=self.mp_group) > 1:
                dist.all_reduce(residual, group=self.mp_group)

>>>>>>> b84287e8
        return residual<|MERGE_RESOLUTION|>--- conflicted
+++ resolved
@@ -29,10 +29,6 @@
         self.intm_w_sz_per_partition = self.config.intermediate_size * proj_factor // self.config.mp_size
         self.intm_o_sz_per_partition = self.config.intermediate_size // self.config.mp_size
 
-<<<<<<< HEAD
-        self.fc1 = nn.Linear(self.config.hidden_size, self.config.intermediate_size, bias=True, dtype=data_type)
-        self.fc2 = nn.Linear(self.config.intermediate_size, self.config.hidden_size, bias=True, dtype=data_type)
-=======
         self.fc1 = nn.Linear(self.config.hidden_size,
                              self.config.intermediate_size,
                              bias=True,
@@ -43,7 +39,6 @@
                              bias=True,
                              device=device,
                              dtype=data_type)
->>>>>>> b84287e8
         self.activation_fn = nn.ReLU()
         self.final_layer_norm = nn.LayerNorm(self.config.hidden_size,
                                              elementwise_affine=True,
@@ -110,95 +105,12 @@
             inter_b[self.intm_w_sz_per_partition:] = self.inter_gate_b  # type: ignore
         return DeepSpeedMLP._inter_w_buffers
 
-<<<<<<< HEAD
     def mlp_baseline(self, input, residual, bias, save_tensors, attn_base):
-            debug = False
-
-            if debug: print(f'input norm before mlp: norm = {torch.norm(input)}')
-
-            # pytorch baseline to do add bias.
-            # TODO (lekurile): If attn removed, remove this bias addtiiona as well
-            if not attn_base: input = input + bias
-            if debug: print(f'ds a4 attn + ln + bias-add: norm = {torch.norm(input)}')
-
-            # pytorch baseline to do add residual (residual=input)
-            input = input + residual
-            if debug: print(f'ds a4 attn + ln + bias-add + residual-add: norm = {torch.norm(input)}')
-
-            # copy the weight and bias to fc1
-            self.fc1.weight.data.copy_(self.inter_w.transpose(0, 1))
-            self.fc1.bias.data.copy_(self.inter_b)
-
-            # copy the weight and bias to fc2
-            self.fc2.weight.data.copy_(self.output_w.transpose(0, 1))
-            self.fc2.bias.data.copy_(self.output_b)
-            torch.cuda.synchronize()
-
-            if debug: print(f"inside ds mlp: b4 ln weight = {self.fc1.weight.shape}, {self.fc1.weight.norm()}")
-            if debug: print(f"inside ds mlp: b4 ln bias   = {self.fc1.bias.shape}, {self.fc1.bias.norm()}")
-            if debug: print(f"inside ds mlp: b4 ln input  = {input.shape}, {input.norm()}")
-            #if debug: print(f"inside ds mlp: b4 ln input tensor = {input}")
-
-            # do the layernorm
-            if debug: print(f"self.final_layer_norm w norm = {self.final_layer_norm.weight.norm()}")
-            if debug: print(f"self.final_layer_norm b norm = {self.final_layer_norm.bias.norm()}")
-            if debug: print(f"self.attn_nb = {self.attn_nb}")
-
-            self.final_layer_norm.bias.data.copy_(self.attn_nb)
-            torch.cuda.synchronize()
-
-            # probably need a cuda sync - because it was giving wrong output without the next prints
-            if debug: print(f"self.final_layer_norm b norm = {self.final_layer_norm.bias.norm()}")
-
-            #print(f"self.final_layer_norm b norm = {self.output_b.norm()}")
-            #print(f"self.final_layer_norm b norm = {self.attn_nb.norm()}")
-            # bias here is 0 but HF has a really bias.
-            residual = input
-
-            input = self.final_layer_norm(input)
-
-            if save_tensors: torch.save(input, f'logs/torch_mlp_ln_tensor_layer_{self.config.layer_id}.pt')
-
-            if debug: print(f"inside ds mlp: a4 ln weight = {self.fc1.weight.shape}, {self.fc1.weight.norm()}")
-            if debug: print(f"inside ds mlp: a4 ln bias   = {self.fc1.bias.shape}, {self.fc1.bias.norm()}")
-            if debug: print(f"inside ds mlp: a4 ln input (shape, norm) = {input.shape}, {input.norm()}")
-            #if debug: print(f"inside ds mlp: a4 ln input tensor = {input}")
-
-            input = self.fc1(input)
-
-            if save_tensors: torch.save(input, f'logs/torch_mlp_fc1_tensor_layer_{self.config.layer_id}.pt')
-
-            if debug: print(f"inside ds mlp: a4 fc1: {input.norm()}")
-
-            output = self.activation_fn(input)
-
-            if save_tensors: torch.save(output, f'logs/torch_mlp_act_tensor_layer_{self.config.layer_id}.pt')
-            #import pdb; pdb.set_trace()
-
-            if debug: print(f"inside ds mlp: a4 ac: {output.norm()}")
-
-            output = self.fc2(output)
-
-            if save_tensors: torch.save(output, f'logs/torch_mlp_fc2_tensor_layer_{self.config.layer_id}.pt')
-
-            if debug: print(f"inside ds mlp: a4 fc2: {output.norm()}")
-
-            # pytorch baseline residual add
-            residual = output + residual
-            if debug: print(f"residual = {residual}, {residual.norm()}")
-
-            if save_tensors: torch.save(residual, f'logs/torch_mlp_out_tensor_layer_{self.config.layer_id}.pt')
-
-            return residual
-
-    def forward(self, input, residual, residual_norm, bias, weight):
-=======
-    def mlp_baseline(self, input, residual, bias):
         debug = False
         print_tensors = False
 
         # pytorch baseline to add bias. Note: We should not add bias here when attn_base=True.
-        #input = input + bias
+        if not attn_base: input = input + bias
         if debug: print(f'ds a4 attn + ln + bias-add: norm = {torch.norm(input)}')
         if print_tensors: print(f'tensor = {input}')
 
@@ -248,6 +160,8 @@
         residual = input
 
         input = self.final_layer_norm(input)
+
+        if save_tensors: torch.save(input, f'logs/torch_mlp_ln_tensor_layer_{self.config.layer_id}.pt')
 
         if debug:
             print(
@@ -261,11 +175,15 @@
 
         input = self.fc1(input)
 
+        if save_tensors: torch.save(input, f'logs/torch_mlp_fc1_tensor_layer_{self.config.layer_id}.pt')
+
         if debug: print(f"inside ds mlp: a4 fc1 norm: {input.norm()}")
         if print_tensors: print(f"inside ds mlp: a4 fc1: {input}")
 
         output = self.activation_fn(input)
 
+        if save_tensors: torch.save(output, f'logs/torch_mlp_act_tensor_layer_{self.config.layer_id}.pt')
+
         if debug: print(f"inside ds mlp: a4 relu norm: {output.norm()}")
         if print_tensors: print(f"inside ds mlp: a4 relu: {output}")
 
@@ -273,6 +191,8 @@
         if debug: print(f"inside ds mlp: fc2 bias  (shape, norm)  = {self.fc2.bias.shape}, {self.fc2.bias.norm()}")
 
         output = self.fc2(output)
+
+        if save_tensors: torch.save(output, f'logs/torch_mlp_fc2_tensor_layer_{self.config.layer_id}.pt')
 
         if debug: print(f"inside ds mlp: a4 fc2 norm: {output.norm()}")
         if print_tensors: print(f"inside ds mlp: a4 fc2: {output}")
@@ -282,10 +202,11 @@
         if debug: print(f"residual norm = {residual.norm()}")
         if print_tensors: print(f"residual = {residual}")
 
+        if save_tensors: torch.save(residual, f'logs/torch_mlp_out_tensor_layer_{self.config.layer_id}.pt')
+
         return residual
 
     def forward(self, input, residual, residual_norm, bias, weight, mlp_base=False):
->>>>>>> b84287e8
         if self.inter_w is None:
             self._inter_w, self._inter_b = self._merge_inter_w()
         else:
@@ -295,7 +216,6 @@
         #print(f"input = {input}")
         residual_add = None
 
-<<<<<<< HEAD
         # mlp_base = True  => calls a pytorch baseline mlp
         # mlp_base = False => calls the DS mlp
         mlp_base = True
@@ -303,8 +223,8 @@
         mlp_functions = True
 
         debug = False
-        save_tensors = True
-        print(f"mlp_base = {mlp_base}, attn_base = {attn_base}")
+        save_tensors = False
+        #print(f"mlp_base = {mlp_base}, attn_base = {attn_base}")
 
         if mlp_base:
             residual = self.mlp_baseline(input, residual, bias, save_tensors, attn_base)
@@ -464,36 +384,4 @@
                 dist.all_reduce(residual, group=self.mp_group)
 
         #return residual_torch
-=======
-        # only set mlp_base=True from the caller. This ensures that only the model that is supported (like opt) calls this
-        if mlp_base:
-            residual = self.mlp_baseline(input, residual, bias)
-        else:
-            if self.attn_nw is None:
-                output = self.fused_gemm_gelu(input=residual_norm,
-                                              weight=self.inter_w,
-                                              bias=self.inter_b,
-                                              weight_out=self.output_w)
-            else:
-                # mlp_gemm_func ~= gemm(relu(layernorm(input) + bias))
-                output, residual_add = self.mlp_gemm_func(input=input,
-                                                          residual=residual,
-                                                          weight_interm=self.inter_w,
-                                                          weight_out=self.output_w,
-                                                          input_bias=bias,
-                                                          bias=self.inter_b,
-                                                          gamma=self.attn_nw,
-                                                          beta=self.attn_nb)
-
-            residual = self.residual_add_func(hidden_state=output,
-                                              residual=residual,
-                                              add_bias=bias is not None,
-                                              attention_output=input,
-                                              attention_bias=bias if bias is not None else self.output_b,
-                                              final_bias=self.output_b,
-                                              residual_add=residual_add)
-            if self.mp_group is not None and dist.get_world_size(group=self.mp_group) > 1:
-                dist.all_reduce(residual, group=self.mp_group)
-
->>>>>>> b84287e8
         return residual