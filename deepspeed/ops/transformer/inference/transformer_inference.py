--- conflicted
+++ resolved
@@ -587,10 +587,6 @@
                 encoder_attention_mask=None,
                 use_cache=False,
                 output_attentions=False):
-<<<<<<< HEAD
-        #self.config.triangular_masking = False
-=======
->>>>>>> 163f568f
         get_present = (get_present or get_key_value or use_cache)
         input_mask = input_mask if attention_mask is None else attention_mask
 
