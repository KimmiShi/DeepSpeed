'''
Copyright 2020 The Microsoft DeepSpeed Team
'''
import json
import math
import torch
from torch.autograd import Function
from ... import op_builder
import torch.nn as nn
from deepspeed import comm as dist
from deepspeed.utils.logging import log_dist
from deepspeed.utils.types import ActivationFuncType

# Cuda modules will be imported if needed
inference_cuda_module = None
minus_inf = -10000.0


class TransformerConfig():
    def __init__(self, hidden_size, intermediate_size, heads, num_hidden_layers):
        self.layer_id = -1
        self.hidden_size = hidden_size
        self.intermediate_size = intermediate_size
        self.heads = heads
        self.num_hidden_layers = num_hidden_layers


class DeepSpeedInferenceConfig(TransformerConfig):
    """Initialize the DeepSpeed Transformer Config.
        Arguments:
            hidden_size: The hidden size of the transformer layer
            intermediate_size: The intermediate size of the feed-forward part of transformer layer
            heads: The number of heads in the self-attention of the transformer layer
            num_hidden_layers: The number of transformer layers
            layer_norm_eps: The epsilon value for the layer norm
            local_rank: Optional: The rank of GPU running the transformer kernel, it is not required
                to use if the model already set the current device, otherwise need to set it
                so that the transformer kernel can work on the right device
            mp_size (optional): This argument is mainly used to create the parameters on the kernel side
                using model-parallel architecture. If the client model already takes care of this, there is no
                need to pass this argument.
            fp16: Enable half-precision computation
            pre_layer_norm: Select between Pre-LN or Post-LN transformer architecture
            stochastic_mode:  Enable for high performance, please note that this flag has some level of
                non-determinism and can produce different results on different runs.  However, we have seen
                that by enabling it, the pretraining tasks such as BERT are not affected and can obtain
                a high accuracy level. On the other hand, for the downstream tasks, such as fine-tuning, we recommend
                to turn it off in order to be able to reproduce the same result through the regular kernel execution.

            scale_attention: If true, both q and k are scaled by 1/sqrt(attention_heads) before attention computation.
            return_tuple: if True, returns the transformer output as a tuple, otherwise returns as a tensor
            bigscience_bloom: This flag is added temporarily for supporting the BLOOM-176B model architecture.
    """
    def __init__(self,
                 hidden_size=-1,
                 intermediate_size=-1,
                 heads=-1,
                 num_hidden_layers=-1,
                 layer_norm_eps=1e-12,
                 local_rank=-1,
                 mp_size=1,
                 fp16=False,
                 q_int8=False,
                 pre_layer_norm=True,
                 stochastic_mode=False,
                 scale_attention=True,
                 triangular_masking=True,
                 local_attention=False,
                 window_size=256,
                 rotary_dim=-1,
                 rotate_half=False,
                 rotate_every_two=True,
                 return_tuple=True,
                 mlp_after_attn=True,
                 mlp_act_func_type=ActivationFuncType.GELU,
                 training_mp_size=1,
                 bigscience_bloom=False):
        super(DeepSpeedInferenceConfig,
              self).__init__(
                  hidden_size,
                  (intermediate_size if intermediate_size > 0 else 4 * hidden_size),
                  heads,
                  num_hidden_layers)
        self.fp16 = fp16
        self.pre_layer_norm = pre_layer_norm
        self.local_rank = local_rank
        self.stochastic_mode = stochastic_mode
        self.epsilon = layer_norm_eps
        self.mp_size = mp_size
        self.q_int8 = q_int8
        self.scale_attention = scale_attention
        self.triangular_masking = triangular_masking
        self.local_attention = local_attention
        self.window_size = window_size
        self.rotary_dim = rotary_dim
        self.rotate_half = rotate_half
        self.rotate_every_two = rotate_every_two
        self.return_tuple = return_tuple
        self.mlp_after_attn = mlp_after_attn
        self.mlp_act_func_type = mlp_act_func_type
        self.specialized_mode = False
        self.training_mp_size = training_mp_size
        self.bigscience_bloom = bigscience_bloom

    @classmethod
    def from_dict(cls, json_object):
        config = DeepSpeedInferenceConfig()
        for key, value in json_object.items():
            config.__dict__[key] = value
        return config

    @classmethod
    def from_json_file(cls, json_file):
        with open(json_file, "r", encoding='utf-8') as reader:
            text = reader.read()
        return cls.from_dict(json.loads(text))


class DeepSpeedSelfAttentionFunction(Function):
    @staticmethod
    def forward(ctx,
                input,
                input_mask,
                head_mask,
                layer_past,
                get_present,
                encoder_hidden_states,
                encoder_attention_mask,
                output_attentions,
                norm_w,
                norm_b,
                config,
                attn_qkvw,
                attn_qkvb,
                num_attention_heads_per_partition,
                norm_factor,
                hidden_size_per_partition,
                attn_ow,
                attn_ob,
                mp_group,
                q_scales,
                q_groups,
                merge_count,
                qkv_merging,
                score_context_func,
                alibi):
        def _transpose_for_scores(x, key=False, reshape=False):
            attention_head_size = x.shape[-1] // num_attention_heads_per_partition
            new_x_shape = x.size()[:-1] + (num_attention_heads_per_partition,
                                           attention_head_size)
            x_1 = x.view(*new_x_shape)
            if key:
                x_1 = x_1.permute(0, 2, 3, 1)
            else:
                x_1 = x_1.permute(0, 2, 1, 3)
            if reshape:
                return x_1.reshape(x.shape)
            return x_1.contiguous()

        def _transpose_for_context(x):
            x = x.permute(0, 2, 1, 3).contiguous()
            new_x_layer_shape = x.size()[:-2] + \
                                      (hidden_size_per_partition,)
            return x.view(*new_x_layer_shape).contiguous()

        ########### This part is taken/modified form the HF modeling_bloom.py ################
        # Reference: https://github.com/huggingface/transformers/blob/main/src/transformers/models/bloom/modeling_bloom.py

        def split_tensor_along_last_dim(tensor,
                                        num_partitions,
                                        contiguous_split_chunks=True):
            """Split a tensor along its last dimension.

            Args:
                tensor: ([`torch.tensor`], *required*):
                    input tensor to split
                num_partitions ([`int`], *required*):
                    number of partitions to split the tensor
                contiguous_split_chunks ([`bool`], *optional*, default=`False`)::
                    If True, make each chunk contiguous in memory.
            """
            # Get the size and dimension.
            last_dim = tensor.dim() - 1
            numerator, denominator = tensor.size()[last_dim], num_partitions
            if not (numerator % denominator == 0):
                raise ValueError(f"{numerator} is not divisible by {denominator}")
            last_dim_size = numerator // denominator
            # Split.
            tensor_list = torch.split(tensor, last_dim_size, dim=last_dim)
            # Note: torch.split does not create contiguous tensors by default.
            if contiguous_split_chunks:
                return tuple(chunk.contiguous() for chunk in tensor_list)

            return tensor_list

        def backup_attention(mixed_x_layer, layer_past, alibi, input_mask, norm_factor):
            alibi = alibi.to(torch.cuda.current_device())
            head_dim = hidden_size_per_partition // num_attention_heads_per_partition
            new_tensor_shape = mixed_x_layer.size()[:-1] + (
                num_attention_heads_per_partition,
                3 * head_dim)
            mixed_x_layer = mixed_x_layer.view(*new_tensor_shape)

            (query_layer,
             key_layer,
             value_layer) = split_tensor_along_last_dim(mixed_x_layer,
                                                        3)

            # [batch_size, head_dim, q_length, k_length]
            output_size = (query_layer.size(0),
                           query_layer.size(2),
                           query_layer.size(1),
                           key_layer.size(1))
            # [batch_size, q_length, num_heads, head_dim] -> [q_length, batch_size * num_heads, head_dim]
            query_layer = query_layer.transpose(1,
                                                2).reshape(
                                                    output_size[0] * output_size[1],
                                                    output_size[2],
                                                    -1)
            # [batch_size, k_length, num_heads, head_dim] -> [k_length, batch_size * num_heads, head_dim]
            key_layer = key_layer.transpose(1,
                                            2).reshape(output_size[0] * output_size[1],
                                                       output_size[3],
                                                       -1).transpose(-1,
                                                                     -2)
            value_layer = value_layer.transpose(1,
                                                2).reshape(
                                                    output_size[0] * output_size[1],
                                                    output_size[3],
                                                    -1)
            if layer_past is not None:
                past_key, past_value = layer_past
                # concatenate along seq_length dimension -> [batch_size, qk_length, num_heads, head_dim]
                key_layer = torch.cat((past_key.type_as(key_layer), key_layer), dim=-1)
                value_layer = torch.cat((past_value.type_as(value_layer),
                                         value_layer),
                                        dim=-2)

            presents = (key_layer, value_layer)
            # Raw attention scores. [batch_size * num_heads, q_length, k_length]
            matmul_result = torch.matmul(query_layer, key_layer)
            # change view to [batch_size, num_heads, q_length, k_length]
            attention_scores = matmul_result.view(output_size[0],
                                                  output_size[1],
                                                  output_size[2],
                                                  -1)

            offset = dist.get_rank(
            ) * num_attention_heads_per_partition if dist.is_initialized() else 0
            attention_probs = inference_cuda_module.softmax_fp16(
                attention_scores,
                ((1 - input_mask).half() *
                 minus_inf) if input_mask.dtype == torch.int64 else input_mask,
                alibi,
                (config.triangular_masking and (attention_scores.shape[-2] > 1)),
                False,
                False,
                1,
                False,
                1 / (norm_factor * norm_factor),
                offset,
                config.mp_size)
            # change view [batch_size x num_heads, q_length, k_length]
            attention_probs_reshaped = attention_probs.view(*matmul_result.shape)

            # matmul: [batch_size * num_heads, q_length, head_dim]
            context_layer = torch.bmm(attention_probs_reshaped, value_layer)

            # change view [batch_size, num_heads, q_length, head_dim]
            context_layer = context_layer.view(
                context_layer.size(0) // num_attention_heads_per_partition,
                num_attention_heads_per_partition,
                context_layer.size(1),
                context_layer.shape[-1])

            context_layer = _transpose_for_context(context_layer)

            return context_layer, presents

        ###################### End of HF modeling_bloom addition ########################

        def _split_heads(self, tensor, num_heads, attn_head_size):
            """
            Splits hidden_size dim into attn_head_size and num_heads
            """
            new_shape = tensor.size()[:-1] + (num_heads, attn_head_size)
            tensor = tensor.view(new_shape)
            return tensor.permute(0, 2, 1, 3)  # (batch, head, seq_length, head_features)

        def compute_attention(qkv_out, input_mask):
            no_masking = input_mask is None

            head_size = (qkv_out.shape[-1] // 3 // num_attention_heads_per_partition)
            if no_masking:
                input_mask = torch.empty(1)
            if merge_count > 0 and config.q_int8:
                split_dim = (qkv_out.dim() - 1)
                qkv_split = torch.split(qkv_out,
                                        (qkv_out.shape[-1] // (2**merge_count)),
                                        dim=split_dim)
                qkv_split = [
                    torch.split(s,
                                (s.shape[-1] // 3),
                                dim=split_dim) for s in qkv_split
                ]
                (mixed_query,
                 key_layer,
                 value_layer) = [
                     torch.cat([s[i] for s in qkv_split],
                               axis=-1) for i in range(len(qkv_split[0]))
                 ]

                if config.rotary_dim > 0:
                    mixed_query, key_layer = inference_cuda_module.apply_rotary_pos_emb(
                        mixed_query,
                        key_layer,
                        config.rotary_dim,
                        0 if layer_past is None else layer_past[0].shape[-2],
                        num_attention_heads_per_partition,
                        config.rotate_half,
                        config.rotate_every_two)
                if layer_past is not None:
                    past_key, past_value = layer_past
                    key_layer = torch.cat((past_key.type_as(key_layer),
                                           key_layer),
                                          dim=-2)
                    value_layer = torch.cat((past_value.type_as(value_layer),
                                             value_layer),
                                            dim=-2)
                presents = (key_layer, value_layer)
                mixed_query = _transpose_for_scores(mixed_query, False, True)
                key_layer = _transpose_for_scores(
                    key_layer,
                    True,
                    True) / (norm_factor if config.scale_attention else 1.0)
                value_layer = _transpose_for_scores(value_layer, False, True)
                if layer_past is None:
                    attn_key_value = score_context_func(
                        mixed_query,
                        key_layer,
                        torch.empty(1),
                        ((1 - input_mask).half() *
                         minus_inf) if input_mask.dtype == torch.int64 else input_mask,
                        value_layer,
                        torch.empty(1),
                        num_attention_heads_per_partition,
                        (1 / norm_factor if config.scale_attention else 1.0),
                        (not unfused_mode),  # noqa: F821
                        config.triangular_masking,
                        config.local_attention,
                        config.window_size,
                        no_masking)
                else:
                    attn_key_value = score_context_func(
                        mixed_query,
                        (key_layer if unfused_mode else past_key.type_as(key_layer)),  # noqa: F821
                        key_layer,
                        ((1 - input_mask).half() *
                         minus_inf) if input_mask.dtype == torch.int64 else input_mask,
                        (value_layer
                         if unfused_mode else past_value.type_as(value_layer)),  # noqa: F821
                        value_layer,
                        num_attention_heads_per_partition,
                        (1 / norm_factor if config.scale_attention else 1.0),
                        (not unfused_mode),  # noqa: F821
                        config.triangular_masking,
                        config.local_attention,
                        config.window_size,
                        no_masking)
                if unfused_mode:  # noqa: F821
                    context_layer, _, _ = attn_key_value
                else:
                    context_layer, key_layer, value_layer = attn_key_value

                # Transpose Context
                context_layer = _transpose_for_context(context_layer)

                return context_layer, presents[0], presents[1] # atten_output, key_layer, value_layer
            else:
                #query = self._split_heads(query, self.num_heads, self.head_dim)
                #key = self._split_heads(key, self.num_heads, self.head_dim)
                #value = self._split_heads(value, self.num_heads, self.head_dim)
                # Note: This modification is added for the BLOOM-176B model and will be removed later!
                if config.bigscience_bloom:
                    context_layer, presents = backup_attention(qkv_out, layer_past, alibi, input_mask, norm_factor)
                    return context_layer, presents[0], presents[1] #key_layer, value_layer
                else:
                    if alibi is not None:
                        batch_heads = qkv_out.shape[0] * num_attention_heads_per_partition
                        offset = dist.get_rank() * batch_heads if dist.is_initialized(
                        ) else 0
                        sliced_alibi = alibi[offset:batch_heads + offset, :, :]
#
                    attn_key_value = score_context_func(
                        qkv_out,
                        ((1 - input_mask).to(qkv_out.dype) *
                         minus_inf) if input_mask.dtype == torch.int64 else input_mask,
                        config.rotary_dim,
                        config.rotate_half,
                        config.rotate_every_two,
                        num_attention_heads_per_partition,
                        (1 / norm_factor if config.scale_attention else 1.0),
                        config.triangular_masking,
                        config.local_attention,
                        config.window_size,
                        no_masking,
                        config.layer_id,
                        DeepSpeedTransformerInference.layer_id,
                        sliced_alibi if alibi is not None else torch.empty(1))
                    context_layer, key_layer, value_layer = attn_key_value
                    return context_layer, key_layer, value_layer

        def selfAttention_fp():
            vector_matmul_func = inference_cuda_module.vector_matmul_fp16 if config.fp16 else \
                                    inference_cuda_module.vector_matmul_fp32

            if not config.pre_layer_norm:
                linear_func = inference_cuda_module.linear_layer_fp16 if config.fp16 else \
                                    inference_cuda_module.linear_layer_fp32

                qkv_out = linear_func(input,
                                      attn_qkvw,
                                      attn_qkvb,
                                      DeepSpeedTransformerInference.layer_id,
                                      num_attention_heads_per_partition)
            else:
                qkv_func = inference_cuda_module.qkv_gemm_fp16 if config.fp16 else \
                                    inference_cuda_module.qkv_gemm_fp32
                qkv_out = qkv_func(input,
                                   attn_qkvw,
                                   attn_qkvw.scale,
                                   (attn_qkvb if attn_qkvb is not None else norm_b),
                                   norm_w,
                                   norm_b,
                                   config.epsilon,
                                   (attn_qkvb is not None),
                                   DeepSpeedTransformerInference.layer_id,
                                   config.bigscience_bloom,
                                   config.mp_size,
                                   dist.get_rank() if dist.is_initialized() else 0,
                                   config.q_int8)
            context_layer, key_layer, value_layer = compute_attention(qkv_out[0] if isinstance(qkv_out, list) else qkv_out, input_mask)
            output = vector_matmul_func(context_layer,
                                        attn_ow,
                                        False,
                                        attn_ow.scale,
                                        config.q_int8)

            return output, key_layer, value_layer, context_layer, qkv_out[-1]

        def selfAttention_int8():
            if not config.pre_layer_norm:
                qkv_out = inference_cuda_module.linear_layer_int8(
                    input,
                    attn_qkvw,
                    attn_qkvb,
                    q_scales[0],
                    (q_groups * (3 if qkv_merging else 1) * (2**merge_count)))

            else:
                qkv_out = inference_cuda_module.qkv_gemm_int8(
                    input,
                    attn_qkvw,
                    attn_qkvb,
                    norm_w,
                    norm_b,
                    config.epsilon,
                    q_scales[0],
                    (q_groups * (3 if qkv_merging else 1) * (2**merge_count)),
                    (attn_qkvb is not None))
            context_layer, key_layer, value_layer = compute_attention(qkv_out)
            output = inference_cuda_module.vector_matmul_int8(context_layer,
                                                              attn_ow,
                                                              q_scales[1],
                                                              q_groups,
                                                              (merge_count))
            return output, key_layer, value_layer, context_layer

        if False:  #config.q_int8:
            output, key_layer, value_layer, context_layer = selfAttention_int8()
        else:
            output, key_layer, value_layer, context_layer, inp_norm = selfAttention_fp()
        if config.mlp_after_attn and mp_group is not None and dist.get_world_size(
                group=mp_group) > 1:
            dist.all_reduce(output, group=mp_group)

        return (output, key_layer, value_layer, context_layer, inp_norm)

    @staticmethod
    def backward(ctx, grad_output, grad_output1, grad_output2, grad_output3):
        raise RuntimeError('You are running with DeepSpeed Inference mode. \
                            Please switch to Training mode for running backward!')


class DeepSpeedSelfAttention(nn.Module):
    num_layers = 0

    def __init__(self,
                 config,
                 mp_group=None,
                 q_scales=None,
                 q_groups=1,
                 merge_count=1,
                 qkv_merging=False):
        super(DeepSpeedSelfAttention, self).__init__()
        self.config = config
        data_type = torch.int8 if config.q_int8 else torch.half if config.fp16 else torch.float
        data_type_fp = torch.half if config.fp16 else torch.float
        self.config.layer_id = DeepSpeedSelfAttention.num_layers
        DeepSpeedSelfAttention.num_layers = DeepSpeedSelfAttention.num_layers + 1
        device = torch.cuda.current_device() if config.bigscience_bloom else 'cpu'
        qkv_size_per_partition = (self.config.hidden_size // self.config.mp_size) * 3
        self.attn_qkvw = nn.Parameter(torch.empty(self.config.hidden_size,
                                                  qkv_size_per_partition,
                                                  dtype=data_type,
                                                  device=device),
                                      requires_grad=False)
        self.attn_qkvb = nn.Parameter(torch.empty(qkv_size_per_partition,
                                                  dtype=data_type_fp,
                                                  device=device),
                                      requires_grad=False)
        out_size_per_partition = self.config.hidden_size // self.config.mp_size
        self.attn_ow = nn.Parameter(torch.empty(out_size_per_partition,
                                                self.config.hidden_size,
                                                dtype=data_type,
                                                device=device),
                                    requires_grad=False)

        self.attn_ob = nn.Parameter(torch.empty(self.config.hidden_size,
                                                dtype=data_type_fp,
                                                device=device),
                                    requires_grad=False)

        self.num_attention_heads_per_partition = self.config.heads // self.config.mp_size
        self.hidden_size_per_partition = self.config.hidden_size // self.config.mp_size
        self.hidden_size_per_attention_head = self.config.hidden_size // self.config.heads

        self.mp_group = mp_group

        # used for quantization
        self.q_scales = q_scales
        self.q_groups = q_groups
        self.merge_count = int(math.log2(merge_count))

        self.norm_factor = math.sqrt(
            math.sqrt(self.config.hidden_size // self.config.heads))
        self.qkv_merging = qkv_merging

        self.score_context_func = inference_cuda_module.softmax_context_fp32 if (not config.fp16) else \
                                    inference_cuda_module.softmax_context_fp16

    def forward(self,
                input,
                input_mask,
                head_mask=None,
                layer_past=None,
                get_present=False,
                encoder_hidden_states=None,
                encoder_attention_mask=None,
                output_attentions=False,
                norm_w=None,
                norm_b=None,
                alibi=None):
        output = DeepSpeedSelfAttentionFunction.apply(
            input,
            input_mask,
            head_mask,
            layer_past,
            get_present,
            encoder_hidden_states,
            encoder_attention_mask,
            output_attentions,
            norm_w,
            norm_b,
            self.config,
            self.attn_qkvw,
            self.attn_qkvb,
            self.num_attention_heads_per_partition,
            self.norm_factor,
            self.hidden_size_per_partition,
            self.attn_ow,
            self.attn_ob,
            self.mp_group,
            self.q_scales,
            self.q_groups,
            self.merge_count,
            self.qkv_merging,
            self.score_context_func,
            alibi)

        return output


class DeepSpeedMLPFunction(Function):
    @staticmethod
    def forward(ctx,
                input,
                residual,
                residual_norm,
                bias,
                inter_w,
                inter_b,
                attn_nw,
                attn_nb,
                config,
                mp_group,
                output_b,
                output_w,
                q_scales,
                q_groups,
                merge_count,
                mlp_gemm_func,
                fused_gemm_gelu,
                vector_matmul_func,
                bias_residual_func,
                residual_add_func,
                activation_func_type=ActivationFuncType.GELU):

        if attn_nw is None:
            output = fused_gemm_gelu(residual_norm,
                                     inter_w,
                                     inter_b,
                                     output_w,
                                     config.epsilon,
                                     config.pre_layer_norm,
                                     False)
        else:
            output, residual_add = mlp_gemm_func(input,
                                             residual,
                                             bias,
                                             inter_w,
                                             output_w,
                                             inter_b,
                                             attn_nw,
                                             attn_nb,
                                             config.epsilon,
                                             config.pre_layer_norm,
                                             config.mlp_after_attn,
                                             inter_w.scale,
                                             output_w.scale,
                                             config.q_int8,
                                             config.mlp_act_func_type)
<<<<<<< HEAD
        inference_cuda_module.residual_add(
            output,
            residual if config.pre_layer_norm else residual_add,
            input,
            output_b,
=======
            output = vector_matmul_func(intermediate,
                                        output_w,
                                        False,
                                        output_w.scale,
                                        config.q_int8)
        output = residual_add_func(
            output,                 # hidden state
            residual if config.pre_layer_norm else residual_add,        # residual
            input,                  # attention output
>>>>>>> c9652ecf
            bias if bias is not None else output_b,
            output_b,
            config.mp_size,         # model parallel size
            config.mlp_after_attn,  # whether mlp is after attention (GPTJ model architecture runs the MLP layer in parallel with attention)
            bias is not None,       # whether bias addition is fused
            config.pre_layer_norm)  # whether the layer norm is applied before attention
        if mp_group is not None and dist.get_world_size(group=mp_group) > 1:
            dist.all_reduce(residual, group=mp_group)
        return residual

    @staticmethod
    def backward(ctx, grad_output):
        raise RuntimeError('You are running with DeepSpeed Inference mode. \
                            Please switch to Training mode for running backward!')


class DeepSpeedMLP(nn.Module):
    def __init__(self,
                 config,
                 mp_group=None,
                 q_scales=None,
                 q_groups=1,
                 merge_count=1,
                 mlp_extra_grouping=False):
        super(DeepSpeedMLP, self).__init__()

        self.config = config
        data_type = torch.int8 if config.q_int8 else torch.half if config.fp16 else torch.float
        data_type_fp = torch.half if config.fp16 else torch.float
        device = torch.cuda.current_device() if config.bigscience_bloom else 'cpu'
        self.attn_nw = nn.Parameter(torch.empty(self.config.hidden_size,
                                                dtype=data_type_fp,
                                                device=device),
                                    requires_grad=False)
        self.attn_nb = nn.Parameter(torch.empty(self.config.hidden_size,
                                                dtype=data_type_fp,
                                                device=device),
                                    requires_grad=False)
        intm_size_per_partition = self.config.intermediate_size // self.config.mp_size
        self.inter_w = nn.Parameter(torch.empty(self.config.hidden_size,
                                                intm_size_per_partition,
                                                dtype=data_type,
                                                device=device),
                                    requires_grad=False)
        self.inter_b = nn.Parameter(torch.empty(intm_size_per_partition,
                                                dtype=data_type_fp,
                                                device=device),
                                    requires_grad=False)
        self.output_w = nn.Parameter(torch.empty(intm_size_per_partition,
                                                 self.config.hidden_size,
                                                 dtype=data_type,
                                                 device=device),
                                     requires_grad=False)
        self.output_b = nn.Parameter(torch.empty(self.config.hidden_size,
                                                 dtype=data_type_fp,
                                                 device=device),
                                     requires_grad=False)

        # used for quantization
        self.q_scales = q_scales
        self.q_groups = q_groups * 2 if mlp_extra_grouping else q_groups
        self.merge_count = int(math.log2(merge_count))

        self.mp_group = mp_group
        self.mlp_gemm_func = inference_cuda_module.mlp_gemm_fp16 if config.fp16 else \
                                    inference_cuda_module.mlp_gemm_fp32
        self.vector_matmul_func = inference_cuda_module.vector_matmul_fp16 if config.fp16 else \
                                inference_cuda_module.vector_matmul_fp32
        self.fused_gemm_gelu = inference_cuda_module.fused_gemm_gelu_fp16 if config.fp16 else \
                                    inference_cuda_module.fused_gemm_gelu_fp32

        self.bias_residual_func = inference_cuda_module.bias_residual_fp16 if config.fp16 or config.q_int8 else \
                                    inference_cuda_module.bias_residual_fp32

        self.residual_add_func = inference_cuda_module.residual_add_bias_fp16 if config.fp16 or config.q_int8 else \
                                    inference_cuda_module.residual_add_bias_fp32

    def forward(self, input, residual, residual_norm, bias):
        return DeepSpeedMLPFunction.apply(input,
                                          residual,
                                          residual_norm,
                                          bias,
                                          self.inter_w,
                                          self.inter_b,
                                          self.attn_nw,
                                          self.attn_nb,
                                          self.config,
                                          self.mp_group,
                                          self.output_b,
                                          self.output_w,
                                          self.q_scales,
                                          self.q_groups,
                                          self.merge_count,
                                          self.mlp_gemm_func,
                                          self.fused_gemm_gelu,
                                          self.vector_matmul_func,
                                          self.bias_residual_func,
                                          self.residual_add_func)


class DeepSpeedTransformerInference(nn.Module):
    """Initialize the DeepSpeed Transformer Layer.
        Arguments:
            layer_id: The layer index starting from 0, e.g. if model has 24 transformer layers,
                layer_id will be 0,1,2...23 when each layer object is instantiated
            config: An object of DeepSpeedInferenceConfig
            mp_group: Model parallelism group initialized on the modeling side.
            quantize_scales: This argument groups all the layers' scales used for quantization
            quantize_groups: Number of groups used for quantizing the model
            merge_count: Shows the number of model-parallel checkpoints merged before running inference.
                We use this argument to control the quantization scale for the model parameters if a bigger
                quantize-grouping than 1 is used.
            mlp_extra_grouping: This flag is used to show a 2x higher number of groups used for the MLP part
                of a Transformer layer. We use this feature for quantization to reduce the convergence impact
                for specific downstream tasks.
    """
    layer_id = 0

    def __init__(self,
                 config,
                 mp_group=None,
                 quantize_scales=None,
                 quantize_groups=1,
                 merge_count=1,
                 mlp_extra_grouping=False,
                 qkv_merging=False):
        super(DeepSpeedTransformerInference, self).__init__()

        self.config = config
        self.config.layer_id = DeepSpeedTransformerInference.layer_id
        DeepSpeedTransformerInference.layer_id += 1

        data_type = torch.half if config.fp16 else torch.float
        global inference_cuda_module
        if inference_cuda_module is None:
            builder = op_builder.InferenceBuilder()
            inference_cuda_module = builder.load()

        if DeepSpeedTransformerInference.layer_id == 1:
            log_dist(f"DeepSpeed-Inference config: {self.config.__dict__}", [0])

        self.attention = DeepSpeedSelfAttention(self.config,
                                                mp_group,
                                                quantize_scales,
                                                quantize_groups,
                                                merge_count,
                                                qkv_merging)
        self.mlp = DeepSpeedMLP(self.config,
                                mp_group,
                                quantize_scales,
                                quantize_groups,
                                merge_count,
                                mlp_extra_grouping)

        device = torch.cuda.current_device() if config.bigscience_bloom else 'cpu'
        self.norm_w = nn.Parameter(torch.empty(self.config.hidden_size,
                                               dtype=data_type,
                                               device=device),
                                   requires_grad=False)
        self.norm_b = nn.Parameter(torch.empty(self.config.hidden_size,
                                               dtype=data_type,
                                               device=device),
                                   requires_grad=False)
        self.layer_past = None

    def forward(
            self,
            input,
            input_mask=None,
            attention_mask=None,
            head_mask=None,
            layer_past=None,
            get_key_value=False,
            get_present=False,
            encoder_output=None,
            enc_dec_attn_mask=None,
            encoder_hidden_states=None,
            encoder_attention_mask=None,
            use_cache=False,
            alibi=None,
            output_attentions=False,
            # TODO(arashb): 'layer_head_mask' and 'past_key_value' are only added to satisfy the OPT models API.
            # This needs to be redesigned later!
            layer_head_mask=None,
            past_key_value=None):
        get_present = (get_present or get_key_value or use_cache)
        input_mask = input_mask if attention_mask is None else attention_mask

        # We set the prev key/value to None when there is a prompt
        if input.shape[1] > 1:
            self.layer_past = None
        layer_past = layer_past if layer_past is not None else self.layer_past
        head_mask = layer_head_mask if layer_head_mask is not None else head_mask

        attn_mask = None
        if isinstance(input, tuple):
            attn_mask = input[1]
            input = input[0]
        input_type = input.dtype

        if (self.config.fp16 or self.config.q_int8) \
            and input.dtype == torch.float:
            input = input.half()

        with torch.no_grad():
            attention_output, key, value, context_outputtn_ctx, inp_norm = \
                                     self.attention(input,
                                              input_mask,
                                              head_mask,
                                              layer_past,
                                              get_present,
                                              encoder_hidden_states,
                                              encoder_attention_mask,
                                              output_attentions,
                                              self.norm_w,
                                              self.norm_b,
                                              alibi)
            presents = (key, value)
            self.layer_past = presents if layer_past is None else None
            output = self.mlp(attention_output, input, inp_norm, self.attention.attn_ob)

            if not self.config.pre_layer_norm:
                ds_layernorm = inference_cuda_module.layer_norm_fp16 if self.config.fp16 or self.config.q_int8 else \
                                        inference_cuda_module.layer_norm_fp32
                output = ds_layernorm(output,
                                      self.norm_w,
                                      self.norm_b,
                                      self.config.epsilon)

            output = output.to(input_type)
        if get_present:
            output = (output, presents)

        if self.config.return_tuple:
            return output if type(output) is tuple else (output, attn_mask)
        else:
            return output<|MERGE_RESOLUTION|>--- conflicted
+++ resolved
@@ -640,25 +640,12 @@
                                              output_w.scale,
                                              config.q_int8,
                                              config.mlp_act_func_type)
-<<<<<<< HEAD
         inference_cuda_module.residual_add(
-            output,
-            residual if config.pre_layer_norm else residual_add,
-            input,
+            output,                # hidden state
+            residual if config.pre_layer_norm else residual_add,      # residual
+            input,                 # attention output
             output_b,
-=======
-            output = vector_matmul_func(intermediate,
-                                        output_w,
-                                        False,
-                                        output_w.scale,
-                                        config.q_int8)
-        output = residual_add_func(
-            output,                 # hidden state
-            residual if config.pre_layer_norm else residual_add,        # residual
-            input,                  # attention output
->>>>>>> c9652ecf
             bias if bias is not None else output_b,
-            output_b,
             config.mp_size,         # model parallel size
             config.mlp_after_attn,  # whether mlp is after attention (GPTJ model architecture runs the MLP layer in parallel with attention)
             bias is not None,       # whether bias addition is fused
