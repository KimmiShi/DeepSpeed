# Copyright (c) Microsoft Corporation.
# SPDX-License-Identifier: Apache-2.0

# DeepSpeed Team

#Linear Module to use with ZeRO Stage 3 to allow for parameter memory release
#after the module execution during forward
#Instead of saving variables using save_for_backward, we save variable ids
#Allowing us to retrieve the variable without creating pointer to it
#Which allows for underlying tensor to be garbage collected
#When partitioned as needed by the Zero Stage 3 optimizer
#TODO instead of patching Linear module, we could patch the ctx.save_for_backward
#ctx.saved_tensors so that this approach works for all nn modules that are built upon
#torch.nn.function. However the issue is that many modules uses C++ implementations
#which does not have pytorch implementation. Eg torch.addmm which acts as a functional
#when implemented outside of torch.autograd.Function

import math

import torch
from torch import Tensor
from torch.nn.parameter import Parameter
from torch.nn import init
from torch.nn.modules.module import Module
from deepspeed.runtime.utils import noop_decorator
from deepspeed import comm as dist
from deepspeed.accelerator import get_accelerator


def print_rank_0(message, debug=False, force=False):
    if dist.get_rank() == 0 and (debug or force):
        print(message)


try:
    autocast_custom_fwd = get_accelerator().amp().custom_fwd
    autocast_custom_bwd = get_accelerator().amp().custom_bwd
except (ImportError, AttributeError) as exp:
    autocast_custom_fwd = noop_decorator
    autocast_custom_bwd = noop_decorator


class LinearFunctionForZeroStage3(torch.autograd.Function):

    # Note that both forward and backward are @staticmethods
    @staticmethod
    @autocast_custom_fwd
    # bias is an optional argument
    def forward(ctx, input, weight, bias=None):
<<<<<<< HEAD

        weight_id = id(weight)
        bias_id = id(bias)
=======
>>>>>>> 22f38caa

        ctx.save_for_backward(input, weight, bias)

        if input.dim() == 2 and bias is not None:
            # fused op is marginally faster
            ret = torch.addmm(bias, input, weight.t())
        else:
            output = input.matmul(weight.t())
            if bias is not None:
                output += bias
            ret = output

        return ret

    # This function has only a single output, so it gets only one gradient
    @staticmethod
    @autocast_custom_bwd
    def backward(ctx, grad_output):
        # This is a pattern that is very convenient - at the top of backward
        # unpack saved_tensors and initialize all gradients w.r.t. inputs to
        # None. Thanks to the fact that additional trailing Nones are
        # ignored, the return statement is simple even when the function has
        # optional inputs.
        input, weight, bias = ctx.saved_tensors

        grad_input = grad_weight = grad_bias = None

        #print(f"backward shaped grad_output {grad_output.shape}, input {input.shape}, weight {weight.shape} and bias {bias.shape if bias is not None else None}")
        # These needs_input_grad checks are optional and there only to
        # improve efficiency. If you want to make your code simpler, you can
        # skip them. Returning gradients for inputs that don't require it is
        # not an error.
        if ctx.needs_input_grad[0]:
            #print(f"Computing grad input weight {weight.shape} grad_output {grad_output.shape}")
            grad_input = grad_output.matmul(weight)
            #print(f"Computed grad input {grad_input.shape}")
        if ctx.needs_input_grad[1]:
            #print("Computing grad weight")
            dim = grad_output.dim()
            if dim > 2:
                grad_weight = grad_output.reshape(-1,
                                                  grad_output.shape[-1]).t().matmul(input.reshape(-1, input.shape[-1]))
            else:
                grad_weight = grad_output.t().matmul(input)
            #print(f"Computed grad weight grad_weight {grad_weight.shape}")
        if bias is not None and ctx.needs_input_grad[2]:
            #print("Computing grad bias")
            grad_bias = grad_output.sum(0)
            #print("Done computing grad bias")
            #print("needs bias")
        #print(f"backward shaped grad_input {grad_input.shape}, grad_weight {grad_weight.shape}, grad_bias {grad_bias.shape if grad_bias is not None else None}")
        return grad_input, grad_weight, grad_bias


def zero3_linear_wrap(input, weight, bias=None):
    if bias is None:
        return LinearFunctionForZeroStage3.apply(input, weight)
    else:
        return LinearFunctionForZeroStage3.apply(input, weight, bias)


class LinearModuleForZeroStage3(Module):
    r"""Applies a linear transformation to the incoming data: :math:`y = xA^T + b`.
    The weights are pre-transposed and stored as A^T instead of transposing during each
    forward. Memory savings proportional to the parameter size.

    Args:
        in_features: size of each input sample
        out_features: size of each output sample
        bias: If set to ``False``, the layer will not learn an additive bias.
            Default: ``True``

    Shape:
        - Input: :math:`(N, *, H_{in})` where :math:`*` means any number of
          additional dimensions and :math:`H_{in} = \text{in\_features}`
        - Output: :math:`(N, *, H_{out})` where all but the last dimension
          are the same shape as the input and :math:`H_{out} = \text{out\_features}`.

    Attributes:
        weight: the learnable weights of the module of shape
            :math:`(\text{out\_features}, \text{in\_features})`. The values are
            initialized from :math:`\mathcal{U}(-\sqrt{k}, \sqrt{k})`, where
            :math:`k = \frac{1}{\text{in\_features}}`
        bias:   the learnable bias of the module of shape :math:`(\text{out\_features})`.
                If :attr:`bias` is ``True``, the values are initialized from
                :math:`\mathcal{U}(-\sqrt{k}, \sqrt{k})` where
                :math:`k = \frac{1}{\text{in\_features}}`

    Examples::

        >>> m = nn.Linear(20, 30)
        >>> input = torch.randn(128, 20)
        >>> output = m(input)
        >>> print(output.size())
        torch.Size([128, 30])
    """
    __constants__ = ['in_features', 'out_features']
    in_features: int
    out_features: int
    weight: Tensor

    def __init__(self, in_features: int, out_features: int, bias: bool = True) -> None:
        super(LinearModuleForZeroStage3, self).__init__()
        print("Building ZeRO module")
        self.in_features = in_features
        self.out_features = out_features
        self.weight = Parameter(torch.Tensor(out_features, in_features))
        if bias:
            self.bias = Parameter(torch.Tensor(out_features))
        else:
            self.register_parameter('bias', None)
        self.reset_parameters()

    def reset_parameters(self) -> None:
        init.kaiming_uniform_(self.weight, a=math.sqrt(5))
        if self.bias is not None:
            fan_in, _ = init._calculate_fan_in_and_fan_out(self.weight)
            bound = 1 / math.sqrt(fan_in)
            init.uniform_(self.bias, -bound, bound)

    def forward(self, input: Tensor) -> Tensor:
        return LinearFunctionForZeroStage3.apply(input, self.weight, self.bias)

    def extra_repr(self) -> str:
        return 'in_features={}, out_features={}, bias={}'.format(self.in_features, self.out_features, self.bias
                                                                 is not None)<|MERGE_RESOLUTION|>--- conflicted
+++ resolved
@@ -47,12 +47,6 @@
     @autocast_custom_fwd
     # bias is an optional argument
     def forward(ctx, input, weight, bias=None):
-<<<<<<< HEAD
-
-        weight_id = id(weight)
-        bias_id = id(bias)
-=======
->>>>>>> 22f38caa
 
         ctx.save_for_backward(input, weight, bias)
 
