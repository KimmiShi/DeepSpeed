# Copyright (c) Microsoft Corporation.
# SPDX-License-Identifier: Apache-2.0

# DeepSpeed Team

import os
import re
import stat
import torch
import hashlib
from collections import defaultdict, OrderedDict, deque
from shutil import copyfile
import gc

from torch.nn.modules import Module
from torch.nn.parameter import Parameter
from torch.optim import Optimizer
from torch.optim.lr_scheduler import _LRScheduler

from typing import Callable, Dict, Union, Iterable

import deepspeed

from deepspeed.runtime.utils import see_memory_usage, DummyOptim
from .zero.offload_config import OffloadDeviceEnum
from deepspeed.runtime.zero.stage_1_and_2 import DeepSpeedZeroOptimizer
from deepspeed.runtime.zero.partition_parameters import ZeroParamStatus
from deepspeed.runtime.zero.utils import is_zero_supported_optimizer, ZeRORuntimeException
from deepspeed.runtime.zero.parameter_offload import DeepSpeedZeRoOffload
from deepspeed.runtime.zero.config import ZERO_OPTIMIZATION

from deepspeed.runtime.fp16.fused_optimizer import FP16_Optimizer
from deepspeed.runtime.fp16.unfused_optimizer import FP16_UnfusedOptimizer
from deepspeed.runtime.bf16_optimizer import BF16_Optimizer

from deepspeed.runtime.config import DeepSpeedConfig, DEEPSPEED_OPTIMIZERS, \
    ADAGRAD_OPTIMIZER, ADAM_OPTIMIZER, ADAMW_OPTIMIZER, LAMB_OPTIMIZER, ONEBIT_ADAM_OPTIMIZER, ONEBIT_LAMB_OPTIMIZER, \
    TORCH_ADAM_PARAM, ADAM_W_MODE, ADAM_W_MODE_DEFAULT, ZERO_ONE_ADAM_OPTIMIZER

from deepspeed.runtime.dataloader import DeepSpeedDataLoader
from deepspeed.runtime.constants import \
    ROUTE_TRAIN, ROUTE_PREDICT, ROUTE_EVAL, \
    PLD_THETA, PLD_GAMMA, BFLOAT16, FP16, AMP, GRADIENT_ACCUMULATION_STEPS, \
    DATA_PARALLEL_GROUP, GLOBAL_RANK
from deepspeed.runtime.zero.config import ZeroStageEnum
from deepspeed.compression import compression_scheduler
from deepspeed.compression.constants import \
    WEIGHT_QUANTIZE_IN_FORWARD_ENABLED, \
    WEIGHT_QUANTIZATION, SHARED_PARAMETERS, \
    WEIGHT_QUANTIZE_ENABLED, \
    WEIGHT_QUANTIZE_GROUPS, \
    WEIGHT_QUANTIZE_FP16_MIXED_QUANTIZE, \
    WEIGHT_QUANTIZE_CHANGE_RATIO, \
    WEIGHT_QUANTIZE_TYPE, \
    WEIGHT_QUANTIZE_ROUNDING, \
    WEIGHT_QUANTIZE_VERBOSE, \
    WEIGHT_QUANTIZE_KERNEL
from deepspeed.checkpoint.constants import OPTIMIZER_STATE_DICT
from deepspeed.runtime.sparse_tensor import SparseTensor

from deepspeed.runtime import lr_schedules
from deepspeed.utils import groups
from deepspeed.utils import logger, log_dist, instrument_w_nvtx
from deepspeed.utils.timer import ThroughputTimer, SynchronizedWallClockTimer
from deepspeed.utils.debug import debug_extract_module_and_param_names
from deepspeed.monitor.monitor import MonitorMaster
from deepspeed.runtime.progressive_layer_drop import ProgressiveLayerDrop
from deepspeed.runtime.utils import clip_grad_norm_
from deepspeed.runtime.eigenvalue import Eigenvalue
from deepspeed.runtime.data_pipeline.constants import DATA_SAMPLING, \
    DATA_ROUTING, DATA_SAMPLING_ENABLED, CURRICULUM_LEARNING, \
    CURRICULUM_LEARNING_ENABLED, DATA_SAMPLING_NUM_WORKERS, RANDOM_LTD, \
    RANDOM_LTD_ENABLED, RANDOM_LTD_LAYER_ID, RANDOM_LTD_LAYER_NUM, \
    RANDOM_LTD_LAYER_TOKEN_LR_SCHEDULE, RANDOM_LTD_LAYER_TOKEN_LR_ENABLED, \
    RANDOM_LTD_GLOBAL_BATCH_SIZE, RANDOM_LTD_MICRO_BATCH_SIZE, DATA_EFFICIENCY
from deepspeed.runtime.data_pipeline.curriculum_scheduler import CurriculumScheduler
from deepspeed.runtime.data_pipeline.data_routing.scheduler import RandomLTDScheduler
from deepspeed.runtime.data_pipeline.data_routing.helper import remove_random_ltd_state_dict
from deepspeed.runtime.data_pipeline.data_routing.basic_layer import RandomLayerTokenDrop

from deepspeed.runtime.checkpoint_engine.torch_checkpoint_engine import TorchCheckpointEngine

from .pipe.module import PipelineModule
from .utils import get_ma_status
from ..ops.adam import FusedAdam
from ..moe.sharded_moe import TopKGate, MOELayer
from ..moe.layer import MoE
from ..moe.utils import is_moe_param
from ..git_version_info import version

from deepspeed.profiling.flops_profiler.profiler import FlopsProfiler
from deepspeed.utils.logging import print_json_dist, print_configuration

from deepspeed.accelerator import get_accelerator
from deepspeed.ops.op_builder import UtilsBuilder

from deepspeed.runtime.config import DtypeEnum

# Set to torch's distributed package or deepspeed.comm based inside DeepSpeedEngine init
dist = None

MEMORY_OPT_ALLREDUCE_SIZE = 500000000

DeepSpeedOptimizerCallable = \
    Callable[[Union[Iterable[Parameter], Dict[str, Iterable]]], Optimizer]
DeepSpeedSchedulerCallable = Callable[[Optimizer], _LRScheduler]

try:
    import apex
    from apex import amp
    APEX_INSTALLED = True
except ImportError:
    # Fail silently so we don't spam logs unnecessarily if user isn't using amp
    APEX_INSTALLED = False
    pass


def split_half_float_double_sparse(tensors):
    device_type = get_accelerator().device_name()
    supported_types = [
        "torch.{}.HalfTensor".format(device_type), "torch.{}.FloatTensor".format(device_type),
        "torch.{}.DoubleTensor".format(device_type), "torch.{}.BFloat16Tensor".format(device_type),
        SparseTensor.type()
    ]

    for t in tensors:
        assert t.type() in supported_types, f"attempting to reduce an unsupported grad type: {t.type()}"

    buckets = []
    for i, dtype in enumerate(supported_types):
        bucket = [t for t in tensors if t.type() == dtype]
        if bucket:
            buckets.append((dtype, bucket))
    return buckets


FORWARD_MICRO_TIMER = 'forward_microstep'
FORWARD_GLOBAL_TIMER = 'forward'
BACKWARD_MICRO_TIMER = 'backward_microstep'
BACKWARD_GLOBAL_TIMER = 'backward'
BACKWARD_INNER_MICRO_TIMER = 'backward_inner_microstep'
BACKWARD_INNER_GLOBAL_TIMER = 'backward_inner'
BACKWARD_REDUCE_MICRO_TIMER = 'backward_allreduce_microstep'
BACKWARD_REDUCE_GLOBAL_TIMER = 'backward_allreduce'
STEP_MICRO_TIMER = 'step_microstep'
STEP_GLOBAL_TIMER = 'step'


class EngineTimers(object):
    r"""Wallclock timers for DeepSpeedEngine"""

    def __init__(self, enable_micro_timers, enable_global_timers):
        self.forward_timers = []
        self.backward_timers = []
        self.backward_inner_timers = []
        self.backward_reduce_timers = []
        self.step_timers = []
        self.global_timers = []
        self.micro_timers = []

        if enable_micro_timers:
            self.forward_timers += [FORWARD_MICRO_TIMER]
            self.backward_timers += [BACKWARD_MICRO_TIMER]
            self.backward_inner_timers += [BACKWARD_INNER_MICRO_TIMER]
            self.backward_reduce_timers += [BACKWARD_REDUCE_MICRO_TIMER]
            self.step_timers += [STEP_MICRO_TIMER]
            self.micro_timers += [
                FORWARD_MICRO_TIMER, BACKWARD_MICRO_TIMER, BACKWARD_INNER_MICRO_TIMER, BACKWARD_REDUCE_MICRO_TIMER,
                STEP_MICRO_TIMER
            ]

        if enable_global_timers:
            self.forward_timers += [FORWARD_GLOBAL_TIMER]
            self.backward_timers += [BACKWARD_GLOBAL_TIMER]
            self.backward_inner_timers += [BACKWARD_INNER_GLOBAL_TIMER]
            self.backward_reduce_timers += [BACKWARD_REDUCE_GLOBAL_TIMER]
            self.step_timers += [STEP_GLOBAL_TIMER]
            self.global_timers += [
                FORWARD_GLOBAL_TIMER, BACKWARD_GLOBAL_TIMER, BACKWARD_INNER_GLOBAL_TIMER, BACKWARD_REDUCE_GLOBAL_TIMER,
                STEP_GLOBAL_TIMER
            ]


class DeepSpeedEngine(Module):
    r"""DeepSpeed engine for training."""

    def __init__(
        self,
        args,
        model,
        optimizer=None,
        model_parameters=None,
        training_data=None,
        lr_scheduler=None,
        mpu=None,
        dist_init_required=None,
        collate_fn=None,
        config=None,
        config_params=None,
        dont_change_device=False,
    ):
        super(DeepSpeedEngine, self).__init__()
        self.dont_change_device = dont_change_device
        self.client_optimizer = optimizer
        self.client_lr_scheduler = lr_scheduler
        self.training_data = training_data
        self.collate_fn = collate_fn
        self.mpu = mpu
        self.data_parallel_group = None
        self.global_steps = 0
        self.global_samples = 0
        self.micro_steps = 0
        self.skipped_steps = 0
        self.gradient_average = True
        self.warn_unscaled_loss = True
        self.config = config
        self.loaded_checkpoint_mp_world_size = None
        self.loaded_checkpoint_dp_world_size = None
        self.enable_backward_allreduce = True
        self.progressive_layer_drop = None
        self.eigenvalue = None
        self.block_eigenvalue = None
        self.gas_boundary_ctr = 0
        self.dist_backend = get_accelerator().communication_backend_name()
        self.has_moe_layers = False
        self.num_experts = []
        self.gate_modules = []
        self.moe_layers = []
        self._step_applied = False
        self._global_grad_norm = None
        self.use_ds_comm = False  # False --> Use torch.dist, True --> Use ds.comm backend.

        self.checkpoint_engine = None

        global dist
        from deepspeed import comm as dist
        self._is_gradient_accumulation_boundary = None
        self.scale_wrt_gas = None

        # for debug purposes - can then debug print: debug_get_module_name(module)
        debug_extract_module_and_param_names(model)

        # needed for zero_to_fp32 weights reconstruction to remap nameless data to state_dict
        self.param_names = {param: name for name, param in model.named_parameters()}

        # Set config using config_params for backwards compat
        if self.config is None and config_params is not None:
            self.config = config_params

        from deepspeed.comm import supported_torch_version
        # This supported_torch_version check is for torch1.2 compatibility only
        if supported_torch_version:
            dist.init_distributed(dist_backend=self.dist_backend, dist_init_required=dist_init_required)
        else:
            if dist_init_required is None:
                dist_init_required = not dist.is_initialized()

            if dist_init_required is False:
                assert (
                    dist.is_initialized() is True
                ), "Torch distributed not initialized. Please set dist_init_required to True or initialize before calling deepspeed.initialize()"
            else:
                if not dist.is_initialized():
                    dist.init_process_group(backend=self.dist_backend)

        self._do_args_sanity_check(args)
        self._configure_with_arguments(args, mpu)
        self._do_sanity_check()
        see_memory_usage(f"DeepSpeed Engine: After args sanity test", force=self.memory_breakdown())
        if mpu is not None:
            if self.elasticity_enabled():
                if not self.is_elastic_model_parallel_supported():
                    assert not self.elasticity_enabled(), ("Elasticity is not currently supported"
                                                           " with model parallelism.")

        self._set_distributed_vars(args)

        dist.configure(self._config)

        self.monitor = MonitorMaster(self._config.monitor_config)

        see_memory_usage(
            f"DeepSpeed Engine: Before configure distributed model",
            force=self.memory_breakdown(),
        )

        self.pipeline_parallelism = isinstance(model, PipelineModule)

        # Configure distributed model
        self._configure_distributed_model(model)

        self._get_model_parameters()

        see_memory_usage(f"DeepSpeed Engine: After configure distributed model")

        # Configure wall clock timers
        self.timers = SynchronizedWallClockTimer()
        # Throughput timer
        self.tput_timer = ThroughputTimer(
            batch_size=self.train_batch_size(),
            steps_per_output=self.steps_per_print(),
            monitor_memory=False,
        )

        log_dist(f"DeepSpeed Flops Profiler Enabled: {self.flops_profiler_enabled()}", ranks=[0])

        if self.flops_profiler_enabled():
            self.flops_profiler = FlopsProfiler(self.module, self)

        if training_data:
            self.training_dataloader = self.deepspeed_io(training_data)
        else:
            self.training_dataloader = None

        # Configure optimizer and scheduler
        self.optimizer = None
        self.basic_optimizer = None
        self.lr_scheduler = None
        has_optimizer = False

        if optimizer or self.optimizer_name():
            has_optimizer = True
        # If no parameters given by init default to module parameters
        if model_parameters is None:
            model_parameters = self.module.parameters()

        # Convert model parameters from generator to list
        if not isinstance(model_parameters, list):
            model_parameters = list(model_parameters)

        if has_optimizer:
            self._configure_optimizer(optimizer, model_parameters)
            self._configure_lr_scheduler(lr_scheduler)
            self._report_progress(0)
        elif self.zero_optimization():
            # no optim selected but zero is enabled
            self.optimizer = self._configure_zero_optimizer(optimizer=None)
        elif self.bfloat16_enabled():
            self.optimizer = self._configure_bf16_optimizer(optimizer=None)

        # Bookkeeping for sparse support
        self.sparse_tensor_module_names = set()
        # if self.sparse_gradients_enabled():
        for name, module in self.module.named_modules():
            if isinstance(module, (torch.nn.Embedding, torch.nn.EmbeddingBag)) and self.sparse_gradients_enabled():
                self.sparse_tensor_module_names.add(name + ".weight")
                logger.info("Will convert {} to sparse tensor during training".format(name))

        self.save_non_zero_checkpoint = False
        self.save_zero_checkpoint = False
        if not isinstance(self.optimizer, DeepSpeedZeRoOffload):
            self._configure_checkpointing(dist_init_required)

        if self.eigenvalue_enabled():
            self.eigenvalue = self._configure_eigenvalue()

        if self.pld_enabled():
            self.progressive_layer_drop = self._configure_progressive_layer_drop()

        if self.curriculum_enabled_legacy():
            self.curriculum_scheduler_legacy = self._configure_curriculum_scheduler_legacy()

        if self.random_ltd_enabled():
            random_ltd_config = self.random_ltd_config()
            random_ltd_config[RANDOM_LTD_GLOBAL_BATCH_SIZE] = self.train_batch_size()
            random_ltd_config[RANDOM_LTD_MICRO_BATCH_SIZE] = self.train_micro_batch_size_per_gpu()
            self.random_ltd_scheduler = self._configure_random_ltd_scheduler(random_ltd_config)

        # Engine timers

        self.engine_timers = EngineTimers(enable_micro_timers=self.wall_clock_breakdown(),
                                          enable_global_timers=self.wall_clock_breakdown()
                                          or self.flops_profiler_enabled())

        if self.global_rank == 0:
            self._config.print("DeepSpeedEngine configuration")
            if self.dump_state():
                print_configuration(self, "DeepSpeedEngine")

        # Load pre-installed or JIT compile (un)flatten ops
        util_ops = UtilsBuilder().load()
        self.flatten = util_ops.flatten
        self.unflatten = util_ops.unflatten

    def destroy(self):
        if self.optimizer is not None and hasattr(self.optimizer, 'destroy'):
            self.optimizer.destroy()

    def _get_model_parameters(self):
        if self.autotuning_profile_model_info():
            self.autotuning_model_info = {}
            num_params = 0
            trainable_num_params = 0

            for p in self.module.parameters():
                # since user code might call deepspeed.zero.Init() before deepspeed.initialize(), need to check the attrbuite to check if the parameter is partitioned in zero 3 already or not
                n = 0
                if hasattr(p, "ds_tensor"):  # if the parameter is partitioned in zero 3
                    n += p.ds_numel
                else:  # if the parameter is not partitioned in zero 3 yet
                    n += p.numel()
                num_params += n
                if p.requires_grad:
                    trainable_num_params += n
            if self.global_rank == 0:
                self.autotuning_model_info["num_params"] = num_params * self.mp_world_size
                self.autotuning_model_info["trainable_num_params"] = trainable_num_params * self.mp_world_size

            logger.info(f"model parameter = {num_params}")

    def get_batch_info(self):
        """Get all training batch related settings.
        Returns:
            train_batch_size (int): The effective training batch size. This is the amount of data
                samples that leads to one step of model update.
            train_micro_batch_size_per_gpu (int): Batch size to be processed by one GPU in one
                step (without gradient accumulation).
            gradient_accumulation_steps (int): Number of training steps to accumulate gradients
                before averaging and applying them.
        """
        return (
            self.train_batch_size,
            self.train_micro_batch_size_per_gpu,
            self.gradient_accumulation_steps,
        )

    def set_train_batch_size(self, train_batch_size):
        """Adjust the global batch size by increasing or decreasing the number of
        micro-batches (i.e., gradient accumulation steps). The size of each micro-batch
        (i.e., ``train_micro_batch_size_per_gpu``) is not changed.
        Args:
            train_batch_size (int): The new global batch size for training.
        Raises:
            ValueError: if ``train_batch_size`` is not divisible by the
                configured micro-batch size and data parallelism.
        """
        if train_batch_size % (self.train_micro_batch_size_per_gpu() * self.dp_world_size) != 0:
            #print(f'{train_batch_size=} {self.train_micro_batch_size_per_gpu()=} {self.dp_world_size=}')
            raise ValueError(f'Train batch size must be divisible by micro-batch data parallelism')
        new_gas = train_batch_size // (self.train_micro_batch_size_per_gpu() * self.dp_world_size)
        # overwrite config
        self._config.train_batch_size = train_batch_size
        self._config.gradient_accumulation_steps = new_gas

    def set_data_post_process_func(self, post_process_func):
        if self.training_dataloader is not None:
            self.training_dataloader.post_process_func = post_process_func

    def set_custom_curriculum_learning_schedule(self, schedule_func_dict):
        if self.training_dataloader is not None and self.curriculum_learning_enabled():
            self.training_dataloader.data_sampler.set_custom_curriculum_learning_schedule(schedule_func_dict)

    def get_global_grad_norm(self) -> float:
        """Return the 2-norm of all gradients. If there is model parallelism,
        the norm will be global.
        The computed norm will be cached and reused until the next step() pass.
        .. note::
            In the presence of model parallelism, this is a collective call
            and acts as a barrier among ``mpu.get_model_parallel_group()``.
        Returns:
            float: norm
        """
        return self._global_grad_norm

    def __getattr__(self, name):
        """
        Pass through attributes defined in the model if they are not overridden by ds-engine.
        """

        _module = {}
        if "module" in self.__dict__:
            _module = self.__dict__['module']
        if name in dir(self):
            return getattr(self, name)
        elif name in dir(_module):
            return getattr(_module, name)
        else:
            raise AttributeError(f"'{type(self).__name__}' object has no attribute '{name}'")

    def checkpoint_tag_validation_enabled(self):
        return self._config.checkpoint_tag_validation_enabled

    def checkpoint_tag_validation_fail(self):
        return self._config.checkpoint_tag_validation_fail

    def elasticity_enabled(self):
        return self._config.elasticity_enabled

    def is_elastic_model_parallel_supported(self):
        if self.elasticity_enabled():
            # Add code for finding number of GPUs per node automatically
            if self._config.num_gpus_per_node % self._config.elastic_model_parallel_size == 0:
                return True
            else:
                return False

    def pld_enabled(self):
        return self._config.pld_enabled

    def pld_params(self):
        return self._config.pld_params

    def pld_theta(self):
        return self.pld_params()[PLD_THETA]

    def pld_gamma(self):
        return self.pld_params()[PLD_GAMMA]

    def eigenvalue_enabled(self):
        return self._config.eigenvalue_enabled

    def eigenvalue_verbose(self):
        return self._config.eigenvalue_verbose

    def eigenvalue_max_iter(self):
        return self._config.eigenvalue_max_iter

    def eigenvalue_tol(self):
        return self._config.eigenvalue_tol

    def eigenvalue_stability(self):
        return self._config.eigenvalue_stability

    def eigenvalue_gas_boundary_resolution(self):
        return self._config.eigenvalue_gas_boundary_resolution

    def eigenvalue_layer_name(self):
        return self._config.eigenvalue_layer_name

    def eigenvalue_layer_num(self):
        return self._config.eigenvalue_layer_num

    def curriculum_enabled_legacy(self):
        return self._config.curriculum_enabled_legacy

    def curriculum_params_legacy(self):
        return self._config.curriculum_params_legacy

    def data_efficiency_enabled(self):
        return self._config.data_efficiency_enabled

    def data_efficiency_config(self):
        return self._config.data_efficiency_config

    def data_sampling_enabled(self):
        return self._config.data_efficiency_config[DATA_SAMPLING][DATA_SAMPLING_ENABLED]

    def data_sampling_config(self):
        return self._config.data_efficiency_config[DATA_SAMPLING]

    def curriculum_learning_enabled(self):
        return self._config.data_efficiency_config[DATA_SAMPLING][CURRICULUM_LEARNING][CURRICULUM_LEARNING_ENABLED]

    def curriculum_learning_config(self):
        return self._config.data_efficiency_config[DATA_SAMPLING][CURRICULUM_LEARNING]

    def random_ltd_enabled(self):
        return self._config.data_efficiency_config[DATA_ROUTING][RANDOM_LTD][RANDOM_LTD_ENABLED]

    def random_ltd_config(self):
        return self._config.data_efficiency_config[DATA_ROUTING][RANDOM_LTD]

    def random_ltd_initialize(self):
        assert self.random_ltd_enabled()
        random_ltd_config = self.random_ltd_config()
        random_ltd_queue = deque([x for x in sorted(random_ltd_config[RANDOM_LTD_LAYER_ID])])
        count = 0
        for name, layer in self.module.named_modules():
            if isinstance(layer, RandomLayerTokenDrop):
                if len(random_ltd_queue) != 0 and str(random_ltd_queue[0]) in name:  ###[1,2,3]
                    layer.init_config(random_ltd_config, self.random_ltd_scheduler, count)
                    random_ltd_queue.popleft()
                    count += 1

        if random_ltd_config[RANDOM_LTD_LAYER_NUM] != count:
            raise ValueError(f'random_ltd_layer_num {random_ltd_config[RANDOM_LTD_LAYER_NUM]} must be \
                equivalent to the len of random_ltd_layer_id {count}')

        if random_ltd_config[RANDOM_LTD_LAYER_TOKEN_LR_SCHEDULE][RANDOM_LTD_LAYER_TOKEN_LR_ENABLED]:
            assert self.client_lr_scheduler is None
            raise ValueError(f'not yet support')
            #self.lr_scheduler = lr_schedules.WarmupLayerTokenDecayLR(self.optimizer, self.random_ltd_scheduler)

    def wall_clock_breakdown(self):
        return self._config.wall_clock_breakdown

    def flops_profiler_enabled(self):
        return self._config.flops_profiler_config.enabled or self.autotuning_enabled()

    def flops_profiler_profile_step(self):
        step = self._config.flops_profiler_config.profile_step
        if self._config.autotuning_config.enabled:
            step = self.autotuning_start_profile_step()
        return step

    def flops_profiler_module_depth(self):
        return self._config.flops_profiler_config.module_depth

    def flops_profiler_top_modules(self):
        return self._config.flops_profiler_config.top_modules

    def flops_profiler_detailed(self):
        if self._config.autotuning_config.enabled:
            return False
        return self._config.flops_profiler_config.detailed

    def flops_profiler_output_file(self):
        return self._config.flops_profiler_config.output_file

    def memory_breakdown(self):
        return self._config.memory_breakdown

    def autotuning_enabled(self):
        return self._config.autotuning_config.enabled

    def autotuning_start_profile_step(self):
        return self._config.autotuning_config.start_profile_step

    def autotuning_end_profile_step(self):
        return self._config.autotuning_config.end_profile_step

    def autotuning_metric_path(self):
        path = self._config.autotuning_config.metric_path
        if not path:
            path = os.path.join(os.getcwd(), "autotuning_metric.json")
        return path

    def autotuning_model_info_path(self):
        path = self._config.autotuning_config.model_info_path
        if not path:
            path = os.path.join(os.getcwd(), "autotuning_model_info.json")
        return path

    def autotuning_metric(self):
        return self._config.autotuning_config.metric

    def autotuning_profile_model_info(self):
        return self.autotuning_enabled(
        ) and self._config.autotuning_config.model_info and self._config.autotuning_config.model_info.get(
            "profile", False)

    def sparse_gradients_enabled(self):
        return self._config.sparse_gradients_enabled

    def train_batch_size(self):
        return self._config.train_batch_size

    def train_micro_batch_size_per_gpu(self):
        return self._config.train_micro_batch_size_per_gpu

    def optimizer_name(self):
        return (self.client_optimizer.__class__.__name__ if self.client_optimizer else self._config.optimizer_name)

    def optimizer_params(self):
        return self._config.optimizer_params

    def optimizer_legacy_fusion(self):
        return self._config.optimizer_legacy_fusion

    def scheduler_name(self):
        return self._config.scheduler_name

    def scheduler_params(self):
        return self._config.scheduler_params

    def quantize_training(self):
        return (
            self._config.compression_config[WEIGHT_QUANTIZATION][SHARED_PARAMETERS]
            [WEIGHT_QUANTIZE_IN_FORWARD_ENABLED],
            self._config.compression_config[WEIGHT_QUANTIZATION][SHARED_PARAMETERS][WEIGHT_QUANTIZE_ENABLED],
            self._config.compression_config[WEIGHT_QUANTIZATION][SHARED_PARAMETERS][WEIGHT_QUANTIZE_GROUPS],
            self._config.compression_config[WEIGHT_QUANTIZATION][SHARED_PARAMETERS]
            [WEIGHT_QUANTIZE_FP16_MIXED_QUANTIZE],
            self._config.compression_config[WEIGHT_QUANTIZATION][SHARED_PARAMETERS][WEIGHT_QUANTIZE_CHANGE_RATIO],
            self._config.compression_config[WEIGHT_QUANTIZATION][SHARED_PARAMETERS][WEIGHT_QUANTIZE_TYPE],
            self._config.compression_config[WEIGHT_QUANTIZATION][SHARED_PARAMETERS][WEIGHT_QUANTIZE_ROUNDING],
            self._config.compression_config[WEIGHT_QUANTIZATION][SHARED_PARAMETERS][WEIGHT_QUANTIZE_VERBOSE],
            self._config.compression_config[WEIGHT_QUANTIZATION][SHARED_PARAMETERS][WEIGHT_QUANTIZE_KERNEL],
        )

    def zero_optimization(self):
        return self._config.zero_enabled

    def zero_allow_untested_optimizer(self):
        return self._config.zero_allow_untested_optimizer

    def zero_force_ds_cpu_optimizer(self):
        return self._config.zero_force_ds_cpu_optimizer

    def zero_reduce_scatter(self):
        return self._config.zero_config.reduce_scatter

    def zero_overlap_comm(self):
        return self._config.zero_config.overlap_comm

    def zero_offload_optimizer(self):
        return self._config.zero_config.offload_optimizer

    def zero_offload_param(self):
        return self._config.zero_config.offload_param

    def zero_use_cpu_optimizer(self):
        if self._config.zero_config.offload_optimizer is not None:
            return self._config.zero_config.offload_optimizer.device in [OffloadDeviceEnum.cpu, OffloadDeviceEnum.nvme]
        return False

    def zero_cpu_offload(self):
        if self._config.zero_config.offload_optimizer is not None:
            return self._config.zero_config.offload_optimizer.device == OffloadDeviceEnum.cpu
        return False

    def zero_sub_group_size(self):
        return self._config.zero_config.sub_group_size

    def zero_optimization_stage(self):
        return self._config.zero_optimization_stage

    def zero_reduce_bucket_size(self):
        return self._config.zero_config.reduce_bucket_size

    def zero_allgather_bucket_size(self):
        return self._config.zero_config.allgather_bucket_size

    def zero_optimization_partition_gradients(self):
        return self.zero_optimization_stage() >= ZeroStageEnum.gradients

    def zero_optimization_partition_weights(self):
        return self.zero_optimization_stage() >= ZeroStageEnum.weights

    def zero_contiguous_gradients(self):
        return self._config.zero_config.contiguous_gradients

    def zero_load_from_fp32_weights(self):
        return self._config.zero_config.load_from_fp32_weights

    def zero_elastic_checkpoint(self):
        return self._config.zero_config.elastic_checkpoint

    def zero_max_live_parameters(self):
        return self._config.zero_config.max_live_parameters

    def zero_max_reuse_distance(self):
        return self._config.zero_config.max_reuse_distance

    def zero_prefetch_bucket_size(self):
        return self._config.zero_config.prefetch_bucket_size

    def zero_param_persistence_threshold(self):
        return self._config.zero_config.param_persistence_threshold

    def zero_model_persistence_threshold(self):
        return self._config.zero_config.model_persistence_threshold

    def zero_gather_16bit_weights_on_model_save(self):
        return self._config.zero_config.gather_16bit_weights_on_model_save

    def zero_grad_hooks(self):
        return self._config.zero_config.grad_hooks

    def zero_legacy_stage1(self):
        return self._config.zero_config.legacy_stage1

    def zero_ignore_unused_parameters(self):
        return self._config.zero_config.ignore_unused_parameters

    def fp16_enabled(self):
        return self._config.fp16_enabled

    def bfloat16_enabled(self):
        return self._config.bfloat16_enabled

    def fp16_master_weights_and_gradients(self):
        return self._config.fp16_master_weights_and_gradients

    def amp_enabled(self):
        return self._config.amp_enabled

    def amp_params(self):
        return self._config.amp_params

    def fp16_auto_cast(self):
        return self._config.fp16_auto_cast

    def loss_scale(self):
        return self._config.loss_scale

    def gradient_accumulation_steps(self):
        return self._config.gradient_accumulation_steps

    def use_node_local_storage(self):
        return self._config.use_node_local_storage

    def load_universal_checkpoint(self):
        return self._config.load_universal_checkpoint

    @property
    def communication_data_type(self):
        res = self._config.communication_data_type
        if res is not None:
            return res

        if self.fp16_enabled():
            return torch.float16

        return torch.float32

    def postscale_gradients(self):
        return not self._config.prescale_gradients

    def gradient_predivide_factor(self):
        return self._config.gradient_predivide_factor

    def steps_per_print(self):
        return self._config.steps_per_print

    def zero_allgather_partitions(self):
        return self._config.zero_config.allgather_partitions

    def zero_round_robin_gradients(self):
        return self._config.zero_config.round_robin_gradients

    def dump_state(self):
        return self._config.dump_state

    def gradient_clipping(self):
        return self._config.gradient_clipping

    def dynamic_loss_scale(self):
        return self._config.loss_scale == 0

    def initial_dynamic_scale(self):
        return self._config.initial_dynamic_scale

    def dynamic_loss_scale_args(self):
        return self._config.dynamic_loss_scale_args

    def swap_tensor_config(self):
        return self._config.swap_tensor_config

    def aio_config(self):
        return self._config.aio_config

    def get_data_types(self):
        model_dtype = torch.float32
        if self.fp16_enabled():
            model_dtype = torch.float16
        elif self.bfloat16_enabled():
            model_dtype = torch.bfloat16

        if self._config.grad_accum_dtype == None:
            if model_dtype == torch.bfloat16 and not self.zero_optimization():
                grad_accum_dtype = torch.float32
            else:
                grad_accum_dtype = model_dtype
        else:
            grad_accum_dtype = DtypeEnum(self._config.grad_accum_dtype).value

        return (model_dtype, grad_accum_dtype)

    def _configure_lr_scheduler(self, client_lr_scheduler):
        # First check for scheduler in json configuration
        lr_scheduler = self._scheduler_from_config(self.optimizer)
        if lr_scheduler:
            log_dist(f"DeepSpeed using configured LR scheduler = {self.scheduler_name()}", ranks=[0])
            self.lr_scheduler = lr_scheduler
        else:
            if isinstance(client_lr_scheduler, Callable):
                log_dist('DeepSpeed using client callable to create LR scheduler', ranks=[0])
                self.lr_scheduler = client_lr_scheduler(self.basic_optimizer)
            else:
                log_dist('DeepSpeed using client LR scheduler', ranks=[0])
                self.lr_scheduler = client_lr_scheduler

        log_dist(f'DeepSpeed LR Scheduler = {self.lr_scheduler}', ranks=[0])

    def _configure_checkpointing(self, dist_init_required):
        self.checkpoint_engine = TorchCheckpointEngine()

        if self._config is not None and self._config.nebula_config.enabled:
            try:
                from deepspeed.runtime.checkpoint_engine.nebula_checkpoint_engine import \
                    NebulaCheckpointEngine
                self.checkpoint_engine = NebulaCheckpointEngine(config_params=self._config.nebula_config)
            except ImportError as err:
                logger.error(f"No torch_nebula was found! Will fall back to torch.save. Details: {err}")
                self.checkpoint_engine = TorchCheckpointEngine()

        dp_rank = self.global_rank
        if self.mpu:
            dp_rank = self.mpu.get_data_parallel_rank()

        rank = self.local_rank if self.use_node_local_storage() else dp_rank

        # only the first data parallel process needs to store the model checkpoint
        # if you want to use node local storage this must be done by rank 0 on each
        # node
        self.save_non_zero_checkpoint = (rank == 0) or self.zero_optimization_partition_weights()

        if self.zero_optimization() or self.bfloat16_enabled():
            param_rank = dist.get_rank(group=self.optimizer.dp_process_group)

            # Only the first parameter parallel process needs to store the
            # optimizer state checkpoints for zero
            self.save_zero_checkpoint = param_rank == dp_rank

    def _scheduler_from_config(self, optimizer):
        scheduler_name = self.scheduler_name()
        if scheduler_name is not None:
            if hasattr(lr_schedules, scheduler_name):
                scheduler = getattr(lr_schedules, scheduler_name)
            else:
                assert hasattr(torch.optim.lr_scheduler,
                               scheduler_name), f"DeepSpeed does not recognize LR scheduler {scheduler_name}"

                scheduler = getattr(torch.optim.lr_scheduler, scheduler_name)

            scheduler_params = self.scheduler_params()
            instantiated_scheduler = scheduler(optimizer, **scheduler_params)
            return instantiated_scheduler
        else:
            return None

    def _set_distributed_vars(self, args):
        device_rank = args.device_rank if args is not None and hasattr(args, 'device_rank') else self.local_rank
        if device_rank >= 0:
            get_accelerator().set_device(device_rank)
            self.device = torch.device(get_accelerator().device_name(), device_rank)
            self.world_size = dist.get_world_size()
            self.global_rank = dist.get_rank()
        else:
            self.world_size = 1
            self.global_rank = 0
            self.device = torch.device(get_accelerator().device_name())

    # Configure based on command line arguments
    def _configure_with_arguments(self, args, mpu):
        # After the distributed backend is initialized we are guaranteed the LOCAL_RANK
        # environment variable is set. We must align args.local_rank to this value for
        # backwards compatibility with scripts relying on [args|self].local_rank containing
        # the correct local rank info. _do_args_sanity_check will ensure this is the case.

        if "OMPI_COMM_WORLD_LOCAL_RANK" in os.environ:
            ompi_local_rank = os.environ.get("OMPI_COMM_WORLD_LOCAL_RANK")
            local_rank = os.environ.get('LOCAL_RANK', ompi_local_rank)
            assert ompi_local_rank == local_rank, f"LOCAL_RANK ({local_rank}) != OMPI_COMM_WORLD_LOCAL_RANK ({ompi_local_rank}), " \
                "not sure how to proceed as we're seeing conflicting local rank info."
            os.environ['LOCAL_RANK'] = local_rank

        self.local_rank = int(os.environ['LOCAL_RANK'])
        if hasattr(args, 'local_rank'):
            args.local_rank = self.local_rank

        if self.config is None:
            self.config = (args.deepspeed_config if hasattr(args, "deepspeed_config") else None)
        self._config = DeepSpeedConfig(self.config, mpu)

    # Validate command line arguments
    def _do_args_sanity_check(self, args):
        if hasattr(args, "deepscale_config") and args.deepscale_config is not None:
            logger.warning("************ --deepscale_config is deprecated, please use --deepspeed_config ************")
            if hasattr(args, "deepspeed_config"):
                assert (args.deepspeed_config is
                        None), "Not sure how to proceed, we were given both a deepscale_config and deepspeed_config"
            args.deepspeed_config = args.deepscale_config

        assert "LOCAL_RANK" in os.environ or "OMPI_COMM_WORLD_LOCAL_RANK" in os.environ, "DeepSpeed requires the LOCAL_RANK environment " \
            "variable, it is set by the deepspeed launcher, deepspeed.init_distributed, or the torch's launcher. If using a " \
            "different launcher please ensure LOCAL_RANK is set prior to initializing deepspeed."

        if hasattr(args, 'local_rank') and args.local_rank != None:
            assert isinstance(args.local_rank,
                              int), f"args.local_rank of {args.local_rank} is an unknown type {type(args.local_rank)}"
            if args.local_rank >= 0:
                env_local_rank = int(os.environ.get("LOCAL_RANK"))
                assert (
                    env_local_rank == args.local_rank
                ), f"Mismatch in local rank setting, args.local_rank={args.local_rank} but env['LOCAL_RANK']={env_local_rank}."

        if self.config is None:
            assert (hasattr(args, "deepspeed_config") and args.deepspeed_config
                    is not None), "DeepSpeed requires --deepspeed_config to specify configuration file"

    def _is_supported_optimizer(self, optimizer_name):
        return (optimizer_name in DEEPSPEED_OPTIMIZERS or getattr(torch.optim, optimizer_name, None) is not None)

    def _supported_optims(self):
        FairseqOptimizer = None
        try:
            from fairseq.optim.fairseq_optimizer import FairseqOptimizer
        except ImportError:
            pass

        expected_optim_types = [Optimizer]
        if FairseqOptimizer:
            # fairseq optims are not torch.optim objects
            expected_optim_types.append(FairseqOptimizer)
        return expected_optim_types

    # Validate configuration based on command line arguments
    def _do_sanity_check(self):
        expected_optim_types = self._supported_optims()
        expected_optim_types += [type(None), Callable]
        assert isinstance(self.client_optimizer, tuple(expected_optim_types)), \
            f'Client Optimizer is of unexpected type {type(self.client_optimizer)}'

        if not self.client_optimizer:
            if self.optimizer_name() is not None:
                assert self._is_supported_optimizer(
                    self.optimizer_name()), "{} is not a supported DeepSpeed Optimizer".format(self.optimizer_name())

        if (self.optimizer_name() == LAMB_OPTIMIZER or self.optimizer_name() == ONEBIT_LAMB_OPTIMIZER):
            assert (self.dynamic_loss_scale()), "DeepSpeed {} optimizer requires dynamic loss scaling".format(
                self.optimizer_name())

        # Detect invalid combinations of client optimizer and client scheduler
        if isinstance(self.client_lr_scheduler, _LRScheduler):
            assert isinstance(self.client_optimizer, Optimizer), \
                f'Client Optimizer (type = {type(self.client_optimizer)} is not instantiated but Client LR Scheduler is instantiated'

    def _broadcast_model(self):

        def is_replicated(p):
            if hasattr(p, "ds_status") and p.ds_status is not ZeroParamStatus.AVAILABLE:
                return False
            return True

        for p in self.module.parameters():
            # Broadcast the model for different parameters
            if is_moe_param(p):
                if torch.is_tensor(p) and is_replicated(p):
                    dist.broadcast(p,
                                   groups._get_expert_broadcast_src_rank(p.group_name),
                                   group=self.expert_data_parallel_group[p.group_name])
            else:
                if torch.is_tensor(p) and is_replicated(p):
                    dist.broadcast(p, groups._get_broadcast_src_rank(), group=self.data_parallel_group)

    @staticmethod
    def __check_params(model: Module, dtype: torch.dtype) -> None:
        return
        if not all(param.dtype == dtype for param in model.parameters()) and dist.get_rank() == 0:
            raise ValueError(f"{dtype} is enabled but the following parameters have dtype that is "
                             f"not {dtype}: "
                             f"{[(n, p.dtype) for n, p in model.named_parameters() if p.dtype != dtype]}")

    def _set_client_model(self, model):
        # register client model in _modules so that nn.module methods work correctly
        modules = self.__dict__.get('_modules')
        modules['module'] = model
        # register module attribute in engine but avoid getattr
        self.__dict__['module'] = model

    def _configure_distributed_model(self, model):
        self._set_client_model(model)

        if self.fp16_enabled():
            if self.zero_optimization_partition_weights() and any(
                [hasattr(param, "ds_id") for param in self.module.parameters()]):
                self.__check_params(self.module, torch.half)
            self.module.half()
        elif self.bfloat16_enabled():
            if self.zero_optimization_partition_weights() and any(
                    hasattr(param, 'ds_id') for param in self.module.parameters()):
                self.__check_params(self.module, torch.bfloat16)
            self.module.bfloat16()
        else:
            self.__check_params(self.module, torch.float)

        if not self.dont_change_device:
            self.module.to(self.device)

        # MoE related initialization
        for _, module in self.module.named_modules():
            if isinstance(module, MoE):
                self.has_moe_layers = True
                self.num_experts.append(module.num_experts)

        if self.has_moe_layers:
            for _, module in self.module.named_modules():
                if isinstance(module, TopKGate):
                    self.gate_modules.append(module)
                    if self.wall_clock_breakdown():
                        module.wall_clock_breakdown = True
                if isinstance(module, MOELayer):
                    self.moe_layers.append(module)
                    if self.wall_clock_breakdown():
                        module.wall_clock_breakdown = True

        # Pass the mpu from here to groups. For subsequent use, just query groups
        if self.mpu is not None:
            groups.mpu = self.mpu

        # Set deepspeed parallelism spec. for the model including expert parallelism
        for _, module in self.module.named_modules():
            if hasattr(module, 'set_deepspeed_parallelism'):
                module.set_deepspeed_parallelism()

        # Query the groups module to get information about various parallel groups
        self.data_parallel_group = groups._get_data_parallel_group()
        self.dp_world_size = groups._get_data_parallel_world_size()
        self.mp_world_size = groups._get_model_parallel_world_size()
        self.expert_parallel_group = groups._get_expert_parallel_group_dict()
        self.expert_data_parallel_group = groups._get_expert_data_parallel_group_dict()

        if not self.amp_enabled():
            self._broadcast_model()

    # check if parameters are duplicated in optimizer param_groups
    def _check_for_duplicates(self, optimizer):
        for name, param in self.module.named_parameters():
            param_id = id(param)

            def ids_list(group):
                return [id(param) for param in group]

            occurrence = sum([
                ids_list(group['params']).count(param_id) if param_id in ids_list(group['params']) else 0
                for group in optimizer.param_groups
            ])
            assert occurrence <= 1, f"Parameter with name: {name} occurs multiple times in optimizer.param_groups. Make sure it only appears once to prevent undefined behaviour."

    def _do_optimizer_sanity_check(self, basic_optimizer):
        model_dtype, grad_accum_dtype = self.get_data_types()
        zero_enabled = self.zero_optimization()
        amp_enabled = self.amp_enabled()
        # config based assertions
        assert (
            not (amp_enabled and zero_enabled)
        ), "Amp and ZeRO are not currently compatible, please use (legacy) fp16 mode which performs similar to amp opt_mode=O2"
        if zero_enabled:
            if not is_zero_supported_optimizer(basic_optimizer):
                assert (
                    self.zero_allow_untested_optimizer()
                ), 'You are using an untested ZeRO Optimizer. Please add <"zero_allow_untested_optimizer": true> in the configuration file to use it.'

                if self.global_rank == 0:
                    logger.warning("**** You are using ZeRO with an untested optimizer, proceed with caution *****")

            if model_dtype == torch.bfloat16 and grad_accum_dtype == torch.float32 and self.zero_optimization_stage(
            ) == 1:
                return BFLOAT16

            if model_dtype != grad_accum_dtype:
                raise NotImplementedError(
                    "Model data type and gradient accumulation data type must be equal to use ZeRO")
            return ZERO_OPTIMIZATION
        elif amp_enabled:
            if model_dtype != grad_accum_dtype:
                raise NotImplementedError(
                    "Model data type and gradient accumulation data type must be equal to use Amp")
            if model_dtype == torch.bfloat16 or model_dtype == torch.float16:
                raise NotImplementedError("Cannot enable both amp with (legacy) fp16 or bfloat16 mode")
            try:
                logger.info("Initializing Apex amp from: {}".format(amp.__path__))
            except NameError:
                # If apex/amp is available it will be imported above
                raise RuntimeError("Unable to import apex/amp, please make sure it is installed")
            return AMP
        # data type checks
        elif model_dtype == grad_accum_dtype:
            if model_dtype == torch.bfloat16:
                raise NotImplementedError(
                    "Bfloat16 wrapper must use a gradient accumulation type of fp32, enable ZeRO to use Bfloat16 gradient accumulation"
                )
            if model_dtype == torch.float16:
                return FP16
            # else optimizer_wrapper = None
        elif model_dtype == torch.bfloat16 and grad_accum_dtype == torch.float32:
            return BFLOAT16
        else:
            raise NotImplementedError("unsupported mix of model dtype and gradient accummulation type")

        return None

    # Configure optimizer
    def _configure_optimizer(self, client_optimizer, model_parameters):
        if client_optimizer is not None:
            if isinstance(client_optimizer, tuple(self._supported_optims())):
                client_optimizer.param_groups[:] = [
                    pg for pg in client_optimizer.param_groups if len(pg["params"]) != 0
                ]
                log_dist("Removing param_group that has no 'params' in the client Optimizer", ranks=[0])

                basic_optimizer = client_optimizer
                log_dist('Using client Optimizer as basic optimizer', ranks=[0])
            else:
                basic_optimizer = client_optimizer(model_parameters)
                log_dist('Using client callable to create basic optimizer', ranks=[0])

            if self.zero_use_cpu_optimizer() and not isinstance(basic_optimizer, deepspeed.ops.adam.DeepSpeedCPUAdam):
                if self.zero_force_ds_cpu_optimizer():
                    msg = f'You are using ZeRO-Offload with a client provided optimizer ({type(basic_optimizer)}) which in most cases will yield poor performance. Please either use deepspeed.ops.adam.DeepSpeedCPUAdam or set an optimizer in your ds-config (https://www.deepspeed.ai/docs/config-json/#optimizer-parameters). If you really want to use a custom optimizer w. ZeRO-Offload and understand the performance impacts you can also set <"zero_force_ds_cpu_optimizer": false> in your configuration file.'
                    raise ZeRORuntimeException(msg)
        else:
            basic_optimizer = self._configure_basic_optimizer(model_parameters)
            log_dist(f"Using DeepSpeed Optimizer param name {self.optimizer_name()} as basic optimizer", ranks=[0])

        self._check_for_duplicates(basic_optimizer)

        self.basic_optimizer = basic_optimizer
        log_dist("DeepSpeed Basic Optimizer = {}".format(basic_optimizer.__class__.__name__), ranks=[0])

        optimizer_wrapper = self._do_optimizer_sanity_check(basic_optimizer)

        if optimizer_wrapper == ZERO_OPTIMIZATION:
            self.optimizer = self._configure_zero_optimizer(basic_optimizer)
        elif optimizer_wrapper == AMP:
            amp_params = self.amp_params()
            log_dist(f"Initializing AMP with these params: {amp_params}", ranks=[0])
            model, self.optimizer = amp.initialize(self.module, basic_optimizer, **amp_params)
            self._set_client_model(model)
            self._broadcast_model()
            # TODO: maybe need to broadcast experts differently?
        elif optimizer_wrapper == FP16:
            self.optimizer = self._configure_fp16_optimizer(basic_optimizer)
        elif optimizer_wrapper == BFLOAT16:
            self.optimizer = self._configure_bf16_optimizer(basic_optimizer)
        else:
            self.optimizer = basic_optimizer

        log_dist("DeepSpeed Final Optimizer = {}".format(self.optimizer_name()), ranks=[0])

        self.compression_scheduler = self._configure_compression_scheduler()
        self.quantizer = self._configure_quantization()

    def _configure_basic_optimizer(self, model_parameters):
        optimizer_parameters = self.optimizer_params()
        if optimizer_parameters is None:
            optimizer_parameters = {}
        # print(optimizer_parameters.keys())
        if "max_grad_norm" in optimizer_parameters.keys():
            raise ValueError(
                "'max_grad_norm' is not supported as an optimizer parameter, please switch to using the deepspeed parameter 'gradient_clipping' see: https://www.deepspeed.ai/docs/config-json/#gradient-clipping for more details"
            )

        if self.optimizer_name() in [ADAM_OPTIMIZER, ADAMW_OPTIMIZER]:
            torch_adam = optimizer_parameters.pop(TORCH_ADAM_PARAM, False)
            adam_w_mode = optimizer_parameters.pop(ADAM_W_MODE, ADAM_W_MODE_DEFAULT)

            # Optimizer name of Adam forces AdamW logic unless adam_w_mode is explicitly set
            effective_adam_w_mode = self.optimizer_name() == ADAMW_OPTIMIZER or adam_w_mode

            if torch_adam:
                if not effective_adam_w_mode:
                    optimizer = torch.optim.Adam(model_parameters, **optimizer_parameters)
                else:
                    optimizer = torch.optim.AdamW(model_parameters, **optimizer_parameters)
            else:
                if self.zero_use_cpu_optimizer():
<<<<<<< HEAD
                    from deepspeed.ops.adam import DeepSpeedCPUAdam
                    optimizer = DeepSpeedCPUAdam(model_parameters,
                                                 **optimizer_parameters,
                                                 adamw_mode=effective_adam_w_mode)
=======
                    if self.optimizer_name() == ADAGRAD_OPTIMIZER:
                        from deepspeed.ops.adagrad import DeepSpeedCPUAdagrad
                        optimizer = DeepSpeedCPUAdagrad(model_parameters, **optimizer_parameters)
                    else:
                        from deepspeed.ops.adam import DeepSpeedCPUAdam
                        optimizer = DeepSpeedCPUAdam(model_parameters,
                                                     **optimizer_parameters,
                                                     adamw_mode=effective_adam_w_mode)
>>>>>>> fcb868e2
                else:
                    from deepspeed.ops.adam import FusedAdam

                    optimizer = FusedAdam(
                        model_parameters,
                        **optimizer_parameters,
                        adam_w_mode=effective_adam_w_mode,
                    )

        elif self.optimizer_name() == ADAGRAD_OPTIMIZER:
            if self.zero_use_cpu_optimizer():
                from deepspeed.ops.adagrad import DeepSpeedCPUAdagrad
                optimizer = DeepSpeedCPUAdagrad(model_parameters, **optimizer_parameters)
            else:
                optimizer = torch.optim.Adagrad(model_parameters, **optimizer_parameters)
        elif self.optimizer_name() == LAMB_OPTIMIZER:
            from deepspeed.ops.lamb import FusedLamb

            optimizer = FusedLamb(model_parameters, **optimizer_parameters)
        elif self.optimizer_name() == ONEBIT_ADAM_OPTIMIZER:
            assert not self.zero_optimization(), "1bit-Adam is not compatible with ZeRO"
            from deepspeed.runtime.fp16.onebit.adam import OnebitAdam

            optimizer = OnebitAdam(model_parameters, self, **optimizer_parameters)
            if not self.fp16_enabled():
                logger.warning(f"Currently the convergence of 1-bit Adam is only verified under FP16")
        elif self.optimizer_name() == ZERO_ONE_ADAM_OPTIMIZER:
            assert not self.zero_optimization(), "0/1 Adam is not compatible with ZeRO"
            from deepspeed.runtime.fp16.onebit.zoadam import ZeroOneAdam

            optimizer = ZeroOneAdam(model_parameters, self, **optimizer_parameters)
            if not self.fp16_enabled():
                logger.warning(f'Currently the convergence of 0/1 Adam is only verified under FP16')
        elif self.optimizer_name() == ONEBIT_LAMB_OPTIMIZER:
            assert not self.zero_optimization(), "1bit-Lamb is not compatible with ZeRO"
            from deepspeed.runtime.fp16.onebit.lamb import OnebitLamb

            optimizer = OnebitLamb(model_parameters, self, **optimizer_parameters)
            if not self.fp16_enabled():
                logger.warning(f"Currently the convergence of 1-bit Lamb is only verified under FP16")
        else:
            torch_optimizer = getattr(torch.optim, self.optimizer_name())
            optimizer = torch_optimizer(model_parameters, **optimizer_parameters)
        return optimizer

    def _configure_compression_scheduler(self):
        return compression_scheduler(self.module, self._config.compression_config)

    def _configure_random_ltd_scheduler(self, configs):
        return RandomLTDScheduler(configs)

    def _configure_quantization(self):
        (
            quantize_weight_in_forward,
            quantize_enabled,
            q_groups,
            q_mixed_fp16,
            q_change_ratio,
            q_type,
            q_rounding,
            q_verbose,
            use_quantizer_kernel,
        ) = self.quantize_training()
        if quantize_enabled and not quantize_weight_in_forward:
            assert self.fp16_enabled(
            ), "MoQ (quantize in optimization step) weight quantization is only supported for FP16"
        quantizer = None
        if quantize_enabled and not quantize_weight_in_forward:
            from deepspeed.runtime.quantize import Quantizer

            quantizer = Quantizer(
                q_groups,
                q_mixed_fp16,
                q_change_ratio,
                q_type,
                q_rounding,
                q_verbose,
                self.eigenvalue_enabled(),
                use_quantizer_kernel,
                self.eigenvalue_layer_num() if self.eigenvalue_enabled() else 0,
            )
        return quantizer

    def _configure_fp16_optimizer(self, optimizer):
        initial_dynamic_scale = self.initial_dynamic_scale()
        dynamic_loss_args = self.dynamic_loss_scale_args()
        clip_grad = self.gradient_clipping()
        if APEX_INSTALLED:
            fused_opts = (apex.optimizers.FusedAdam, FusedAdam)
        else:
            fused_opts = FusedAdam
        if isinstance(optimizer, fused_opts) \
                or self.optimizer_name() in [ONEBIT_ADAM_OPTIMIZER, ZERO_ONE_ADAM_OPTIMIZER]:
            if self.dynamic_loss_scale():
                log_dist(f'Creating fp16 optimizer with dynamic loss scale', ranks=[0])
                timers = self.timers if self.wall_clock_breakdown() else None
                optimizer = FP16_Optimizer(
                    optimizer,
                    deepspeed=self,
                    dynamic_loss_scale=True,
                    initial_dynamic_scale=initial_dynamic_scale,
                    dynamic_loss_args=dynamic_loss_args,
                    mpu=self.mpu,
                    clip_grad=clip_grad,
                    fused_adam_legacy=self.optimizer_legacy_fusion(),
                    timers=timers,
                    has_moe_layers=self.has_moe_layers,
                )
            else:
                log_dist(f'Creating fp16 optimizer with static loss scale: {self.loss_scale()}', ranks=[0])
                optimizer = FP16_Optimizer(
                    optimizer,
                    deepspeed=self,
                    static_loss_scale=self.loss_scale(),
                    mpu=self.mpu,
                    clip_grad=clip_grad,
                    fused_adam_legacy=self.optimizer_legacy_fusion(),
                    has_moe_layers=self.has_moe_layers,
                )
        else:
            log_dist(f'Creating fp16 unfused optimizer with dynamic loss scale', ranks=[0])
            optimizer = FP16_UnfusedOptimizer(
                optimizer,
                deepspeed=self,
                static_loss_scale=self.loss_scale(),
                dynamic_loss_scale=self.dynamic_loss_scale(),
                dynamic_loss_args=dynamic_loss_args,
                mpu=self.mpu,
                clip_grad=clip_grad,
                fused_lamb_legacy=self.optimizer_name() == LAMB_OPTIMIZER,
            )

        return optimizer

    def _configure_bf16_optimizer(self, optimizer):
        clip_grad = self.gradient_clipping()

        if optimizer is None:
            optimizer = DummyOptim(list(self.module.parameters()))

        log_dist('Creating BF16 optimizer', ranks=[0])

        timers = self.timers if self.wall_clock_breakdown() else None
        optimizer = BF16_Optimizer(optimizer,
                                   self.param_names,
                                   mpu=self.mpu,
                                   clip_grad=clip_grad,
                                   allgather_bucket_size=self.zero_allgather_bucket_size(),
                                   dp_process_group=self.data_parallel_group,
                                   timers=timers)

        return optimizer

    def _configure_zero_optimizer(self, optimizer):
        zero_stage = self.zero_optimization_stage()
        model_dtype, grad_accum_dtype = self.get_data_types()
        timers = self.timers if self.wall_clock_breakdown() else None

        if optimizer is None:
            optimizer = DummyOptim(list(self.module.parameters()))

        if self.zero_legacy_stage1():
            raise Exception(
                "The deprecated version of ZeRO Stage 1 is not supported in deepspeed >= 0.5.9. Please downgrade to a version less than 0.5.9 if you need to use this deprecated version of ZeRO."
            )

        if zero_stage <= ZeroStageEnum.gradients:
            overlap_comm = self.zero_overlap_comm()
            contiguous_gradients = self.zero_contiguous_gradients()
            round_robin_gradients = self.zero_round_robin_gradients()
            assert not isinstance(optimizer, DummyOptim), "zero stage {} requires an optimizer".format(zero_stage)

            log_dist(f'Creating {model_dtype} ZeRO stage {zero_stage} optimizer', ranks=[0])
            # Overlap and contiguous grads are meaningless in stage 1 and are ignored
            if zero_stage == ZeroStageEnum.optimizer_states:
                overlap_comm = False
                round_robin_gradients = False
                # Non-MoE requires contiguous grads to be disabled w. stage 1
                if not self.has_moe_layers:
                    contiguous_gradients = False

            if isinstance(self.module, PipelineModule):
                if overlap_comm:
                    logger.warning("Pipeline parallelism does not support overlapped communication, will be disabled.")
                    overlap_comm = False
            optimizer = DeepSpeedZeroOptimizer(
                optimizer,
                self.param_names,
                timers=timers,
                static_loss_scale=self.loss_scale(),
                dynamic_loss_scale=self.dynamic_loss_scale(),
                dynamic_loss_args=self.dynamic_loss_scale_args(),
                clip_grad=self.gradient_clipping(),
                contiguous_gradients=contiguous_gradients,
                reduce_bucket_size=self.zero_reduce_bucket_size(),
                allgather_bucket_size=self.zero_allgather_bucket_size(),
                dp_process_group=self.data_parallel_group,
                expert_parallel_group=self.expert_parallel_group if self.has_moe_layers else None,
                expert_data_parallel_group=self.expert_data_parallel_group if self.has_moe_layers else None,
                reduce_scatter=self.zero_reduce_scatter(),
                overlap_comm=overlap_comm,
                cpu_offload=self.zero_cpu_offload(),
                mpu=self.mpu,
                postscale_gradients=self.postscale_gradients(),
                gradient_predivide_factor=self.gradient_predivide_factor(),
                gradient_accumulation_steps=self.gradient_accumulation_steps(),
                ignore_unused_parameters=self.zero_ignore_unused_parameters(),
                partition_grads=zero_stage == ZeroStageEnum.gradients,
                round_robin_gradients=round_robin_gradients,
                has_moe_layers=self.has_moe_layers,
                fp16_master_weights_and_gradients=self.fp16_master_weights_and_gradients(),
                communication_data_type=self.communication_data_type,
                elastic_checkpoint=self.zero_elastic_checkpoint())

        elif zero_stage == ZeroStageEnum.weights:
            assert not self.has_moe_layers, "MoE not supported with Stage 3"
            if isinstance(optimizer, DummyOptim):
                log_dist("Creating ZeRO Offload", ranks=[0])
                optimizer = DeepSpeedZeRoOffload(self.module,
                                                 timers=timers,
                                                 ds_config=self.config,
                                                 overlap_comm=self.zero_overlap_comm(),
                                                 prefetch_bucket_size=self.zero_prefetch_bucket_size(),
                                                 max_reuse_distance=self.zero_max_reuse_distance(),
                                                 max_live_parameters=self.zero_max_live_parameters(),
                                                 param_persistence_threshold=self.zero_param_persistence_threshold(),
                                                 model_persistence_threshold=self.zero_model_persistence_threshold(),
                                                 offload_param_config=self.zero_offload_param(),
                                                 mpu=self.mpu)
            else:
                log_dist(f'Creating {model_dtype} ZeRO stage {zero_stage} optimizer', ranks=[0])
                from deepspeed.runtime.zero.stage3 import DeepSpeedZeroOptimizer_Stage3
                optimizer = DeepSpeedZeroOptimizer_Stage3(
                    self.module,
                    optimizer,
                    timers=timers,
                    ds_config=self.config,
                    static_loss_scale=self.loss_scale(),
                    dynamic_loss_scale=self.dynamic_loss_scale(),
                    dynamic_loss_args=self.dynamic_loss_scale_args(),
                    clip_grad=self.gradient_clipping(),
                    contiguous_gradients=self.zero_contiguous_gradients(),
                    reduce_bucket_size=self.zero_reduce_bucket_size(),
                    prefetch_bucket_size=self.zero_prefetch_bucket_size(),
                    max_reuse_distance=self.zero_max_reuse_distance(),
                    max_live_parameters=self.zero_max_live_parameters(),
                    param_persistence_threshold=self.zero_param_persistence_threshold(),
                    model_persistence_threshold=self.zero_model_persistence_threshold(),
                    dp_process_group=self.data_parallel_group,
                    reduce_scatter=self.zero_reduce_scatter(),
                    overlap_comm=self.zero_overlap_comm(),
                    offload_optimizer_config=self.zero_offload_optimizer(),
                    offload_param_config=self.zero_offload_param(),
                    sub_group_size=self.zero_sub_group_size(),
                    mpu=self.mpu,
                    postscale_gradients=self.postscale_gradients(),
                    gradient_predivide_factor=self.gradient_predivide_factor(),
                    gradient_accumulation_steps=self.gradient_accumulation_steps(),
                    aio_config=self.aio_config(),
                    communication_data_type=self.communication_data_type)

        else:
            raise NotImplementedError("ZeRO stage {} not implemented".format(zero_stage))

        return optimizer

    def _configure_eigenvalue(self):
        eigenvalue = Eigenvalue(
            verbose=self.eigenvalue_verbose(),
            max_iter=self.eigenvalue_max_iter(),
            tol=self.eigenvalue_tol(),
            stability=self.eigenvalue_stability(),
            gas_boundary_resolution=self.eigenvalue_gas_boundary_resolution(),
            layer_name=self.eigenvalue_layer_name(),
            layer_num=self.eigenvalue_layer_num(),
        )

        return eigenvalue

    def _configure_progressive_layer_drop(self):
        pld = ProgressiveLayerDrop(theta=self.pld_theta(), gamma=self.pld_gamma())

        return pld

    def _configure_curriculum_scheduler_legacy(self):
        scheduler = CurriculumScheduler(self.curriculum_params_legacy())
        return scheduler

    @staticmethod
    def is_map_style_dataset(obj):
        return hasattr(obj, "__getitem__") and hasattr(obj, "__len__")

    @staticmethod
    def is_iterable_style_dataset(obj):
        return isinstance(obj, torch.utils.data.IterableDataset)  # hasattr(obj, "__iter__") should work as well

    def dataloader_drop_last(self):
        return self._config.dataloader_drop_last

    def was_step_applied(self) -> bool:
        """Returns True if the latest ``step()`` produced in parameter updates.
        Note that a ``False`` return is not an error condition. Steps are frequently
        no-ops, such as between gradient accumulation boundaries or when overflows
        occur.
        Returns:
            bool: Whether the latest ``step()`` modified model parameters.
        """
        return self._step_applied

    def deepspeed_io(self,
                     dataset,
                     batch_size=None,
                     route=ROUTE_TRAIN,
                     pin_memory=True,
                     data_sampler=None,
                     collate_fn=None,
                     num_local_io_workers=None):
        if not (self.is_map_style_dataset(dataset) or self.is_iterable_style_dataset(dataset)):
            raise ValueError("Training data must be a torch Dataset")

        if batch_size is None:
            batch_size = self.train_micro_batch_size_per_gpu()

        if collate_fn is None:
            collate_fn = self.collate_fn

        # Currently we only use timer in train route
        deepspeed_io_timer = None
        if route == ROUTE_TRAIN:
            deepspeed_io_timer = self.tput_timer

        # If mpu is provided, forward world size and parallel rank to sampler.
        data_parallel_world_size = self.dp_world_size
        data_parallel_rank = self.global_rank
        if self.mpu is not None:
            data_parallel_world_size = self.mpu.get_data_parallel_world_size()
            data_parallel_rank = self.mpu.get_data_parallel_rank()

        if data_sampler is None and (route == ROUTE_PREDICT or route == ROUTE_EVAL):
            data_sampler = torch.utils.data.DistributedSampler(
                dataset,
                num_replicas=data_parallel_world_size,
                rank=data_parallel_rank,
                shuffle=False,
            )

        deepspeed_dataloader_config = {}
        if self.curriculum_learning_enabled():
            deepspeed_dataloader_config = {
                CURRICULUM_LEARNING: self.curriculum_learning_enabled(),
                DATA_EFFICIENCY: self.data_efficiency_config(),
                DATA_PARALLEL_GROUP: self.data_parallel_group,
                GRADIENT_ACCUMULATION_STEPS: self.gradient_accumulation_steps(),
                GLOBAL_RANK: self.global_rank,
                DATA_SAMPLING_NUM_WORKERS: self.data_sampling_config()[DATA_SAMPLING_NUM_WORKERS]
            }

        return DeepSpeedDataLoader(dataset=dataset,
                                   batch_size=batch_size,
                                   pin_memory=pin_memory,
                                   collate_fn=collate_fn,
                                   local_rank=self.local_rank,
                                   tput_timer=deepspeed_io_timer,
                                   num_local_io_workers=num_local_io_workers,
                                   data_sampler=data_sampler,
                                   data_parallel_world_size=data_parallel_world_size,
                                   data_parallel_rank=data_parallel_rank,
                                   dataloader_drop_last=self.dataloader_drop_last(),
                                   deepspeed_dataloader_config=deepspeed_dataloader_config)

    def train(self, mode=True):
        r""""""

        self.warn_unscaled_loss = True
        self.module.train(mode)

    def eval(self):
        r""""""

        self.warn_unscaled_loss = True
        self.module.train(False)

    def _scale_loss_by_gas(self, prescaled_loss):
        if isinstance(prescaled_loss, torch.Tensor):
            scaled_loss = prescaled_loss / self.gradient_accumulation_steps()
        elif isinstance(prescaled_loss, tuple) or isinstance(prescaled_loss, list):
            scaled_loss = []
            for l in prescaled_loss:
                if isinstance(l, torch.Tensor):
                    scaled_loss.append(l / self.gradient_accumulation_steps())
                else:
                    scaled_loss.append(l)
        else:
            scaled_loss = prescaled_loss
            if self.warn_unscaled_loss:
                logger.warning(f"DeepSpeed unable to scale loss because of type: {type(prescaled_loss)}")
                self.warn_unscaled_loss = False

        return scaled_loss

    @instrument_w_nvtx
    def forward(self, *inputs, **kwargs):
        r"""Execute forward propagation
        Arguments:
            *inputs: Variable length input list
            **kwargs: variable length keyword arguments
        """

        if self.autotuning_profile_model_info():
            ma = get_ma_status()
        else:
            see_memory_usage("Engine before forward", force=self.memory_breakdown())

        flops_profiler_active = (self.flops_profiler_enabled()
                                 and self.global_steps == self.flops_profiler_profile_step() and self.global_rank == 0)

        # used to check quantization happens at step 0!
        if self.global_steps == 0 and hasattr(self, "compression_scheduler"):
            self.compression_scheduler.step(step_zero_check=True)
            if self.quantizer:
                tensor_to_quantize = self.optimizer.bit16_groups if self.zero_optimization_stage(
                ) == 2 else self.optimizer.fp16_groups
                if self.compression_scheduler.weight_quantization_enabled:
                    self.quantizer.quantize(
                        tensor_to_quantize,
                        (self.optimizer.overflow if self.fp16_enabled() else False),
                        self.eigenvalue_enabled(),
                        None,
                    )

        if flops_profiler_active:
            self.flops_profiler.start_profile(ignore_list=None)

        if self.module.training:
            if self.progressive_layer_drop:
                kwargs.update(self.progressive_layer_drop.get_state())

        if self.__class__.__name__ != "PipelineEngine":
            # TODO: The above if condition is a HACK since for PipelineEngine
            # it's difficult to inject argument in forward pass.
            if self.module.training and self.curriculum_enabled_legacy():
                self.curriculum_scheduler_legacy.update_difficulty(self.global_steps + 1)
                if self.curriculum_params_legacy()["curriculum_type"] == "seqlen":
                    kwargs.update({"curriculum_seqlen": self.curriculum_scheduler_legacy.get_current_difficulty()})

        if self.module.training and self.random_ltd_enabled():
            self.random_ltd_scheduler.update_seq(self.global_steps)

        if self.zero_optimization_partition_weights():
            # Enable automated discovery of external parameters by indicating that
            # we are in a forward pass.
            for module in self.module.modules():
                module._parameters._in_forward = True
                pass

        self._start_timers(self.engine_timers.forward_timers)

        if self.training_dataloader is None:
            self.tput_timer.start()

        if self.fp16_auto_cast():
            inputs = self._cast_inputs_half(inputs)

        loss = self.module(*inputs, **kwargs)

        if self.zero_optimization_partition_weights():
            # Disable automated discovery of external parameters
            for module in self.module.modules():
                module._parameters._in_forward = False

        self._stop_timers(self.engine_timers.forward_timers)

        if flops_profiler_active:
            self.flops_profiler.stop_profile()

        if self.autotuning_profile_model_info():
            activation_mem = get_ma_status() - ma
            self.autotuning_model_info["activation_mem_per_gpu"] = activation_mem
            print_json_dist(self.autotuning_model_info, [0], path=self.autotuning_model_info_path())
            exit()
        else:
            see_memory_usage("Engine after forward", force=self.memory_breakdown())
        return loss

    def _cast_inputs_half(self, inputs):
        if isinstance(inputs, (list, tuple)):
            new_inputs = []
            for v in inputs:
                new_inputs.append(self._cast_inputs_half(v))
            return inputs.__class__(new_inputs)
        elif isinstance(inputs, dict):
            new_inputs = {}
            for k, v in inputs.items():
                new_inputs[k] = self._cast_inputs_half(v)
            return new_inputs
        elif hasattr(inputs, 'half'):
            return inputs.half()
        else:
            return inputs

    def print_forward_breakdown(self, fwd_time):
        gate_time = 0.0
        moe_time = 0.0
        falltoall = 0.0
        salltoall = 0.0

        for gate in self.gate_modules:
            #logger.info(f"Individual TopK gate time: {gate.gate_time:.2f} ms")
            gate_time += gate.gate_time

        for l in self.moe_layers:
            #logger.info(f"MoE layer; total: {l.time_moe:.2f} ms, first alltoall: {l.time_falltoall:.2f}, second alltoall: {l.time_salltoall:.2f}")
            moe_time += l.time_moe
            falltoall += l.time_falltoall
            salltoall += l.time_salltoall

        # TODO: Allreduce/average them across ranks for more accurate timing.

        # if deepspeed.comm.get_rank() == 0:
        log_dist(
            f"rank={dist.get_rank()} time (ms) | forward: {fwd_time:.2f} (forward_moe: {moe_time:.2f}, 1st alltoall: {falltoall:.2f}, 2nd alltoall: {salltoall:.2f}, top-k: {gate_time:.2f})",
            ranks=[0])

    @instrument_w_nvtx
    def allreduce_gradients(self, bucket_size=MEMORY_OPT_ALLREDUCE_SIZE):
        assert not (self.bfloat16_enabled() and self.pipeline_parallelism), \
            f'allreduce_gradients() is not valid when bfloat+pipeline_parallelism is enabled'

        # Pass (PP) gas boundary flag to optimizer (required for zero)
        self.optimizer.is_gradient_accumulation_boundary = self.is_gradient_accumulation_boundary()
        # ZeRO stage >= 2 communicates during non gradient accumulation boundaries as well
        if self.zero_optimization_partition_gradients():
            self.optimizer.overlapping_partition_gradients_reduce_epilogue()

        # Communicate only at gradient accumulation boundaries
        elif self.is_gradient_accumulation_boundary():
            if self.zero_optimization_stage() == ZeroStageEnum.optimizer_states and hasattr(
                    self.optimizer, 'reduce_gradients'):
                self.optimizer.reduce_gradients(pipeline_parallel=self.pipeline_parallelism)
            else:
                self.buffered_allreduce_fallback(elements_per_buffer=bucket_size)

    @instrument_w_nvtx
    def backward(self, loss, allreduce_gradients=True, release_loss=False, retain_graph=False, scale_wrt_gas=True):
        r"""Execute backward pass on the loss
        Arguments:
            loss: Torch tensor on which to execute backward propagation
            allreduce_gradients: is deprecated, ignored, and will soon be removed'
            retain_graph: bool, default: false
                forward on user defined choice of retain_graph
        """

        see_memory_usage("Engine before backward", force=self.memory_breakdown())

        if self.scale_wrt_gas is not None:
            scale_wrt_gas = self.scale_wrt_gas

        if not allreduce_gradients:
            logger.warning(f"Argument `allreduce_gradients` is deprecated, ignored, and will soon be removed")

        # scale loss w.r.t. gradient accumulation if needed
        if self.gradient_accumulation_steps() > 1 and scale_wrt_gas:
            loss = self._scale_loss_by_gas(loss.float())

        # Log training Loss
        if self.monitor.enabled:
            if self.is_gradient_accumulation_boundary():
                if self.global_rank == 0:
                    self.summary_events = [(
                        f"Train/Samples/train_loss",
                        loss.mean().item() * self.gradient_accumulation_steps(),
                        self.global_samples,
                    )]
                    self.monitor.write_events(self.summary_events)

        self._start_timers(self.engine_timers.backward_timers)

        assert self.optimizer is not None and not isinstance(self.optimizer, DummyOptim), \
            "must provide optimizer during init in order to use backward"

        self._start_timers(self.engine_timers.backward_inner_timers)

        if self.zero_optimization():
            self.optimizer.is_gradient_accumulation_boundary = self.is_gradient_accumulation_boundary()
            self.optimizer.backward(loss, retain_graph=retain_graph)
        elif self.amp_enabled():
            # AMP requires delaying unscale when inside gradient accumulation boundaries
            # https://nvidia.github.io/apex/advanced.html#gradient-accumulation-across-iterations
            delay_unscale = not self.is_gradient_accumulation_boundary()
            with amp.scale_loss(loss, self.optimizer, delay_unscale=delay_unscale) as scaled_loss:
                scaled_loss.backward(retain_graph=retain_graph)
        elif self.fp16_enabled():
            if self.eigenvalue_enabled():
                self.optimizer.backward(loss, create_graph=True, retain_graph=True)
            else:
                self.optimizer.backward(loss, retain_graph=retain_graph)
        elif self.bfloat16_enabled():
            self.optimizer.backward(loss)
        else:
            if self.eigenvalue_enabled():
                loss.backward(create_graph=True, retain_graph=True)
            else:
                loss.backward(retain_graph=retain_graph)

        self._stop_timers(self.engine_timers.backward_inner_timers)

        self._start_timers(self.engine_timers.backward_reduce_timers)

        if allreduce_gradients and self.enable_backward_allreduce:
            # Traditional code path that allreduces the module parameter grads
            self.allreduce_gradients()

        self._stop_timers(self.engine_timers.backward_reduce_timers)

        self._stop_timers(self.engine_timers.backward_timers)

        if release_loss:
            # loss.data = None
            pass

        see_memory_usage("Engine after backward", force=self.memory_breakdown())

        return loss

    def is_gradient_accumulation_boundary(self):
        """
        Query whether the current micro-batch is at the boundary of
        gradient accumulation, and thus will trigger gradient reductions and
        an optimizer step.

        Returns:
            bool: if the current step is a gradient accumulation boundary.

        """
        if self._is_gradient_accumulation_boundary is None:
            return (self.micro_steps + 1) % \
                self.gradient_accumulation_steps() == 0
        else:
            return self._is_gradient_accumulation_boundary

    def set_gradient_accumulation_boundary(self, is_boundary):
        """
        Manually overrides the DeepSpeed engine's gradient accumulation boundary state, this is an optional
        feature and should be used with care. The state should be set before to the intended
        value before each forward/backward. The final fordward/backward should have the
        boundary state set to True. This style allows client code to only call engine.step() once after all
        the gradient accumulation passes are complete. See example below:
        .. code-block:: python
        engine.set_gradient_accumulation_boundary(False)
        for _ in range(gradient_accumulation_steps - 1):
            micro_batch = next(data_loader)
            loss = engine(micro_batch)
            engine.backward(loss)
        engine.set_gradient_accumulation_boundary(True)
        micro_batch = next(data_loader)
        loss = engine(micro_batch)
        engine.backward(loss)
        engine.step()
        Arguments:
            is_boundary (bool): are we at a gradient accumulation boundary or not?
        """
        self._is_gradient_accumulation_boundary = is_boundary
        self.optimizer.is_gradient_accumulation_boundary = is_boundary

    def zero_grad(self):
        """
        Zero parameter grads.
        """
        for param_name, param in self.module.named_parameters():
            param.grad = None

    def clip_fp32_gradients(self):
        clip_grad_norm_(parameters=self.module.parameters(), max_norm=self.gradient_clipping(), mpu=self.mpu)

    def _take_model_step(self, lr_kwargs, block_eigenvalue={}):
        if self.gradient_clipping() > 0.0:
            if not (self.fp16_enabled() or self.bfloat16_enabled() or self.amp_enabled() or self.zero_optimization()):
                self.clip_fp32_gradients()
            elif self.amp_enabled():
                # AMP's recommended way of doing clipping
                # https://nvidia.github.io/apex/advanced.html#gradient-clipping
                master_params = amp.master_params(self.optimizer)
                clip_grad_norm_(parameters=master_params, max_norm=self.gradient_clipping(), mpu=self.mpu)
        self.optimizer.step()

        if hasattr(self.optimizer, '_global_grad_norm'):
            self._global_grad_norm = self.optimizer._global_grad_norm

        # Quantize the updated parameter if there is no overflow
        if self.quantizer:
            tensor_to_quantize = self.optimizer.bit16_groups if self.zero_optimization_stage(
            ) == 2 else self.optimizer.fp16_groups
            if self.compression_scheduler.weight_quantization_enabled:
                self.quantizer.quantize(
                    tensor_to_quantize,
                    (self.optimizer.overflow if self.fp16_enabled() else False),
                    self.eigenvalue_enabled(),
                    block_eigenvalue,
                )
        # zero grad in basic optimizer could be unreliable and may not exhibit
        # the behaviour that we want
        if self.bfloat16_enabled():
            # TODO: Temporary until bf16_optimizer and zero_optimizer are integrated
            if self.zero_optimization() and hasattr(self.optimizer, "zero_grad"):
                self.optimizer.zero_grad()
            else:
                pass
        elif self.zero_optimization() or self.fp16_enabled() or self.amp_enabled():
            self.optimizer.zero_grad()
        else:
            self.zero_grad()

        report_progress = self.global_rank == 0 if self.global_rank else True

        # Check overflow here since in DS fp16 optimizer, the overflow is updated in above step() function.
        overflow = False
        if hasattr(self.optimizer, "overflow"):
            overflow = self.optimizer.overflow
        self._step_applied = not overflow

        if overflow:
            self.skipped_steps += 1
        else:
            self.compression_scheduler.step()
            if self.lr_scheduler is not None:
                try:
                    self.lr_scheduler.step(**(lr_kwargs or {}))
                except TypeError:
                    # XXX Hack to work with Megatron 2.0 and DeepSpeed pipelines.
                    # We don't currently have a way to specify lr_kwargs from
                    # pipe_engine.train_batch()
                    self.lr_scheduler.step(increment=self.train_batch_size())

        if report_progress and (self.global_steps + 1) % self.steps_per_print() == 0:
            self._report_progress(self.global_steps + 1)

        self.global_steps += 1
        self.global_samples += self.train_batch_size()

    def step(self, lr_kwargs=None):
        r"""Execute the weight update step after forward and backward propagation
        on effective_train_batch.
        """
        see_memory_usage("Engine before step", force=self.memory_breakdown())

        # Check early because self.global_steps is incremented at some point here.
        # TODO: Delay self.global_steps increment until very end of this function.
        flops_profiler_active = self.flops_profiler_enabled(
        ) and self.global_steps == self.flops_profiler_profile_step() and self.global_rank == 0

        self._start_timers(self.engine_timers.step_timers)

        assert self.optimizer is not None and not isinstance(self.optimizer, DummyOptim), \
            "must provide optimizer during init in order to use step"

        report_progress = False

        self._step_applied = False  # assume False, will flip to True

        # Update the model when we reach gradient accumulation boundaries
        if self.is_gradient_accumulation_boundary():
            self.gas_boundary_ctr += 1

            if (self.eigenvalue_enabled() and (self.gas_boundary_ctr % self.eigenvalue_gas_boundary_resolution() == 0)
                    and self.quantizer.any_precision_switch()):
                log_dist(f"computing eigenvalue...", ranks=[0])
                self.block_eigenvalue = self.eigenvalue.compute_eigenvalue(self.module, self.device,
                                                                           self.optimizer.cur_scale)

            if self.progressive_layer_drop:
                self.progressive_layer_drop.update_state(self.global_steps)

            if (self.eigenvalue_enabled() and not self.gas_boundary_ctr % self.eigenvalue_gas_boundary_resolution()
                    and self.quantizer.any_precision_switch()):
                self._take_model_step(lr_kwargs, self.block_eigenvalue)
            else:
                self._take_model_step(lr_kwargs)

            report_progress = self.global_rank == 0 if self.global_rank else True

        self.tput_timer.stop(global_step=self.is_gradient_accumulation_boundary(), report_speed=report_progress)

        self._stop_timers(self.engine_timers.step_timers)

        # Log learning rate
        if self.monitor.enabled:
            if self.is_gradient_accumulation_boundary():
                if self.global_rank == 0:
                    self.summary_events = [(f"Train/Samples/lr", self.get_lr()[0], self.global_samples)]

                    if self.fp16_enabled() and hasattr(self.optimizer, "cur_scale"):
                        self.summary_events.append((
                            f"Train/Samples/loss_scale",
                            self.optimizer.cur_scale,
                            self.global_samples,
                        ))

                    if (self.eigenvalue_enabled()
                            and not self.gas_boundary_ctr % self.eigenvalue_gas_boundary_resolution()):
                        ev_values = self.block_eigenvalue.values()
                        for i in range(len(ev_values)):
                            self.summary_events.append((
                                f"Train/Eigenvalues/ModelBlockParam_{i}",
                                self.ev_values[i][0],
                                self.global_samples,
                            ))
                    self.monitor.write_events(self.summary_events)

        # Check flops profiling
        if flops_profiler_active:
            if self.autotuning_enabled():
                self.flops = self.flops_profiler.get_total_flops() * 3
            else:
                self.flops_profiler.print_model_profile(
                    profile_step=self.global_steps,
                    module_depth=self.flops_profiler_module_depth(),
                    top_modules=self.flops_profiler_top_modules(),
                    detailed=self.flops_profiler_detailed(),
                    output_file=self.flops_profiler_output_file(),
                )
            self.flops_profiler.end_profile()

        if self.autotuning_enabled() and self.global_steps == (self.autotuning_end_profile_step() + 1):
            self._autotuning_exit()

        if self.wall_clock_breakdown():
            # Log micro timing and reset
            self.timers.log(names=self.engine_timers.micro_timers, memory_breakdown=self.memory_breakdown())

        if self.wall_clock_breakdown() or self.flops_profiler_enabled():
            # Log global timing and reset
            if self.is_gradient_accumulation_boundary():
                if self.monitor.enabled:
                    self._write_monitor()

                if self.has_moe_layers:
                    fwd_time = self.timers(FORWARD_GLOBAL_TIMER).elapsed(reset=False)
                    self.print_forward_breakdown(fwd_time=fwd_time)

                self.timers.log(self.engine_timers.global_timers)

        self.micro_steps += 1
        see_memory_usage("Engine after step", force=self.memory_breakdown())

    def _start_timers(self, timer_names):
        for name in timer_names:
            self.timers(name).start()

    def _stop_timers(self, timer_names):
        record = self.is_gradient_accumulation_boundary() and \
            self.flops_profiler_enabled() and \
                (self.global_steps >= self.flops_profiler_profile_step())
        for name in timer_names:
            self.timers(name).stop(record=record)

    def _autotuning_exit(self):
        if self.global_rank == 0:
            msg = self.timers.get_mean([
                FORWARD_GLOBAL_TIMER,
                BACKWARD_GLOBAL_TIMER,
                STEP_GLOBAL_TIMER,
            ], reset=False)
            titer = msg[FORWARD_GLOBAL_TIMER] + msg[BACKWARD_GLOBAL_TIMER] + msg[STEP_GLOBAL_TIMER]
            msg["latency"] = titer
            msg["FLOPS_per_gpu"] = self.flops * 1_000_000 * self.gradient_accumulation_steps() / titer
            msg["throughput"] = self.train_batch_size() * 1_000_000 / \
                msg["latency"]
            print_json_dist(msg, [0], path=self.autotuning_metric_path())
            log_dist(
                f"Wrote metrics to {self.autotuning_metric_path()}, {os.path.abspath(self.autotuning_metric_path())}",
                ranks=[0])
            import atexit
            atexit.register(print, "Autotuning: done with running current ds config.")
        exit()

    def _write_monitor(self):
        if self.global_rank == 0:
            self.summary_events = [
                (
                    f"Train/Samples/elapsed_time_ms_forward",
                    self.timers(FORWARD_GLOBAL_TIMER).elapsed(reset=False),
                    self.global_samples,
                ),
                (
                    f"Train/Samples/elapsed_time_ms_backward",
                    self.timers(BACKWARD_GLOBAL_TIMER).elapsed(reset=False),
                    self.global_samples,
                ),
                (
                    f"Train/Samples/elapsed_time_ms_backward_inner",
                    self.timers(BACKWARD_INNER_GLOBAL_TIMER).elapsed(reset=False),
                    self.global_samples,
                ),
                (
                    f"Train/Samples/elapsed_time_ms_backward_allreduce",
                    self.timers(BACKWARD_REDUCE_GLOBAL_TIMER).elapsed(reset=False),
                    self.global_samples,
                ),
                (
                    f"Train/Samples/elapsed_time_ms_step",
                    self.timers(STEP_GLOBAL_TIMER).elapsed(reset=False),
                    self.global_samples,
                ),
            ]
            self.monitor.write_events(self.summary_events)

    def _get_optimizer_param(self, param_name):
        result = []
        if not self.optimizer:
            return result
        for group in self.optimizer.param_groups:
            if param_name in group:
                result.append(group[param_name])
            else:
                result.append(0.0)
        return result

    def get_lr(self):
        return self._get_optimizer_param("lr")

    def get_type(self):
        return self._get_optimizer_param("type")

    def get_mom(self):
        if self.optimizer_name() in ["SGD", "RMSprop"]:
            return self._get_optimizer_param("momentum")
        else:
            return self._get_optimizer_param("betas")

    def get_pld_theta(self):
        if self.progressive_layer_drop:
            return self.progressive_layer_drop.get_theta()
        else:
            return None

    def _report_progress(self, step):
        lr = self.get_lr()
        mom = self.get_mom()
        log_dist(f"step={step}, skipped={self.skipped_steps}, lr={lr}, mom={mom}", ranks=[0])

    def allreduce_bucket(self, bucket, dp_group):
        tensor = self.flatten(bucket)

        tensor_to_allreduce = tensor

        if self.communication_data_type != tensor.dtype:
            tensor_to_allreduce = tensor.to(self.communication_data_type)

        if self.postscale_gradients():
            if self.gradient_predivide_factor() != 1.0:
                tensor_to_allreduce.mul_(1.0 / self.gradient_predivide_factor())

            dist.all_reduce(tensor_to_allreduce, group=dp_group)
            if self.gradient_average:
                if self.gradient_predivide_factor() != dist.get_world_size(group=dp_group):
                    tensor_to_allreduce.mul_(self.gradient_predivide_factor() / dist.get_world_size(group=dp_group))
        else:
            tensor_to_allreduce.mul_(1. / dist.get_world_size(group=dp_group))
            dist.all_reduce(tensor_to_allreduce, group=dp_group)

        if self.communication_data_type != tensor.dtype and tensor is not tensor_to_allreduce:
            tensor.copy_(tensor_to_allreduce)

        return tensor

    def allreduce_and_copy(self, small_bucket, dp_group):
        allreduced = self.allreduce_bucket(small_bucket, dp_group)
        for buf, synced in zip(small_bucket, self.unflatten(allreduced, small_bucket)):
            buf.copy_(synced)

    def allreduce_no_retain(self, bucket, dp_group, numel_per_bucket=500000000):
        small_bucket = []
        numel = 0
        for tensor in bucket:
            small_bucket.append(tensor)
            numel = numel + tensor.numel()
            if numel > numel_per_bucket:
                self.allreduce_and_copy(small_bucket, dp_group)
                small_bucket = []
                numel = 0
        if len(small_bucket) > 0:
            self.allreduce_and_copy(small_bucket, dp_group)

    def _get_gradients_for_reduction(self):
        non_expert_grads = []
        expert_grads = {}
        if self.has_moe_layers:
            for key in self.expert_data_parallel_group.keys():
                expert_grads[key] = []

        for param_name, param in self.module.named_parameters():
            if param.grad is None:
                # In cases where there is an imbalance of empty grads across
                # ranks we must create empty grads, this will ensure that every
                # rank is reducing the same size. In some cases it may make
                # sense in the future to support the ability to average not
                # w.r.t. world size but with a different value.
                param.grad = torch.zeros(param.size(), dtype=param.dtype, device=param.device)

            grad_data = param.grad.data
            if param_name in self.sparse_tensor_module_names or grad_data.is_sparse:
                # Call param.grad without data to avoid problem with setting of updated grads
                grad_data = SparseTensor(param.grad)

            if is_moe_param(param):
                expert_grads[param.group_name].append(grad_data)
            else:
                non_expert_grads.append(grad_data)

        return non_expert_grads, expert_grads

    def _reduce_non_expert_gradients(self, grads, elements_per_buffer):
        split_buckets = split_half_float_double_sparse(grads)
        for _, bucket_tuple in enumerate(split_buckets):
            bucket_type, bucket = bucket_tuple

            if self.pipeline_parallelism:
                dp_group = self.mpu.get_data_parallel_group()
            else:
                dp_group = groups._get_data_parallel_group()

            if bucket_type == SparseTensor.type():
                self.sparse_allreduce_no_retain(bucket, dp_group=dp_group)
            else:
                self.allreduce_no_retain(bucket, dp_group=dp_group, numel_per_bucket=elements_per_buffer)

    def _reduce_expert_gradients(self, expert_grads, elements_per_buffer):
        for ep_name, expert_grads_group in expert_grads.items():
            expert_split_buckets = split_half_float_double_sparse(expert_grads_group)
            for i, bucket_tuple in enumerate(expert_split_buckets):
                bucket_type, bucket = bucket_tuple
                if bucket_type == SparseTensor.type():
                    self.sparse_allreduce_no_retain(bucket, groups._get_expert_data_parallel_group(ep_name))
                else:
                    # Separate between diff groups
                    self.allreduce_no_retain(bucket,
                                             dp_group=groups._get_expert_data_parallel_group(ep_name),
                                             numel_per_bucket=elements_per_buffer)

    def buffered_allreduce_fallback(self, grads=None, elements_per_buffer=500000000):
        if grads is None:
            non_expert_grads, expert_grads = self._get_gradients_for_reduction()
        else:
            assert not self.has_moe_layers, "attempting to reduce grads in unsupported way w.r.t. MoE"
            non_expert_grads = grads

        self._reduce_non_expert_gradients(non_expert_grads, elements_per_buffer)

        if self.has_moe_layers:
            self._reduce_expert_gradients(expert_grads, elements_per_buffer)

    def sparse_allreduce_no_retain(self, bucket, dp_group):
        allreduced_sparses = self.sparse_allreduce_bucket(bucket, dp_group)
        # Densify sparse tensor and copy back to original location
        for tensor in allreduced_sparses:
            if tensor.is_sparse:
                tensor.orig_dense_tensor.data = tensor.to_coo_tensor()
            else:
                tensor.orig_dense_tensor.copy_(tensor.to_dense())

    def sparse_allreduce_bucket(self, bucket, dp_group):
        sparse_list = []
        for sparse in bucket:
            sparse_list.append(self.sparse_allreduce(sparse, dp_group))
        return sparse_list

    def sparse_allreduce(self, sparse, dp_group):
        original_data_type = sparse.values.dtype
        if self.communication_data_type != sparse.values.dtype:
            if self.communication_data_type in (torch.float16, torch.bfloat16):
                indices = sparse.indices.to(torch.int32)
            else:
                indices = sparse.indices
            values = sparse.values.to(self.communication_data_type)
        else:
            indices = sparse.indices
            values = sparse.values

        if self.postscale_gradients():
            if self.gradient_average:
                values.mul_(self.gradient_predivide_factor() / dist.get_world_size(group=dp_group))
        else:
            values.mul_(1. / dist.get_world_size(group=dp_group))

        indices_device_list = self.sparse_all_gather(indices, dp_group)
        values_device_list = self.sparse_all_gather(values, dp_group)

        sparse.indices = torch.cat(indices_device_list).to(torch.long)
        sparse.values = torch.cat(values_device_list).to(original_data_type)
        return sparse

    def sparse_all_gather(self, value, dp_group):
        my_size = torch.LongTensor([value.size()[0]]).to(self.device)
        all_sizes = self.all_gather_scalar(my_size, dp_group)
        max_size = torch.cat(all_sizes).max()
        fill_size = max_size - my_size

        assert value.dim() in [1, 2]
        if value.dim() == 1:
            if fill_size > 0:
                value = torch.cat([value, value.new_empty(fill_size)])
            tensor_list = [value.new_empty(max_size) for _ in range(dist.get_world_size(group=dp_group))]
        else:
            if fill_size > 0:
                value = torch.cat([value, value.new_empty(fill_size, value.size()[1])])
            tensor_list = [
                value.new_empty(max_size,
                                value.size()[1]) for _ in range(dist.get_world_size(group=dp_group))
            ]

        dist.all_gather(tensor_list, value, group=dp_group)
        tensors = []
        for dev_idx, t in enumerate(tensor_list):
            size = all_sizes[dev_idx][0]
            tensors.append(t.index_select(0, torch.arange(size, dtype=torch.long, device=self.device)))

        return tensors

    def all_gather_scalar(self, value, dp_group):
        tensor_list = [value.new_zeros(value.size()) for _ in range(dist.get_world_size(group=dp_group))]
        dist.all_gather(tensor_list, value, group=dp_group)
        return tensor_list

    def module_state_dict(self, destination=None, prefix="", keep_vars=False):
        sd = self.module.state_dict(destination, prefix, keep_vars)
        if self.random_ltd_enabled():
            sd = remove_random_ltd_state_dict(sd)
        return sd

    @staticmethod
    def load_moe_state_dict(checkpoint_path,
                            tag,
                            state_dict,
                            old_moe_load,
                            model=None,
                            mpu=None,
                            num_experts=1,
                            checkpoint_engine=TorchCheckpointEngine()):
        if old_moe_load:
            expp_rank = groups._get_expert_data_parallel_rank(groups._get_max_expert_size_name())

            num_local_experts = max(num_experts) // groups._get_expert_parallel_world_size(
                groups._get_max_expert_size_name())
            for local_expert_id in range(num_local_experts):
                global_expert_id = expp_rank * num_local_experts + local_expert_id
                expert_state_dict = checkpoint_engine.load(
                    DeepSpeedEngine._get_expert_ckpt_name(
                        checkpoint_path,
                        -1,  # -1 means ignore layer_id
                        global_expert_id,
                        tag,
                        mpu),
                    map_location=torch.device('cpu'))

                # Updating global -> local expert ids
                moe_str_prefix = '.deepspeed_moe.experts.deepspeed_experts.'
                for key in list(expert_state_dict.keys()):
                    local_key = key.replace(f'{moe_str_prefix}{global_expert_id}',
                                            f'{moe_str_prefix}{local_expert_id}')
                    expert_state_dict[local_key] = expert_state_dict.pop(key)
                state_dict.update(expert_state_dict)

        else:
            moe_layer_id = 0
            for n_module, module in model.named_modules():
                if isinstance(module, MoE):  # and deepspeed.comm.get_rank() == 0:
                    group_name = module.expert_group_name
                    num_local_experts = module.num_local_experts
                    expp_rank = groups._get_expert_parallel_rank(group_name)
                    # loop all local_experts
                    for local_expert_id in range(num_local_experts):
                        global_expert_id = expp_rank * num_local_experts + local_expert_id
                        expert_state_dict = checkpoint_engine.load(DeepSpeedEngine._get_expert_ckpt_name(
                            checkpoint_path, moe_layer_id, global_expert_id, tag, mpu),
                                                                   map_location=torch.device('cpu'))
                        # print(expert_state_dict.keys())
                        # Updating global -> local expert ids
                        moe_str_prefix = '.deepspeed_moe.experts.deepspeed_experts.'
                        for key in list(expert_state_dict.keys()):
                            local_key = key.replace(f'{moe_str_prefix}{global_expert_id}',
                                                    f'{moe_str_prefix}{local_expert_id}')
                            expert_state_dict[local_key] = expert_state_dict.pop(key)
                        state_dict.update(expert_state_dict)
                    moe_layer_id += 1

    def load_module_state_dict(self, state_dict, strict=True, custom_load_fn=None):
        if custom_load_fn:
            custom_load_fn(src=state_dict, dst=self.module)
        else:
            self.module.load_state_dict(
                state_dict,  # TODO
                strict=strict)

    def _get_zero_ckpt_prefix(self, dp_rank, bf16_mode):
        return f'{"bf16_" if bf16_mode else ""}zero_pp_rank_{dp_rank}'

    def _get_rank_zero_ckpt_name(self, checkpoints_path, tag, mp_rank, dp_rank, bf16_mode):
        file_prefix = self._get_zero_ckpt_prefix(dp_rank, bf16_mode=bf16_mode)
        zero_ckpt_name = os.path.join(
            checkpoints_path,
            str(tag),
            f"{file_prefix}_mp_rank_{mp_rank:02d}_optim_states.pt",
        )
        return zero_ckpt_name

    def _get_zero_ckpt_name(self, checkpoints_path, tag):
        mp_rank = 0 if self.mpu is None else self.mpu.get_model_parallel_rank()
        pp_rank = dist.get_rank(group=self.optimizer.dp_process_group)
        bf16_mode = self.bfloat16_enabled()
        return self._get_rank_zero_ckpt_name(checkpoints_path, tag, mp_rank, pp_rank, bf16_mode)

    def _get_ckpt_name(self, checkpoints_path, tag, mp_placeholder=None):
        if mp_placeholder is not None:
            mp_rank_str = mp_placeholder
        else:
            mp_rank = 0 if self.mpu is None else self.mpu.get_model_parallel_rank()
            mp_rank_str = f"{mp_rank:02d}"

        if self.zero_optimization_partition_weights():
            filename = "zero_pp_rank_{}".format(dist.get_rank(group=self.optimizer.dp_process_group))
            ckpt_name = os.path.join(
                checkpoints_path,
                str(tag),
                f"{filename}_mp_rank_{mp_rank_str}_model_states.pt",
            )
        else:
            ckpt_name = os.path.join(
                checkpoints_path,
                str(tag),
                "mp_rank_" + mp_rank_str + "_model_states.pt",
            )
        return ckpt_name

    def _get_optimizer_ckpt_name(self, checkpoints_path, tag, expp_rank):
        mp_rank = 0 if self.mpu is None else self.mpu.get_model_parallel_rank()
        ckpt_name = os.path.join(checkpoints_path, str(tag),
                                 f'expp_rank_{expp_rank}_mp_rank_{mp_rank:02d}_optim_states.pt')
        return ckpt_name

    @staticmethod
    def _get_expert_ckpt_name(checkpoints_path, layer_id, expert_id, tag, mpu=None):
        mp_rank = 0 if mpu is None else mpu.get_model_parallel_rank()
        if layer_id <= -1:
            # Used to support old checkpoint loading
            ckpt_name = os.path.join(checkpoints_path, '' if tag is None else str(tag),
                                     f'expert_{expert_id}_mp_rank_{mp_rank:02d}_model_states.pt')
        else:
            # Used to support new checkpoint loading
            ckpt_name = os.path.join(checkpoints_path, '' if tag is None else str(tag),
                                     f'layer_{layer_id}_expert_{expert_id}_mp_rank_{mp_rank:02d}_model_states.pt')
        return ckpt_name

    def _get_all_ckpt_names(self, checkpoints_path, tag):
        # It is required that (checkpoints_path, tag) are consistent among all ranks.
        ckpt_file_pattern = self._get_ckpt_name(checkpoints_path, tag, mp_placeholder="*")
        import glob

        ckpt_files = glob.glob(ckpt_file_pattern)
        ckpt_files.sort()
        return ckpt_files

    def load_checkpoint(self,
                        load_dir,
                        tag=None,
                        load_module_strict=True,
                        load_optimizer_states=True,
                        load_lr_scheduler_states=True,
                        load_module_only=False,
                        custom_load_fn=None):
        """
        Load training checkpoint

        Arguments:
            load_dir: Required. Directory to load the checkpoint from
            tag: Checkpoint tag used as a unique identifier for checkpoint, if not provided will attempt to load tag in 'latest' file
            load_module_strict: Optional. Boolean to strictly enforce that the keys in state_dict of module and checkpoint match.
            load_optimizer_states: Optional. Boolean to load the training optimizer states from Checkpoint. Ex. ADAM's momentum and variance
            load_lr_scheduler_states: Optional. Boolean to add the learning rate scheduler states from Checkpoint.
            load_module_only: Optional. Boolean to load only the model weights from the checkpoint. Ex. warmstarting.
            custom_load_fn: Optional. Custom model load function.

        Returns:
            A tuple of ``load_path`` and ``client_state``.
            *``load_path``: Path of the loaded checkpoint. ``None`` if loading the checkpoint failed.
            *``client_state``: State dictionary used for loading required training states in the client code.

        Important: under ZeRO3, one cannot load checkpoint with ``engine.load_checkpoint()`` right
        after ``engine.save_checkpoint()``. It is because ``engine.module`` is partitioned, and
        ``load_checkpoint()`` wants a pristine model. If insisting to do so, please reinitialize engine
        before ``load_checkpoint()``.

        """

        if tag is None:
            latest_tag = "latest_universal" if self.load_universal_checkpoint() else "latest"
            latest_path = os.path.join(load_dir, latest_tag)
            if os.path.isfile(latest_path):
                with open(latest_path, "r") as fd:
                    tag = fd.read().strip()
            else:
                if self.load_universal_checkpoint():
                    raise ValueError(f'Invalid for universal checkpoint: {latest_path} does not exist')
                else:
                    logger.warning(
                        f"Unable to find latest file at {latest_path}, if trying to load latest "
                        "checkpoint please ensure this file exists or pass an explicit checkpoint tag when loading a checkpoint."
                    )
                    return None, None

        if self.zero_optimization_partition_weights():
            # Prepare for checkpoint load by ensuring all parameters are partitioned
            self.optimizer.checkpoint_event_prologue()

        load_path, client_states = self._load_checkpoint(load_dir,
                                                         tag,
                                                         load_module_strict=load_module_strict,
                                                         load_optimizer_states=load_optimizer_states,
                                                         load_lr_scheduler_states=load_lr_scheduler_states,
                                                         load_module_only=load_module_only,
                                                         custom_load_fn=custom_load_fn)

        load_zero_checkpoint = self.zero_optimization() or self.bfloat16_enabled()
        if load_zero_checkpoint and load_path is not None:
            success = self._load_zero_checkpoint(load_dir, tag, load_optimizer_states=load_optimizer_states)
            if not success:
                self.optimizer._restore_from_bit16_weights()

        if self.zero_optimization_partition_weights():
            self.optimizer.checkpoint_event_epilogue()

        return load_path, client_states

    def _load_checkpoint(self,
                         load_dir,
                         tag,
                         load_module_strict=True,
                         load_optimizer_states=True,
                         load_lr_scheduler_states=True,
                         load_module_only=False,
                         custom_load_fn=None):

        from deepspeed.runtime.state_dict_factory import SDLoaderFactory

        ckpt_list = self._get_all_ckpt_names(load_dir, tag)
        sd_loader = SDLoaderFactory.get_sd_loader(ckpt_list, checkpoint_engine=self.checkpoint_engine)

        is_pipe_parallel = isinstance(self.module, PipelineModule)

        mp_rank = 0 if self.mpu is None else self.mpu.get_model_parallel_rank()
        load_path, checkpoint, _ = sd_loader.load(self.mp_world_size, mp_rank, is_pipe_parallel=is_pipe_parallel)

        if checkpoint is None:
            return None, None

        if is_pipe_parallel:
            # Pipeline parallelism uses this to load its own checkpoint files.
            self._curr_ckpt_path = os.path.join(load_dir, tag)

        if self.has_moe_layers:
            # print(checkpoint.keys())
            old_moe_load = False
            if not isinstance(checkpoint['num_experts'], list):
                old_moe_load = True
            DeepSpeedEngine.load_moe_state_dict(load_dir,
                                                tag,
                                                state_dict=checkpoint['module'],
                                                old_moe_load=old_moe_load,
                                                model=self.module,
                                                mpu=self.mpu,
                                                num_experts=self.num_experts,
                                                checkpoint_engine=self.checkpoint_engine)
        if not self.load_universal_checkpoint():
            self.load_module_state_dict(state_dict=checkpoint['module'],
                                        strict=load_module_strict,
                                        custom_load_fn=custom_load_fn)

        self.loaded_checkpoint_dp_world_size = checkpoint['dp_world_size']

        if load_module_only:
            deepspeed_states = ['module']
            if self.optimizer is not None and self.fp16_enabled():
                self.optimizer.refresh_fp32_params()
        else:
            if self.has_moe_layers:
                largest_group_name = groups._get_max_expert_size_name()
                expp_rank = groups._get_expert_parallel_rank(largest_group_name)
                optim_load_path = self._get_optimizer_ckpt_name(load_dir, tag, expp_rank)
                optim_checkpoint = self.checkpoint_engine.load(optim_load_path, map_location=torch.device('cpu'))
            else:
                optim_checkpoint = checkpoint

            has_zero_optimizer_state = self.zero_optimization() or self.bfloat16_enabled()
            if load_optimizer_states and self.optimizer is not None and not has_zero_optimizer_state:
                if self.fp16_enabled():
                    self.optimizer.load_state_dict(optim_checkpoint['optimizer'],
                                                   load_optimizer_states=load_optimizer_states)
                else:
                    self.optimizer.load_state_dict(optim_checkpoint['optimizer'])

            if load_lr_scheduler_states and self.lr_scheduler is not None:
                self.lr_scheduler.load_state_dict(checkpoint['lr_scheduler'])

            if self.random_ltd_enabled() and self.random_ltd_scheduler is not None and 'random_ltd' in checkpoint:
                self.random_ltd_scheduler.load_state_dict(checkpoint['random_ltd'])

            if self.training_dataloader is not None and self.curriculum_learning_enabled(
            ) and 'data_sampler' in checkpoint:
                self.training_dataloader.data_sampler.load_state_dict(checkpoint['data_sampler'])

            def get_sparse_tensor_module_names(original_set, loaded_set, original_parameters, loaded_parameters):
                result = set()

                for name in original_set:
                    if name in loaded_parameters and name not in loaded_set:
                        continue  # parameter existed in previous model and was not sparse
                    result.add(name)

                for name in loaded_set:
                    if name in original_parameters:
                        result.add(name)  # parameter exists in both configs and it was sparse

                return result

            if 'sparse_tensor_module_names' in checkpoint:
                sparse_tensor_module_names = checkpoint['sparse_tensor_module_names']
            elif 'csr_tensor_module_names' in checkpoint:
                sparse_tensor_module_names = checkpoint['csr_tensor_module_names']
            else:
                sparse_tensor_module_names = None
            if sparse_tensor_module_names is not None:
                if load_module_strict:
                    self.sparse_tensor_module_names = sparse_tensor_module_names
                else:
                    self.sparse_tensor_module_names = get_sparse_tensor_module_names(
                        self.sparse_tensor_module_names, sparse_tensor_module_names,
                        dict(self.module.named_parameters()), checkpoint["module"])

            self.global_steps = checkpoint['global_steps']
            self.global_samples = checkpoint.get('global_samples', self.global_steps * self.train_batch_size())
            self.skipped_steps = checkpoint['skipped_steps']
            self.loaded_checkpoint_mp_world_size = checkpoint['mp_world_size']
            deepspeed_states = [
                'module', 'sparse_tensor_module_names', 'skipped_steps', 'global_steps', 'dp_world_size',
                'mp_world_size', 'data_sampler', 'random_ltd'
            ]
        client_state = {}

        if load_lr_scheduler_states:
            deepspeed_states.append('lr_scheduler')
        if load_optimizer_states:
            deepspeed_states.append('optimizer')

        client_state = {key: value for key, value in checkpoint.items() if not key in deepspeed_states}

        if not load_optimizer_states and not load_module_only:
            client_state['optimizer'] = optim_checkpoint['optimizer']

        return load_path, client_state

    def _load_zero_checkpoint(self, load_dir, tag, load_optimizer_states=True):
        if self.load_universal_checkpoint():
            zero_sd_list = None
            checkpoint_folder = f'{os.path.join(load_dir, tag)}'
        else:
            if load_optimizer_states and self.dp_world_size != self.loaded_checkpoint_dp_world_size:
                raise ZeRORuntimeException("The checkpoint being loaded used a DP " \
                    f"world size of {self.loaded_checkpoint_dp_world_size} but the " \
                    f"current world size is {self.dp_world_size}. Automatic adjustment " \
                    "of ZeRO's optimizer state partitioning with a new world size is not " \
                    "currently supported.")
            checkpoint_folder = None
            zero_sd_list = self._get_all_zero_checkpoints(load_dir, tag)
            if zero_sd_list is None:
                return False

        self.optimizer.load_state_dict(state_dict_list=zero_sd_list,
                                       load_optimizer_states=load_optimizer_states,
                                       load_from_fp32_weights=self.zero_load_from_fp32_weights(),
                                       checkpoint_folder=checkpoint_folder)

        if self.load_universal_checkpoint():
            logger.info(f'loaded universal zero checkpoints from {checkpoint_folder} for rank {self.global_rank}')
        else:
            logger.info(f"loading {len(zero_sd_list)} zero partition checkpoints for rank {self.global_rank}")
        return True

    def _get_mp_rank_zero_checkpoint_names(self, load_dir, tag, mp_rank, dp_world_size, bf16_mode):
        zero_ckpt_names = []
        for dp_rank in range(dp_world_size):
            ckpt_name = self._get_rank_zero_ckpt_name(checkpoints_path=load_dir,
                                                      tag=tag,
                                                      mp_rank=mp_rank,
                                                      dp_rank=dp_rank,
                                                      bf16_mode=bf16_mode)
            zero_ckpt_names.append(ckpt_name)

        return zero_ckpt_names

    def _get_all_zero_checkpoint_names(self, load_dir, tag, bf16_mode):
        mp_rank = 0 if self.mpu is None else self.mpu.get_model_parallel_rank()
        zero_ckpt_names = self._get_mp_rank_zero_checkpoint_names(load_dir=load_dir,
                                                                  tag=tag,
                                                                  mp_rank=mp_rank,
                                                                  dp_world_size=self.loaded_checkpoint_dp_world_size,
                                                                  bf16_mode=bf16_mode)
        for i, ckpt_name in enumerate(zero_ckpt_names):
            if not os.path.exists(ckpt_name):
                # transparently handle the old file pattern for optim_states
                if "optim_states.pt" in ckpt_name:
                    ckpt_name_try = ckpt_name.replace("_optim_states.pt", "optim_states.pt")
                    if os.path.exists(ckpt_name_try):
                        zero_ckpt_names[i] = ckpt_name_try
                        continue

        return zero_ckpt_names

    def _get_all_zero_checkpoint_state_dicts(self, zero_ckpt_names):
        zero_sd_list = []
        for i, ckpt_name in enumerate(zero_ckpt_names):
            _state = None
            if ckpt_name is None:
                _state = {OPTIMIZER_STATE_DICT: None}
            # Fully load state for current rank
            elif self.zero_elastic_checkpoint() or dist.get_rank(group=self.optimizer.dp_process_group) == i:
                _state = self.checkpoint_engine.load(
                    ckpt_name,
                    map_location='cpu',
                )
            else:
                _state = {OPTIMIZER_STATE_DICT: None}
            zero_sd_list.append(_state)

        zero_optimizer_sd = [sd[OPTIMIZER_STATE_DICT] for sd in zero_sd_list]
        logger.info(f"successfully read {len(zero_optimizer_sd)} ZeRO state_dicts for rank {self.global_rank}")
        return zero_optimizer_sd

    def _get_all_zero_checkpoints(self, load_dir, tag):
        for bf16_mode in [self.bfloat16_enabled(), not self.bfloat16_enabled()]:
            zero_ckpt_names = self._get_all_zero_checkpoint_names(load_dir, tag, bf16_mode)
            if zero_ckpt_names is not None:
                # Warn if loading checkpoint of different bit16 type
                if bf16_mode is not self.bfloat16_enabled():
                    checkpoint_bit16 = BFLOAT16 if bf16_mode else FP16
                    engine_bit16 = BFLOAT16 if self.bfloat16_enabled() else FP16
                    logger.warn(f'Loading {checkpoint_bit16} zero checkpoints into {engine_bit16} training engine')
                return self._get_all_zero_checkpoint_state_dicts(zero_ckpt_names)

        return None

    def _checkpoint_tag_validation(self, tag):
        if self.checkpoint_tag_validation_enabled():
            s_hash = hashlib.sha1(tag.encode())
            bhash = torch.ByteTensor([s_hash.digest()]).flatten().to(self.device)
            max_bhash = bhash.clone()
            min_bhash = bhash.clone()
            dist.all_reduce(max_bhash, op=dist.ReduceOp.MAX)
            dist.all_reduce(min_bhash, op=dist.ReduceOp.MIN)
            valid = all(min_bhash == bhash) and all(max_bhash == bhash)
            msg = (f"[rank={dist.get_rank()}] The checkpoint tag name '{tag}' is not consistent across "
                   "all ranks. Including rank unique information in checkpoint tag could cause issues when "
                   "restoring with different world sizes.")
            if self.checkpoint_tag_validation_fail():
                assert valid, msg
            elif not valid:
                logger.warning(msg)

    def save_checkpoint(self, save_dir, tag=None, client_state={}, save_latest=True):
        """Save training checkpoint

        Arguments:
            save_dir: Required. Directory for saving the checkpoint
            tag: Optional. Checkpoint tag used as a unique identifier for the checkpoint, global step is
                used if not provided. Tag name must be the same across all ranks.
            client_state: Optional. State dictionary used for saving required training states in the client code.
            save_latest: Optional. Save a file 'latest' pointing to the latest saved checkpoint.
        Important: all processes must call this method and not just the process with rank 0. It is
        because each process needs to save its master weights and scheduler+optimizer states. This
        method will hang waiting to synchronize with other processes if it's called just for the
        process with rank 0.

        """
        if self.zero_optimization_partition_weights():
            # Prepare for checkpoint save by ensuring all parameters are partitioned
            self.optimizer.checkpoint_event_prologue()

        rank = self.local_rank if self.use_node_local_storage() else self.global_rank

        # This is to make sure the checkpoint names are created without collision
        # There seems to be issue creating them in parallel

        # Ensure save_dir directory exists
        self.checkpoint_engine.makedirs(save_dir, exist_ok=True)
        dist.barrier()

        if tag is None:
            tag = f"global_step{self.global_steps}"

        # Ensure tag is a string
        tag = str(tag)
        self.checkpoint_engine.create(tag)

        # Ensure checkpoint tag is consistent across ranks
        self._checkpoint_tag_validation(tag)

        if self.has_moe_layers:
            self.save_non_zero_checkpoint = False
            self._create_checkpoint_file(save_dir, tag, False)
            self._save_moe_checkpoint(save_dir, tag, client_state=client_state)

        # We distribute the task of saving layer checkpoint files among
        # data parallel instances, so all procs should call _save_checkpoint.
        # All procs then call module_state_dict(), but only procs of data
        # parallel rank 0 save the general model params.
        if not self.has_moe_layers:
            self._create_checkpoint_file(save_dir, tag, False)
            self._save_checkpoint(save_dir, tag, client_state=client_state)

        if self.save_zero_checkpoint:
            self._create_zero_checkpoint_files(save_dir, tag)
            self._save_zero_checkpoint(save_dir, tag)

        if self.zero_optimization_partition_weights():
            self.optimizer.checkpoint_event_epilogue()

        # Save latest checkpoint tag
        self.checkpoint_engine.commit(tag)
        if save_latest and rank == 0:
            with open(os.path.join(save_dir, 'latest'), 'w') as fd:
                fd.write(tag)

        dist.barrier()

        return True

    def _get_non_moe_state_dict(self, full_state_dict):
        """
            Get the state dict of the non-moe layers
        """
        for key in list(full_state_dict.keys()):
            if 'expert' in key and 'moe.gate.wg.weight' not in key:
                full_state_dict.pop(key)

        return full_state_dict

    def _save_moe_checkpoint(self, save_dir, tag, client_state={}):
        save_path = self._get_ckpt_name(save_dir, tag)
        # A hack to save the checkpointing directory. Pipeline parallelism overrides
        # module_state_dict() and uses this path to save the model. module_state_dict()
        # then instead just returns None.

        # Using layer_#_export_# to save the model's expert state_dict
        moe_layer_id = 0
        for n_module, module in self.module.named_modules():
            if isinstance(module, MoE):  # and deepspeed.comm.get_rank() == 0:
                group_name = module.expert_group_name
                num_local_experts = module.num_local_experts
                expp_rank = groups._get_expert_parallel_rank(group_name)
                exp_dp_rank = groups._get_expert_data_parallel_rank(group_name)
                # print(expp_rank, exp_dp_rank)
                if exp_dp_rank != 0:
                    moe_layer_id += 1
                    continue

                # get all moe parameters
                moe_state_dict = {}
                for n, p in module.state_dict().items():
                    if 'expert' in n and 'moe.gate.wg.weight' not in n:
                        moe_state_dict[n_module + '.' + n] = p
                moe_str_prefix = '.deepspeed_moe.experts.deepspeed_experts.'
                # print(moe_state_dict.keys()) # until now, everything is fine. So the bug happens at next few lines
                # Reorder the moe name rank, so that each checkpoint only has one expert
                experts_state_dict = defaultdict(dict)
                for key in list(moe_state_dict.keys()):
                    m = re.match(f".*{moe_str_prefix}([0-9]+).*", key)

                    local_expert_id = None
                    if not m:
                        logger.warn(f'No expert found in key {key}.')
                    else:
                        local_expert_id = m.group(1)

                    global_expert_id = expp_rank * \
                        num_local_experts + int(local_expert_id)
                    expert_key = key.replace(f'{moe_str_prefix}{local_expert_id}',
                                             f'{moe_str_prefix}{global_expert_id}')
                    # truncating extra tensor (shared) storage
                    truncated = moe_state_dict.pop(key).clone().detach()
                    experts_state_dict[str(global_expert_id)][expert_key] = truncated

                # let save the moe parameters
                for global_expert_id, expert_state_dict in experts_state_dict.items():
                    # save the moe parameters
                    moe_save_path = self._get_expert_ckpt_name(save_dir, moe_layer_id, global_expert_id, tag, self.mpu)
                    if self.random_ltd_enabled():
                        expert_state_dict = remove_random_ltd_state_dict(expert_state_dict)
                    self.checkpoint_engine.save(expert_state_dict, moe_save_path)
                moe_layer_id += 1

        self._curr_ckpt_path = os.path.join(save_dir, tag)

        largest_group_name = groups._get_max_expert_size_name()
        expp_rank = groups._get_expert_parallel_rank(largest_group_name)
        exp_dp_rank = groups._get_expert_data_parallel_rank(largest_group_name)

        # In the case of E + D parallelism, only the
        # first expert parallel group should save the expert weights
        # since each expert parallel group is a copy of the model's experts
        if exp_dp_rank != 0:
            return

        # Save optimizer states. They are different across each exp parallel rank.
        optimizer_state = {
            'optimizer': self.optimizer.state_dict() if self.optimizer and not self.zero_optimization() else None
        }
        # TODO: why use BufferedWriter not the path
        file_path = self._get_optimizer_ckpt_name(save_dir, tag, expp_rank)
        self.checkpoint_engine.save(optimizer_state, file_path)

        # get non-moe parameters
        model_state_dict = self._get_non_moe_state_dict(self.module_state_dict())

        if expp_rank == 0:
            # TODO: update num experts info,.. in checkpoint
            state = {
                'module':
                model_state_dict,
                'lr_scheduler':
                self.lr_scheduler.state_dict() if self.lr_scheduler is not None else None,
                'data_sampler':
                self.training_dataloader.data_sampler.state_dict() if
                (self.training_dataloader is not None and self.curriculum_learning_enabled()) else None,
                'random_ltd':
                self.random_ltd_scheduler.state_dict() if self.random_ltd_enabled() else None,
                'sparse_tensor_module_names':
                self.sparse_tensor_module_names,
                'skipped_steps':
                self.skipped_steps,
                'global_steps':
                self.global_steps,
                'global_samples':
                self.global_samples,
                'dp_world_size':
                self.dp_world_size,
                'mp_world_size':
                self.mp_world_size,
                'num_experts':
                self.num_experts
            }
            state.update(client_state)
            logger.info(f'Saving model checkpoint: {save_path}')
            self.checkpoint_engine.save(state, save_path)
        self._curr_save_path = None

    def _create_checkpoint_file(self, save_dir, tag, zero_checkpoint):
        name_function = (self._get_zero_ckpt_name if zero_checkpoint else self._get_ckpt_name)
        try:
            checkpoint_name = name_function(save_dir, tag)
            path = os.path.dirname(checkpoint_name)
            self.checkpoint_engine.makedirs(path, exist_ok=True)
        except:
            logger.error(f"Failed saving model checkpoint to {save_dir} with tag {tag}")
            return False

        return True

    def _create_zero_checkpoint_files(self, save_dir, tag):
        success = True
        # zero checkpoint files are created sequentially
        for rank in range(self.world_size):
            if rank == self.global_rank:
                success = self._create_checkpoint_file(save_dir, tag, True)

            dist.barrier()

        return success

    def _save_checkpoint(self, save_dir, tag, client_state={}):

        save_path = self._get_ckpt_name(save_dir, tag)

        zero_optimizer_state = self.zero_optimization() or self.bfloat16_enabled()

        # A hack to save the checkpointing directory. Pipeline parallelism overrides
        # module_state_dict() and uses this path to save the model. module_state_dict()
        # then instead just returns None.  The module_state_dict() implementation in
        # PipelineEngine expects the save path to be set in self._curr_ckpt_path.
        self._curr_ckpt_path = os.path.join(save_dir, tag)
        module = self.module_state_dict()
        self._curr_ckpt_path = None

        state = dict(module=module,
                     buffer_names=self._get_buffer_names(),
                     optimizer=self.optimizer.state_dict() if self.optimizer and not zero_optimizer_state else None,
                     param_shapes=self._get_zero_param_shapes() if self.optimizer and zero_optimizer_state else None,
                     lr_scheduler=self.lr_scheduler.state_dict() if self.lr_scheduler is not None else None,
                     data_sampler=self.training_dataloader.data_sampler.state_dict() if
                     (self.training_dataloader is not None and self.curriculum_learning_enabled()) else None,
                     random_ltd=self.random_ltd_scheduler.state_dict() if self.random_ltd_enabled() else None,
                     sparse_tensor_module_names=self.sparse_tensor_module_names,
                     skipped_steps=self.skipped_steps,
                     global_steps=self.global_steps,
                     global_samples=self.global_samples,
                     dp_world_size=self.dp_world_size,
                     mp_world_size=self.mp_world_size,
                     ds_config=self.config,
                     ds_version=version)
        state.update(client_state)

        if self.save_non_zero_checkpoint:
            log_dist(message=f'Saving model checkpoint: {save_path}', ranks=[0, 1])
            self.checkpoint_engine.save(state, save_path)

    def _get_buffer_names(self):
        buffer_names = []

        # we save buffer names so that we could extract later the real buffers from the saved
        # state_dict["module"] in the non-zero checkpoint - the buffers are already there but they
        # are intermixed with param placeholders

        # have to traverse the tree to be able to skip non-persistent buffers
        def get_layer_named_buffers(module, prefix=""):
            for name, buf in module.named_buffers(recurse=False):
                if buf is not None and name not in module._non_persistent_buffers_set:
                    buffer_names.append(prefix + name)

            for name, child in module.named_children():
                if child is not None:
                    get_layer_named_buffers(child, prefix + name + ".")

        get_layer_named_buffers(self.module, prefix="")

        return buffer_names

    def _get_zero_param_shapes(self):
        """Returns a dict of name to shape mapping, only for the flattened fp32 weights saved by the
        optimizer. the names are exactly as in state_dict. The order is absolutely important, since
        the saved data is just flattened data with no identifiers and requires reconstruction in the
        same order it was saved.
        We can't rely on self.module.named_parameters() to get the saved tensors, as some params
        will be missing and others unsaved and then it'd be impossible to reconstruct state_dict
        from the flattened weights.
        optimizer.bit16_groups seems to be the easiest to use as it's in all zeroX versions.
        """
        param_group_shapes = []
        cnt = 0
        numel = 0

        # zero2 started using a round_robin_bit16_groups which is a shuffled version of bit16_groups -
        # if we don't use it, we get parameters ordered incorrectly
        if hasattr(self.optimizer, "round_robin_bit16_groups"):
            bit16_groups = self.optimizer.round_robin_bit16_groups
        elif self.bfloat16_enabled() and not self.zero_optimization():
            bit16_groups = self.optimizer.bf16_groups
        else:
            bit16_groups = self.optimizer.bit16_groups if self.zero_optimization_stage(
            ) == 2 else self.optimizer.fp16_groups

        for bit16_group in bit16_groups:
            param_shapes = OrderedDict()
            for param in bit16_group:
                cnt += 1
                numel += param.ds_numel if hasattr(param, "ds_numel") else param.numel()
                shape = param.ds_shape if hasattr(param, "ds_shape") else param.shape
                if param not in self.param_names:
                    raise ValueError(f"failed to find optimizer param in named params")
                name = self.param_names[param]
                param_shapes[name] = shape

                # uncomment to debug zero_to_fp32.py problems
                # if self.global_rank == 0: print(f"saving param {name} {shape} (numel={shape.numel()})")
            param_group_shapes.append(param_shapes)
        # if self.global_rank == 0: print(f"Total saved {numel} numels in {cnt} params")

        return param_group_shapes

    def _copy_recovery_script(self, save_path):
        base_dir = os.path.dirname(os.path.dirname(__file__))
        script = "zero_to_fp32.py"
        src = os.path.join(base_dir, "utils", script)
        dst = os.path.join(save_path, script)
        #logger.info(f"creating recovery script {dst}")
        copyfile(src, dst)
        # make executable
        os.chmod(dst, os.stat(dst).st_mode | stat.S_IEXEC)

    def _save_zero_checkpoint(self, save_path, tag):
        zero_checkpoint_name = self._get_zero_ckpt_name(save_path, tag)
        zero_sd = dict(optimizer_state_dict=self.optimizer.state_dict(), ds_config=self.config, ds_version=version)
        self.checkpoint_engine.save(zero_sd, zero_checkpoint_name)

        if self.global_rank == 0:
            self._copy_recovery_script(save_path)
        ckpt_type = 'zero' if self.zero_optimization() else 'bf16_zero'
        logger.info(f'{ckpt_type} checkpoint saved {zero_checkpoint_name}')

    def _zero3_consolidated_16bit_state_dict(self):
        """
        Get a full non-partitioned state_dict with fp16 weights on cpu.
        Important: this function must be called on all ranks and not just rank 0.
        This is similar to nn.Module.state_dict (modelled after _save_to_state_dict), but:
        1. consolidates the weights from different partitions on gpu0
        2. works on one layer at a time to require as little gpu0 memory as possible, by
        moving the already consolidated weights to cpu
        3. takes care to keep the shared params shared when gradually copying the params to cpu
        Returns:
            a consolidated fp16 ``state_dict`` on cpu on rank 0, ``None`` on other ranks
        """
        if not self.zero_optimization_partition_weights():
            raise ValueError("this function requires ZeRO-3 mode")

        state_dict = OrderedDict() if dist.get_rank() == 0 else None
        shared_params = {}

        def get_layer_state_dict(module, prefix=""):
            # gather one layer at a time to be memory-efficient
            # must use modifier_rank=0 to release GPU memory after each layer gathered
            #see_memory_usage("before GatheredParameters", force=True)
            with deepspeed.zero.GatheredParameters(list(module.parameters(recurse=False)), modifier_rank=0):
                if dist.get_rank() == 0:
                    # handle params
                    for name, param in module.named_parameters(recurse=False):
                        if param is None:
                            continue
                        key = prefix + name
                        # can't rely on param.data_ptr() as it will be reused as weights gets
                        # gathered and reduced, but param.ds_id is unique across all zero weights
                        # (and shared params will have the same param.ds_id)
                        if param.ds_id in shared_params:
                            # shared weights
                            #print(f"`{key}` is shared with `{shared_params[param.ds_id]}`")
                            state_dict[key] = state_dict[shared_params[param.ds_id]]
                        else:
                            state_dict[key] = param.detach().cpu()
                            shared_params[param.ds_id] = key
                        #print(f"param {param.ds_id} {param.shape} {key} ")

                    # now buffers - not sure if need to take care of potentially shared weights here
                    for name, buf in module.named_buffers(recurse=False):
                        if (buf is not None and name not in module._non_persistent_buffers_set):
                            state_dict[prefix + name] = buf.detach().cpu()
            #see_memory_usage("after GatheredParameters", force=True)

            for name, child in module.named_children():
                if child is not None:
                    get_layer_state_dict(child, prefix + name + ".")

        # Prepare for checkpoint save by ensuring all parameters are partitioned
        self.optimizer.checkpoint_event_prologue()

        see_memory_usage("before get_layer_state_dict", force=False)
        get_layer_state_dict(self.module, prefix="")
        see_memory_usage("after get_layer_state_dict", force=False)

        self.optimizer.checkpoint_event_epilogue()

        return state_dict

    def save_fp16_model(self, save_dir, save_filename="pytorch_model.bin"):
        """has been renamed to save_16bit_model, keeping this around for backwards
        compatibility"""
        return self.save_16bit_model(save_dir, save_filename)

    def save_16bit_model(self, save_dir, save_filename="pytorch_model.bin"):
        """
        Save 16bit model weights

        This method saves the 16bit model weights at the desired destination.

        Arguments:
            save_dir: Required. Directory for saving the model
            save_filename: Optional. Filename to save to. Defaults to ``pytorch_model.bin``

        Returns:
            ``True`` when a model has been saved, ``False`` otherwise. It will not be saved if
            stage3_gather_16bit_weights_on_model_save is ``False``.

        Important: all processes must call this method and not just the process with rank 0. It is
        because the processes need to work in sync to gather the weights. This method will hang
        waiting to synchronize with other processes if it's called just for the process with rank 0.

        """

        path = os.path.join(save_dir, save_filename)

        if self.zero_optimization_partition_weights():
            if self.zero_gather_16bit_weights_on_model_save():
                # consolidation is expensive in time and memory and therefore isn't a default
                state_dict = self._zero3_consolidated_16bit_state_dict()
            else:
                # the model will be bogus if not consolidated so don't confuse the user by saving it
                logger.info(
                    f"Did not save the model {path} because `stage3_gather_16bit_weights_on_model_save` is False")
                return False
        else:
            state_dict = self.module.state_dict()

        tag = f"global_step{self.global_steps}"
        tag = str(tag)
        self.checkpoint_engine.create(tag)

        if dist.get_rank() == 0:
            self.checkpoint_engine.makedirs(save_dir, exist_ok=True)
            logger.info(f"Saving model weights to {path}, tag: {tag}")
            self.checkpoint_engine.save(state_dict, path)

        self.checkpoint_engine.commit(tag)

        return True

    def empty_partition_cache(self):
        """
        Release GPU memory consumed by offloaded model parameters.
        """
        if hasattr(self.optimizer, 'empty_partition_cache'):
            self.optimizer.empty_partition_cache()
            gc.collect()
            get_accelerator().empty_cache()<|MERGE_RESOLUTION|>--- conflicted
+++ resolved
@@ -1247,21 +1247,10 @@
                     optimizer = torch.optim.AdamW(model_parameters, **optimizer_parameters)
             else:
                 if self.zero_use_cpu_optimizer():
-<<<<<<< HEAD
                     from deepspeed.ops.adam import DeepSpeedCPUAdam
                     optimizer = DeepSpeedCPUAdam(model_parameters,
                                                  **optimizer_parameters,
                                                  adamw_mode=effective_adam_w_mode)
-=======
-                    if self.optimizer_name() == ADAGRAD_OPTIMIZER:
-                        from deepspeed.ops.adagrad import DeepSpeedCPUAdagrad
-                        optimizer = DeepSpeedCPUAdagrad(model_parameters, **optimizer_parameters)
-                    else:
-                        from deepspeed.ops.adam import DeepSpeedCPUAdam
-                        optimizer = DeepSpeedCPUAdam(model_parameters,
-                                                     **optimizer_parameters,
-                                                     adamw_mode=effective_adam_w_mode)
->>>>>>> fcb868e2
                 else:
                     from deepspeed.ops.adam import FusedAdam
 
