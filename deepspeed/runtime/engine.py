# Copyright (c) Microsoft Corporation.
# SPDX-License-Identifier: Apache-2.0

# DeepSpeed Team

import os
import re
import stat
import torch
import hashlib
from collections import defaultdict, OrderedDict, deque
from shutil import copyfile
import gc

from torch.nn.modules import Module
from torch.nn.parameter import Parameter
from torch.optim import Optimizer
from torch.optim.lr_scheduler import _LRScheduler

from typing import Callable, Dict, Union, Iterable

import deepspeed

from deepspeed.runtime.utils import see_memory_usage, DummyOptim
from .zero.offload_config import OffloadDeviceEnum
from deepspeed.runtime.zero.stage_1_and_2 import DeepSpeedZeroOptimizer
from deepspeed.runtime.zero.partition_parameters import ZeroParamStatus
from deepspeed.runtime.zero.utils import is_zero_supported_optimizer, ZeRORuntimeException
from deepspeed.runtime.zero.parameter_offload import DeepSpeedZeRoOffload
from deepspeed.runtime.zero.config import ZERO_OPTIMIZATION

from deepspeed.runtime.fp16.fused_optimizer import FP16_Optimizer
from deepspeed.runtime.fp16.unfused_optimizer import FP16_UnfusedOptimizer
from deepspeed.runtime.bf16_optimizer import BF16_Optimizer

from deepspeed.runtime.config import DeepSpeedConfig, DEEPSPEED_OPTIMIZERS, \
    ADAGRAD_OPTIMIZER, ADAM_OPTIMIZER, ADAMW_OPTIMIZER, LAMB_OPTIMIZER, ONEBIT_ADAM_OPTIMIZER, ONEBIT_LAMB_OPTIMIZER, \
    TORCH_ADAM_PARAM, ADAM_W_MODE, ADAM_W_MODE_DEFAULT, ZERO_ONE_ADAM_OPTIMIZER

from deepspeed.runtime.dataloader import DeepSpeedDataLoader
from deepspeed.runtime.constants import \
    ROUTE_TRAIN, ROUTE_PREDICT, ROUTE_EVAL, \
    PLD_THETA, PLD_GAMMA, BFLOAT16, FP16, AMP, GRADIENT_ACCUMULATION_STEPS, \
    DATA_PARALLEL_GROUP, GLOBAL_RANK
from deepspeed.runtime.zero.config import ZeroStageEnum
from deepspeed.compression import compression_scheduler
from deepspeed.compression.constants import \
    WEIGHT_QUANTIZE_IN_FORWARD_ENABLED, \
    WEIGHT_QUANTIZATION, SHARED_PARAMETERS, \
    WEIGHT_QUANTIZE_ENABLED, \
    WEIGHT_QUANTIZE_GROUPS, \
    WEIGHT_QUANTIZE_FP16_MIXED_QUANTIZE, \
    WEIGHT_QUANTIZE_CHANGE_RATIO, \
    WEIGHT_QUANTIZE_TYPE, \
    WEIGHT_QUANTIZE_ROUNDING, \
    WEIGHT_QUANTIZE_VERBOSE, \
    WEIGHT_QUANTIZE_KERNEL
from deepspeed.checkpoint.constants import OPTIMIZER_STATE_DICT
from deepspeed.runtime.sparse_tensor import SparseTensor

from deepspeed.runtime import lr_schedules
from deepspeed.utils import groups
from deepspeed.utils import logger, log_dist, instrument_w_nvtx
from deepspeed.utils.timer import ThroughputTimer, SynchronizedWallClockTimer
from deepspeed.utils.debug import debug_extract_module_and_param_names
from deepspeed.monitor.monitor import MonitorMaster
from deepspeed.runtime.progressive_layer_drop import ProgressiveLayerDrop
from deepspeed.runtime.utils import clip_grad_norm_
from deepspeed.runtime.eigenvalue import Eigenvalue
from deepspeed.runtime.data_pipeline.constants import DATA_SAMPLING, \
    DATA_ROUTING, DATA_SAMPLING_ENABLED, CURRICULUM_LEARNING, \
    CURRICULUM_LEARNING_ENABLED, DATA_SAMPLING_NUM_WORKERS, RANDOM_LTD, \
    RANDOM_LTD_ENABLED, RANDOM_LTD_LAYER_ID, RANDOM_LTD_LAYER_NUM, \
    RANDOM_LTD_LAYER_TOKEN_LR_SCHEDULE, RANDOM_LTD_LAYER_TOKEN_LR_ENABLED, \
    RANDOM_LTD_GLOBAL_BATCH_SIZE, RANDOM_LTD_MICRO_BATCH_SIZE, DATA_EFFICIENCY
from deepspeed.runtime.data_pipeline.curriculum_scheduler import CurriculumScheduler
from deepspeed.runtime.data_pipeline.data_routing.scheduler import RandomLTDScheduler
from deepspeed.runtime.data_pipeline.data_routing.helper import remove_random_ltd_state_dict
from deepspeed.runtime.data_pipeline.data_routing.basic_layer import RandomLayerTokenDrop

from deepspeed.runtime.checkpoint_engine.torch_checkpoint_engine import TorchCheckpointEngine

from .pipe.module import PipelineModule
from .utils import get_ma_status
from ..ops.adam import FusedAdam
from ..moe.sharded_moe import TopKGate, MOELayer
from ..moe.layer import MoE
from ..moe.utils import is_moe_param
from ..git_version_info import version

from deepspeed.profiling.flops_profiler.profiler import FlopsProfiler
from deepspeed.utils.logging import print_json_dist, print_configuration

from deepspeed.accelerator import get_accelerator
from deepspeed.ops.op_builder import UtilsBuilder

from deepspeed.runtime.config import DtypeEnum

# Set to torch's distributed package or deepspeed.comm based inside DeepSpeedEngine init
dist = None

MEMORY_OPT_ALLREDUCE_SIZE = 500000000

DeepSpeedOptimizerCallable = \
    Callable[[Union[Iterable[Parameter], Dict[str, Iterable]]], Optimizer]
DeepSpeedSchedulerCallable = Callable[[Optimizer], _LRScheduler]

try:
    import apex
    from apex import amp
    APEX_INSTALLED = True
except ImportError:
    # Fail silently so we don't spam logs unnecessarily if user isn't using amp
    APEX_INSTALLED = False
    pass


def split_half_float_double_sparse(tensors):
    device_type = get_accelerator().device_name()
    supported_types = [
        "torch.{}.HalfTensor".format(device_type), "torch.{}.FloatTensor".format(device_type),
        "torch.{}.DoubleTensor".format(device_type), "torch.{}.BFloat16Tensor".format(device_type),
        SparseTensor.type()
    ]

    for t in tensors:
        assert t.type() in supported_types, f"attempting to reduce an unsupported grad type: {t.type()}"

    buckets = []
    for i, dtype in enumerate(supported_types):
        bucket = [t for t in tensors if t.type() == dtype]
        if bucket:
            buckets.append((dtype, bucket))
    return buckets


FORWARD_MICRO_TIMER = 'forward_microstep'
FORWARD_GLOBAL_TIMER = 'forward'
BACKWARD_MICRO_TIMER = 'backward_microstep'
BACKWARD_GLOBAL_TIMER = 'backward'
BACKWARD_INNER_MICRO_TIMER = 'backward_inner_microstep'
BACKWARD_INNER_GLOBAL_TIMER = 'backward_inner'
BACKWARD_REDUCE_MICRO_TIMER = 'backward_allreduce_microstep'
BACKWARD_REDUCE_GLOBAL_TIMER = 'backward_allreduce'
STEP_MICRO_TIMER = 'step_microstep'
STEP_GLOBAL_TIMER = 'step'


class EngineTimers(object):
    r"""Wallclock timers for DeepSpeedEngine"""

    def __init__(self, enable_micro_timers, enable_global_timers):
        self.forward_timers = []
        self.backward_timers = []
        self.backward_inner_timers = []
        self.backward_reduce_timers = []
        self.step_timers = []
        self.global_timers = []
        self.micro_timers = []

        if enable_micro_timers:
            self.forward_timers += [FORWARD_MICRO_TIMER]
            self.backward_timers += [BACKWARD_MICRO_TIMER]
            self.backward_inner_timers += [BACKWARD_INNER_MICRO_TIMER]
            self.backward_reduce_timers += [BACKWARD_REDUCE_MICRO_TIMER]
            self.step_timers += [STEP_MICRO_TIMER]
            self.micro_timers += [
                FORWARD_MICRO_TIMER, BACKWARD_MICRO_TIMER, BACKWARD_INNER_MICRO_TIMER, BACKWARD_REDUCE_MICRO_TIMER,
                STEP_MICRO_TIMER
            ]

        if enable_global_timers:
            self.forward_timers += [FORWARD_GLOBAL_TIMER]
            self.backward_timers += [BACKWARD_GLOBAL_TIMER]
            self.backward_inner_timers += [BACKWARD_INNER_GLOBAL_TIMER]
            self.backward_reduce_timers += [BACKWARD_REDUCE_GLOBAL_TIMER]
            self.step_timers += [STEP_GLOBAL_TIMER]
            self.global_timers += [
                FORWARD_GLOBAL_TIMER, BACKWARD_GLOBAL_TIMER, BACKWARD_INNER_GLOBAL_TIMER, BACKWARD_REDUCE_GLOBAL_TIMER,
                STEP_GLOBAL_TIMER
            ]


class DeepSpeedEngine(Module):
    r"""DeepSpeed engine for training."""

    def __init__(
        self,
        args,
        model,
        optimizer=None,
        model_parameters=None,
        training_data=None,
        lr_scheduler=None,
        mpu=None,
        dist_init_required=None,
        collate_fn=None,
        config=None,
        config_params=None,
        dont_change_device=False,
    ):
        super(DeepSpeedEngine, self).__init__()
        self.dont_change_device = dont_change_device
        self.client_optimizer = optimizer
        self.client_lr_scheduler = lr_scheduler
        self.training_data = training_data
        self.collate_fn = collate_fn
        self.mpu = mpu
        self.data_parallel_group = None
        self.global_steps = 0
        self.global_samples = 0
        self.micro_steps = 0
        self.skipped_steps = 0
        self.gradient_average = True
        self.warn_unscaled_loss = True
        self.config = config
        self.loaded_checkpoint_mp_world_size = None
        self.loaded_checkpoint_dp_world_size = None
        self.enable_backward_allreduce = True
        self.progressive_layer_drop = None
        self.eigenvalue = None
        self.block_eigenvalue = None
        self.gas_boundary_ctr = 0
        self.dist_backend = get_accelerator().communication_backend_name()
        self.has_moe_layers = False
        self.num_experts = []
        self.gate_modules = []
        self.moe_layers = []
        self._step_applied = False
        self._global_grad_norm = None
        self.use_ds_comm = False  # False --> Use torch.dist, True --> Use ds.comm backend.

        self.checkpoint_engine = None

        global dist
        from deepspeed import comm as dist
        self._is_gradient_accumulation_boundary = None
        self.scale_wrt_gas = None

        # for debug purposes - can then debug print: debug_get_module_name(module)
        debug_extract_module_and_param_names(model)

        # needed for zero_to_fp32 weights reconstruction to remap nameless data to state_dict
        self.param_names = {param: name for name, param in model.named_parameters()}

        # Set config using config_params for backwards compat
        if self.config is None and config_params is not None:
            self.config = config_params

        from deepspeed.comm import supported_torch_version
        # This supported_torch_version check is for torch1.2 compatibility only
        if supported_torch_version:
            dist.init_distributed(dist_backend=self.dist_backend, dist_init_required=dist_init_required)
        else:
            if dist_init_required is None:
                dist_init_required = not dist.is_initialized()

            if dist_init_required is False:
                assert (
                    dist.is_initialized() is True
                ), "Torch distributed not initialized. Please set dist_init_required to True or initialize before calling deepspeed.initialize()"
            else:
                if not dist.is_initialized():
                    dist.init_process_group(backend=self.dist_backend)

        self._do_args_sanity_check(args)
        self._configure_with_arguments(args, mpu)
        self._do_sanity_check()
        see_memory_usage(f"DeepSpeed Engine: After args sanity test", force=self.memory_breakdown())
        if mpu is not None:
            if self.elasticity_enabled():
                if not self.is_elastic_model_parallel_supported():
                    assert not self.elasticity_enabled(), ("Elasticity is not currently supported"
                                                           " with model parallelism.")

        self._set_distributed_vars(args)

        dist.configure(self._config)

        self.monitor = MonitorMaster(self._config.monitor_config)

        see_memory_usage(
            f"DeepSpeed Engine: Before configure distributed model",
            force=self.memory_breakdown(),
        )

        self.pipeline_parallelism = isinstance(model, PipelineModule)

        # Configure distributed model
        self._configure_distributed_model(model)

        self._get_model_parameters()

        see_memory_usage(f"DeepSpeed Engine: After configure distributed model")

        # Configure wall clock timers
        self.timers = SynchronizedWallClockTimer()
        # Throughput timer
        self.tput_timer = ThroughputTimer(
            batch_size=self.train_batch_size(),
            steps_per_output=self.steps_per_print(),
            monitor_memory=False,
        )

        log_dist(f"DeepSpeed Flops Profiler Enabled: {self.flops_profiler_enabled()}", ranks=[0])

        if self.flops_profiler_enabled():
            self.flops_profiler = FlopsProfiler(self.module, self)

        if training_data:
            self.training_dataloader = self.deepspeed_io(training_data)
        else:
            self.training_dataloader = None

        # Configure optimizer and scheduler
        self.optimizer = None
        self.basic_optimizer = None
        self.lr_scheduler = None
        has_optimizer = False

        if optimizer or self.optimizer_name():
            has_optimizer = True
        # If no parameters given by init default to module parameters
        if model_parameters is None:
            model_parameters = self.module.parameters()

        # Convert model parameters from generator to list
        if not isinstance(model_parameters, list):
            model_parameters = list(model_parameters)

        if has_optimizer:
            self._configure_optimizer(optimizer, model_parameters)
            self._configure_lr_scheduler(lr_scheduler)
            self._report_progress(0)
        elif self.zero_optimization():
            # no optim selected but zero is enabled
            self.optimizer = self._configure_zero_optimizer(optimizer=None)
        elif self.bfloat16_enabled():
            self.optimizer = self._configure_bf16_optimizer(optimizer=None)

        # Bookkeeping for sparse support
        self.sparse_tensor_module_names = set()
        # if self.sparse_gradients_enabled():
        for name, module in self.module.named_modules():
            if isinstance(module, (torch.nn.Embedding, torch.nn.EmbeddingBag)) and self.sparse_gradients_enabled():
                self.sparse_tensor_module_names.add(name + ".weight")
                logger.info("Will convert {} to sparse tensor during training".format(name))

        self.save_non_zero_checkpoint = False
        self.save_zero_checkpoint = False
        if not isinstance(self.optimizer, DeepSpeedZeRoOffload):
            self._configure_checkpointing(dist_init_required)

        if self.eigenvalue_enabled():
            self.eigenvalue = self._configure_eigenvalue()

        if self.pld_enabled():
            self.progressive_layer_drop = self._configure_progressive_layer_drop()

        if self.curriculum_enabled_legacy():
            self.curriculum_scheduler_legacy = self._configure_curriculum_scheduler_legacy()

        if self.random_ltd_enabled():
            random_ltd_config = self.random_ltd_config()
            random_ltd_config[RANDOM_LTD_GLOBAL_BATCH_SIZE] = self.train_batch_size()
            random_ltd_config[RANDOM_LTD_MICRO_BATCH_SIZE] = self.train_micro_batch_size_per_gpu()
            self.random_ltd_scheduler = self._configure_random_ltd_scheduler(random_ltd_config)

        # Engine timers

        self.engine_timers = EngineTimers(enable_micro_timers=self.wall_clock_breakdown(),
                                          enable_global_timers=self.wall_clock_breakdown()
                                          or self.flops_profiler_enabled())

        if self.global_rank == 0:
            self._config.print("DeepSpeedEngine configuration")
            if self.dump_state():
                print_configuration(self, "DeepSpeedEngine")

        # Load pre-installed or JIT compile (un)flatten ops
        util_ops = UtilsBuilder().load()
        self.flatten = util_ops.flatten
        self.unflatten = util_ops.unflatten

    def destroy(self):
        if self.optimizer is not None and hasattr(self.optimizer, 'destroy'):
            self.optimizer.destroy()

    def _get_model_parameters(self):
        if self.autotuning_profile_model_info():
            self.autotuning_model_info = {}
            num_params = 0
            trainable_num_params = 0

            for p in self.module.parameters():
                # since user code might call deepspeed.zero.Init() before deepspeed.initialize(), need to check the attrbuite to check if the parameter is partitioned in zero 3 already or not
                n = 0
                if hasattr(p, "ds_tensor"):  # if the parameter is partitioned in zero 3
                    n += p.ds_numel
                else:  # if the parameter is not partitioned in zero 3 yet
                    n += p.numel()
                num_params += n
                if p.requires_grad:
                    trainable_num_params += n
            if self.global_rank == 0:
                self.autotuning_model_info["num_params"] = num_params * self.mp_world_size
                self.autotuning_model_info["trainable_num_params"] = trainable_num_params * self.mp_world_size

            logger.info(f"model parameter = {num_params}")

    def get_batch_info(self):
        """Get all training batch related settings.
        Returns:
            train_batch_size (int): The effective training batch size. This is the amount of data
                samples that leads to one step of model update.
            train_micro_batch_size_per_gpu (int): Batch size to be processed by one GPU in one
                step (without gradient accumulation).
            gradient_accumulation_steps (int): Number of training steps to accumulate gradients
                before averaging and applying them.
        """
        return (
            self.train_batch_size,
            self.train_micro_batch_size_per_gpu,
            self.gradient_accumulation_steps,
        )

    def set_train_batch_size(self, train_batch_size):
        """Adjust the global batch size by increasing or decreasing the number of
        micro-batches (i.e., gradient accumulation steps). The size of each micro-batch
        (i.e., ``train_micro_batch_size_per_gpu``) is not changed.
        Args:
            train_batch_size (int): The new global batch size for training.
        Raises:
            ValueError: if ``train_batch_size`` is not divisible by the
                configured micro-batch size and data parallelism.
        """
        if train_batch_size % (self.train_micro_batch_size_per_gpu() * self.dp_world_size) != 0:
            #print(f'{train_batch_size=} {self.train_micro_batch_size_per_gpu()=} {self.dp_world_size=}')
            raise ValueError(f'Train batch size must be divisible by micro-batch data parallelism')
        new_gas = train_batch_size // (self.train_micro_batch_size_per_gpu() * self.dp_world_size)
        # overwrite config
        self._config.train_batch_size = train_batch_size
        self._config.gradient_accumulation_steps = new_gas

    def set_data_post_process_func(self, post_process_func):
        if self.training_dataloader is not None:
            self.training_dataloader.post_process_func = post_process_func

    def set_custom_curriculum_learning_schedule(self, schedule_func_dict):
        if self.training_dataloader is not None and self.curriculum_learning_enabled():
            self.training_dataloader.data_sampler.set_custom_curriculum_learning_schedule(schedule_func_dict)

    def get_global_grad_norm(self) -> float:
        """Return the 2-norm of all gradients. If there is model parallelism,
        the norm will be global.
        The computed norm will be cached and reused until the next step() pass.
        .. note::
            In the presence of model parallelism, this is a collective call
            and acts as a barrier among ``mpu.get_model_parallel_group()``.
        Returns:
            float: norm
        """
        return self._global_grad_norm

    def __getattr__(self, name):
        """
        Pass through attributes defined in the model if they are not overridden by ds-engine.
        """

        _module = {}
        if "module" in self.__dict__:
            _module = self.__dict__['module']
        if name in dir(self):
            return getattr(self, name)
        elif name in dir(_module):
            return getattr(_module, name)
        else:
            raise AttributeError(f"'{type(self).__name__}' object has no attribute '{name}'")

    def checkpoint_tag_validation_enabled(self):
        return self._config.checkpoint_tag_validation_enabled

    def checkpoint_tag_validation_fail(self):
        return self._config.checkpoint_tag_validation_fail

    def elasticity_enabled(self):
        return self._config.elasticity_enabled

    def is_elastic_model_parallel_supported(self):
        if self.elasticity_enabled():
            # Add code for finding number of GPUs per node automatically
            if self._config.num_gpus_per_node % self._config.elastic_model_parallel_size == 0:
                return True
            else:
                return False

    def pld_enabled(self):
        return self._config.pld_enabled

    def pld_params(self):
        return self._config.pld_params

    def pld_theta(self):
        return self.pld_params()[PLD_THETA]

    def pld_gamma(self):
        return self.pld_params()[PLD_GAMMA]

    def eigenvalue_enabled(self):
        return self._config.eigenvalue_enabled

    def eigenvalue_verbose(self):
        return self._config.eigenvalue_verbose

    def eigenvalue_max_iter(self):
        return self._config.eigenvalue_max_iter

    def eigenvalue_tol(self):
        return self._config.eigenvalue_tol

    def eigenvalue_stability(self):
        return self._config.eigenvalue_stability

    def eigenvalue_gas_boundary_resolution(self):
        return self._config.eigenvalue_gas_boundary_resolution

    def eigenvalue_layer_name(self):
        return self._config.eigenvalue_layer_name

    def eigenvalue_layer_num(self):
        return self._config.eigenvalue_layer_num

    def curriculum_enabled_legacy(self):
        return self._config.curriculum_enabled_legacy

    def curriculum_params_legacy(self):
        return self._config.curriculum_params_legacy

    def data_efficiency_enabled(self):
        return self._config.data_efficiency_enabled

    def data_efficiency_config(self):
        return self._config.data_efficiency_config

    def data_sampling_enabled(self):
        return self._config.data_efficiency_config[DATA_SAMPLING][DATA_SAMPLING_ENABLED]

    def data_sampling_config(self):
        return self._config.data_efficiency_config[DATA_SAMPLING]

    def curriculum_learning_enabled(self):
        return self._config.data_efficiency_config[DATA_SAMPLING][CURRICULUM_LEARNING][CURRICULUM_LEARNING_ENABLED]

    def curriculum_learning_config(self):
        return self._config.data_efficiency_config[DATA_SAMPLING][CURRICULUM_LEARNING]

    def random_ltd_enabled(self):
        return self._config.data_efficiency_config[DATA_ROUTING][RANDOM_LTD][RANDOM_LTD_ENABLED]

    def random_ltd_config(self):
        return self._config.data_efficiency_config[DATA_ROUTING][RANDOM_LTD]

    def random_ltd_initialize(self):
        assert self.random_ltd_enabled()
        random_ltd_config = self.random_ltd_config()
        random_ltd_queue = deque([x for x in sorted(random_ltd_config[RANDOM_LTD_LAYER_ID])])
        count = 0
        for name, layer in self.module.named_modules():
            if isinstance(layer, RandomLayerTokenDrop):
                if len(random_ltd_queue) != 0 and str(random_ltd_queue[0]) in name:  ###[1,2,3]
                    layer.init_config(random_ltd_config, self.random_ltd_scheduler, count)
                    random_ltd_queue.popleft()
                    count += 1

        if random_ltd_config[RANDOM_LTD_LAYER_NUM] != count:
            raise ValueError(f'random_ltd_layer_num {random_ltd_config[RANDOM_LTD_LAYER_NUM]} must be \
                equivalent to the len of random_ltd_layer_id {count}')

        if random_ltd_config[RANDOM_LTD_LAYER_TOKEN_LR_SCHEDULE][RANDOM_LTD_LAYER_TOKEN_LR_ENABLED]:
            assert self.client_lr_scheduler is None
            raise ValueError(f'not yet support')
            #self.lr_scheduler = lr_schedules.WarmupLayerTokenDecayLR(self.optimizer, self.random_ltd_scheduler)

    def wall_clock_breakdown(self):
        return self._config.wall_clock_breakdown

    def flops_profiler_enabled(self):
        return self._config.flops_profiler_config.enabled or self.autotuning_enabled()

    def flops_profiler_profile_step(self):
        step = self._config.flops_profiler_config.profile_step
        if self._config.autotuning_config.enabled:
            step = self.autotuning_start_profile_step()
        return step

    def flops_profiler_module_depth(self):
        return self._config.flops_profiler_config.module_depth

    def flops_profiler_top_modules(self):
        return self._config.flops_profiler_config.top_modules

    def flops_profiler_detailed(self):
        if self._config.autotuning_config.enabled:
            return False
        return self._config.flops_profiler_config.detailed

    def flops_profiler_output_file(self):
        return self._config.flops_profiler_config.output_file

    def memory_breakdown(self):
        return self._config.memory_breakdown

    def autotuning_enabled(self):
        return self._config.autotuning_config.enabled

    def autotuning_start_profile_step(self):
        return self._config.autotuning_config.start_profile_step

    def autotuning_end_profile_step(self):
        return self._config.autotuning_config.end_profile_step

    def autotuning_metric_path(self):
        path = self._config.autotuning_config.metric_path
        if not path:
            path = os.path.join(os.getcwd(), "autotuning_metric.json")
        return path

    def autotuning_model_info_path(self):
        path = self._config.autotuning_config.model_info_path
        if not path:
            path = os.path.join(os.getcwd(), "autotuning_model_info.json")
        return path

    def autotuning_metric(self):
        return self._config.autotuning_config.metric

    def autotuning_profile_model_info(self):
        return self.autotuning_enabled(
        ) and self._config.autotuning_config.model_info and self._config.autotuning_config.model_info.get(
            "profile", False)

    def sparse_gradients_enabled(self):
        return self._config.sparse_gradients_enabled

    def train_batch_size(self):
        return self._config.train_batch_size

    def train_micro_batch_size_per_gpu(self):
        return self._config.train_micro_batch_size_per_gpu

    def optimizer_name(self):
        return (self.client_optimizer.__class__.__name__ if self.client_optimizer else self._config.optimizer_name)

    def optimizer_params(self):
        return self._config.optimizer_params

    def optimizer_legacy_fusion(self):
        return self._config.optimizer_legacy_fusion

    def scheduler_name(self):
        return self._config.scheduler_name

    def scheduler_params(self):
        return self._config.scheduler_params

    def quantize_training(self):
        return (
            self._config.compression_config[WEIGHT_QUANTIZATION][SHARED_PARAMETERS]
            [WEIGHT_QUANTIZE_IN_FORWARD_ENABLED],
            self._config.compression_config[WEIGHT_QUANTIZATION][SHARED_PARAMETERS][WEIGHT_QUANTIZE_ENABLED],
            self._config.compression_config[WEIGHT_QUANTIZATION][SHARED_PARAMETERS][WEIGHT_QUANTIZE_GROUPS],
            self._config.compression_config[WEIGHT_QUANTIZATION][SHARED_PARAMETERS]
            [WEIGHT_QUANTIZE_FP16_MIXED_QUANTIZE],
            self._config.compression_config[WEIGHT_QUANTIZATION][SHARED_PARAMETERS][WEIGHT_QUANTIZE_CHANGE_RATIO],
            self._config.compression_config[WEIGHT_QUANTIZATION][SHARED_PARAMETERS][WEIGHT_QUANTIZE_TYPE],
            self._config.compression_config[WEIGHT_QUANTIZATION][SHARED_PARAMETERS][WEIGHT_QUANTIZE_ROUNDING],
            self._config.compression_config[WEIGHT_QUANTIZATION][SHARED_PARAMETERS][WEIGHT_QUANTIZE_VERBOSE],
            self._config.compression_config[WEIGHT_QUANTIZATION][SHARED_PARAMETERS][WEIGHT_QUANTIZE_KERNEL],
        )

    def zero_optimization(self):
        return self._config.zero_enabled

    def zero_allow_untested_optimizer(self):
        return self._config.zero_allow_untested_optimizer

    def zero_force_ds_cpu_optimizer(self):
        return self._config.zero_force_ds_cpu_optimizer

    def zero_reduce_scatter(self):
        return self._config.zero_config.reduce_scatter

    def zero_overlap_comm(self):
        return self._config.zero_config.overlap_comm

    def zero_offload_optimizer(self):
        return self._config.zero_config.offload_optimizer

    def zero_offload_param(self):
        return self._config.zero_config.offload_param

    def zero_use_cpu_optimizer(self):
        if self._config.zero_config.offload_optimizer is not None:
            return self._config.zero_config.offload_optimizer.device in [OffloadDeviceEnum.cpu, OffloadDeviceEnum.nvme]
        return False

    def zero_cpu_offload(self):
        if self._config.zero_config.offload_optimizer is not None:
            return self._config.zero_config.offload_optimizer.device == OffloadDeviceEnum.cpu
        return False

    def zero_sub_group_size(self):
        return self._config.zero_config.sub_group_size

    def zero_optimization_stage(self):
        return self._config.zero_optimization_stage

    def zero_reduce_bucket_size(self):
        return self._config.zero_config.reduce_bucket_size

    def zero_allgather_bucket_size(self):
        return self._config.zero_config.allgather_bucket_size

    def zero_optimization_partition_gradients(self):
        return self.zero_optimization_stage() >= ZeroStageEnum.gradients

    def zero_optimization_partition_weights(self):
        return self.zero_optimization_stage() >= ZeroStageEnum.weights

    def zero_contiguous_gradients(self):
        return self._config.zero_config.contiguous_gradients

    def zero_load_from_fp32_weights(self):
        return self._config.zero_config.load_from_fp32_weights

    def zero_elastic_checkpoint(self):
        return self._config.zero_config.elastic_checkpoint

    def zero_max_live_parameters(self):
        return self._config.zero_config.max_live_parameters

    def zero_max_reuse_distance(self):
        return self._config.zero_config.max_reuse_distance

    def zero_prefetch_bucket_size(self):
        return self._config.zero_config.prefetch_bucket_size

    def zero_param_persistence_threshold(self):
        return self._config.zero_config.param_persistence_threshold

    def zero_model_persistence_threshold(self):
        return self._config.zero_config.model_persistence_threshold

    def zero_gather_16bit_weights_on_model_save(self):
        return self._config.zero_config.gather_16bit_weights_on_model_save

    def zero_grad_hooks(self):
        return self._config.zero_config.grad_hooks

    def zero_legacy_stage1(self):
        return self._config.zero_config.legacy_stage1

    def zero_ignore_unused_parameters(self):
        return self._config.zero_config.ignore_unused_parameters

    def fp16_enabled(self):
        return self._config.fp16_enabled

    def bfloat16_enabled(self):
        return self._config.bfloat16_enabled

    def fp16_master_weights_and_gradients(self):
        return self._config.fp16_master_weights_and_gradients

    def amp_enabled(self):
        return self._config.amp_enabled

    def amp_params(self):
        return self._config.amp_params

    def fp16_auto_cast(self):
        return self._config.fp16_auto_cast

    def loss_scale(self):
        return self._config.loss_scale

    def gradient_accumulation_steps(self):
        return self._config.gradient_accumulation_steps

    def use_node_local_storage(self):
        return self._config.use_node_local_storage

    def load_universal_checkpoint(self):
        return self._config.load_universal_checkpoint

    @property
    def communication_data_type(self):
        res = self._config.communication_data_type
        if res is not None:
            return res

        if self.fp16_enabled():
            return torch.float16

        return torch.float32

    def postscale_gradients(self):
        return not self._config.prescale_gradients

    def gradient_predivide_factor(self):
        return self._config.gradient_predivide_factor

    def steps_per_print(self):
        return self._config.steps_per_print

    def zero_allgather_partitions(self):
        return self._config.zero_config.allgather_partitions

    def zero_round_robin_gradients(self):
        return self._config.zero_config.round_robin_gradients

    def dump_state(self):
        return self._config.dump_state

    def gradient_clipping(self):
        return self._config.gradient_clipping

    def dynamic_loss_scale(self):
        return self._config.loss_scale == 0

    def initial_dynamic_scale(self):
        return self._config.initial_dynamic_scale

    def dynamic_loss_scale_args(self):
        return self._config.dynamic_loss_scale_args

    def swap_tensor_config(self):
        return self._config.swap_tensor_config

    def aio_config(self):
        return self._config.aio_config

    def get_data_types(self):
        model_dtype = torch.float32
        if self.fp16_enabled():
            model_dtype = torch.float16
        elif self.bfloat16_enabled():
            model_dtype = torch.bfloat16

        if self._config.grad_accum_dtype == None:
            if model_dtype == torch.bfloat16 and not self.zero_optimization():
                grad_accum_dtype = torch.float32
            else:
                grad_accum_dtype = model_dtype
        else:
            grad_accum_dtype = DtypeEnum(self._config.grad_accum_dtype).value

        return (model_dtype, grad_accum_dtype)

    def _configure_lr_scheduler(self, client_lr_scheduler):
        # First check for scheduler in json configuration
        lr_scheduler = self._scheduler_from_config(self.optimizer)
        if lr_scheduler:
            log_dist(f"DeepSpeed using configured LR scheduler = {self.scheduler_name()}", ranks=[0])
            self.lr_scheduler = lr_scheduler
        else:
            if isinstance(client_lr_scheduler, Callable):
                log_dist('DeepSpeed using client callable to create LR scheduler', ranks=[0])
                self.lr_scheduler = client_lr_scheduler(self.basic_optimizer)
            else:
                log_dist('DeepSpeed using client LR scheduler', ranks=[0])
                self.lr_scheduler = client_lr_scheduler

        log_dist(f'DeepSpeed LR Scheduler = {self.lr_scheduler}', ranks=[0])

    def _configure_checkpointing(self, dist_init_required):
        self.checkpoint_engine = TorchCheckpointEngine()

        if self._config is not None and self._config.nebula_config.enabled:
            try:
                from deepspeed.runtime.checkpoint_engine.nebula_checkpoint_engine import \
                    NebulaCheckpointEngine
                self.checkpoint_engine = NebulaCheckpointEngine(config_params=self._config.nebula_config)
            except ImportError as err:
                logger.error(f"No torch_nebula was found! Will fall back to torch.save. Details: {err}")
                self.checkpoint_engine = TorchCheckpointEngine()

        dp_rank = self.global_rank
        if self.mpu:
            dp_rank = self.mpu.get_data_parallel_rank()

        rank = self.local_rank if self.use_node_local_storage() else dp_rank

        # only the first data parallel process needs to store the model checkpoint
        # if you want to use node local storage this must be done by rank 0 on each
        # node
        self.save_non_zero_checkpoint = (rank == 0) or self.zero_optimization_partition_weights()

        if self.zero_optimization() or self.bfloat16_enabled():
            param_rank = dist.get_rank(group=self.optimizer.dp_process_group)

            # Only the first parameter parallel process needs to store the
            # optimizer state checkpoints for zero
            self.save_zero_checkpoint = param_rank == dp_rank

    def _scheduler_from_config(self, optimizer):
        scheduler_name = self.scheduler_name()
        if scheduler_name is not None:
            if hasattr(lr_schedules, scheduler_name):
                scheduler = getattr(lr_schedules, scheduler_name)
            else:
                assert hasattr(torch.optim.lr_scheduler,
                               scheduler_name), f"DeepSpeed does not recognize LR scheduler {scheduler_name}"

                scheduler = getattr(torch.optim.lr_scheduler, scheduler_name)

            scheduler_params = self.scheduler_params()
            instantiated_scheduler = scheduler(optimizer, **scheduler_params)
            return instantiated_scheduler
        else:
            return None

    def _set_distributed_vars(self, args):
        device_rank = args.device_rank if args is not None and hasattr(args, 'device_rank') else self.local_rank
        if device_rank >= 0:
            get_accelerator().set_device(device_rank)
            self.device = torch.device(get_accelerator().device_name(), device_rank)
            self.world_size = dist.get_world_size()
            self.global_rank = dist.get_rank()
        else:
            self.world_size = 1
            self.global_rank = 0
            self.device = torch.device(get_accelerator().device_name())

    # Configure based on command line arguments
    def _configure_with_arguments(self, args, mpu):
        # After the distributed backend is initialized we are guaranteed the LOCAL_RANK
        # environment variable is set. We must align args.local_rank to this value for
        # backwards compatibility with scripts relying on [args|self].local_rank containing
        # the correct local rank info. _do_args_sanity_check will ensure this is the case.

        if "OMPI_COMM_WORLD_LOCAL_RANK" in os.environ:
            ompi_local_rank = os.environ.get("OMPI_COMM_WORLD_LOCAL_RANK")
            local_rank = os.environ.get('LOCAL_RANK', ompi_local_rank)
            assert ompi_local_rank == local_rank, f"LOCAL_RANK ({local_rank}) != OMPI_COMM_WORLD_LOCAL_RANK ({ompi_local_rank}), " \
                "not sure how to proceed as we're seeing conflicting local rank info."
            os.environ['LOCAL_RANK'] = local_rank

        self.local_rank = int(os.environ['LOCAL_RANK'])
        if hasattr(args, 'local_rank'):
            args.local_rank = self.local_rank

        if self.config is None:
            self.config = (args.deepspeed_config if hasattr(args, "deepspeed_config") else None)
        self._config = DeepSpeedConfig(self.config, mpu)

    # Validate command line arguments
    def _do_args_sanity_check(self, args):
        if hasattr(args, "deepscale_config") and args.deepscale_config is not None:
            logger.warning("************ --deepscale_config is deprecated, please use --deepspeed_config ************")
            if hasattr(args, "deepspeed_config"):
                assert (args.deepspeed_config is
                        None), "Not sure how to proceed, we were given both a deepscale_config and deepspeed_config"
            args.deepspeed_config = args.deepscale_config

        assert "LOCAL_RANK" in os.environ or "OMPI_COMM_WORLD_LOCAL_RANK" in os.environ, "DeepSpeed requires the LOCAL_RANK environment " \
            "variable, it is set by the deepspeed launcher, deepspeed.init_distributed, or the torch's launcher. If using a " \
            "different launcher please ensure LOCAL_RANK is set prior to initializing deepspeed."

        if hasattr(args, 'local_rank') and args.local_rank != None:
            assert isinstance(args.local_rank,
                              int), f"args.local_rank of {args.local_rank} is an unknown type {type(args.local_rank)}"
            if args.local_rank >= 0:
                env_local_rank = int(os.environ.get("LOCAL_RANK"))
                assert (
                    env_local_rank == args.local_rank
                ), f"Mismatch in local rank setting, args.local_rank={args.local_rank} but env['LOCAL_RANK']={env_local_rank}."

        if self.config is None:
            assert (hasattr(args, "deepspeed_config") and args.deepspeed_config
                    is not None), "DeepSpeed requires --deepspeed_config to specify configuration file"

    def _is_supported_optimizer(self, optimizer_name):
        return (optimizer_name in DEEPSPEED_OPTIMIZERS or getattr(torch.optim, optimizer_name, None) is not None)

    def _supported_optims(self):
        FairseqOptimizer = None
        try:
            from fairseq.optim.fairseq_optimizer import FairseqOptimizer
        except ImportError:
            pass

        expected_optim_types = [Optimizer]
        if FairseqOptimizer:
            # fairseq optims are not torch.optim objects
            expected_optim_types.append(FairseqOptimizer)
        return expected_optim_types

    # Validate configuration based on command line arguments
    def _do_sanity_check(self):
        expected_optim_types = self._supported_optims()
        expected_optim_types += [type(None), Callable]
        assert isinstance(self.client_optimizer, tuple(expected_optim_types)), \
            f'Client Optimizer is of unexpected type {type(self.client_optimizer)}'

        if not self.client_optimizer:
            if self.optimizer_name() is not None:
                assert self._is_supported_optimizer(
                    self.optimizer_name()), "{} is not a supported DeepSpeed Optimizer".format(self.optimizer_name())

        if (self.optimizer_name() == LAMB_OPTIMIZER or self.optimizer_name() == ONEBIT_LAMB_OPTIMIZER):
            assert (self.dynamic_loss_scale()), "DeepSpeed {} optimizer requires dynamic loss scaling".format(
                self.optimizer_name())

        # Detect invalid combinations of client optimizer and client scheduler
        if isinstance(self.client_lr_scheduler, _LRScheduler):
            assert isinstance(self.client_optimizer, Optimizer), \
                f'Client Optimizer (type = {type(self.client_optimizer)} is not instantiated but Client LR Scheduler is instantiated'

    def _broadcast_model(self):

        def is_replicated(p):
            if hasattr(p, "ds_status") and p.ds_status is not ZeroParamStatus.AVAILABLE:
                return False
            return True

        for p in self.module.parameters():
            # Broadcast the model for different parameters
            if is_moe_param(p):
                if torch.is_tensor(p) and is_replicated(p):
                    dist.broadcast(p,
                                   groups._get_expert_broadcast_src_rank(p.group_name),
                                   group=self.expert_data_parallel_group[p.group_name])
            else:
                if torch.is_tensor(p) and is_replicated(p):
                    dist.broadcast(p, groups._get_broadcast_src_rank(), group=self.data_parallel_group)

    @staticmethod
    def __check_params(model: Module, dtype: torch.dtype) -> None:
        return
        if not all(param.dtype == dtype for param in model.parameters()) and dist.get_rank() == 0:
            raise ValueError(f"{dtype} is enabled but the following parameters have dtype that is "
                             f"not {dtype}: "
                             f"{[(n, p.dtype) for n, p in model.named_parameters() if p.dtype != dtype]}")

    def _set_client_model(self, model):
        # register client model in _modules so that nn.module methods work correctly
        modules = self.__dict__.get('_modules')
        modules['module'] = model
        # register module attribute in engine but avoid getattr
        self.__dict__['module'] = model

    def _configure_distributed_model(self, model):
        self._set_client_model(model)

        if self.fp16_enabled():
            if self.zero_optimization_partition_weights() and any(
                [hasattr(param, "ds_id") for param in self.module.parameters()]):
                self.__check_params(self.module, torch.half)
            self.module.half()
        elif self.bfloat16_enabled():
            if self.zero_optimization_partition_weights() and any(
                    hasattr(param, 'ds_id') for param in self.module.parameters()):
                self.__check_params(self.module, torch.bfloat16)
            self.module.bfloat16()
        else:
            self.__check_params(self.module, torch.float)

        if not self.dont_change_device:
            self.module.to(self.device)

        # MoE related initialization
        for _, module in self.module.named_modules():
            if isinstance(module, MoE):
                self.has_moe_layers = True
                self.num_experts.append(module.num_experts)

        if self.has_moe_layers:
            for _, module in self.module.named_modules():
                if isinstance(module, TopKGate):
                    self.gate_modules.append(module)
                    if self.wall_clock_breakdown():
                        module.wall_clock_breakdown = True
                if isinstance(module, MOELayer):
                    self.moe_layers.append(module)
                    if self.wall_clock_breakdown():
                        module.wall_clock_breakdown = True

        # Pass the mpu from here to groups. For subsequent use, just query groups
        if self.mpu is not None:
            groups.mpu = self.mpu

        # Set deepspeed parallelism spec. for the model including expert parallelism
        for _, module in self.module.named_modules():
            if hasattr(module, 'set_deepspeed_parallelism'):
                module.set_deepspeed_parallelism()

        # Query the groups module to get information about various parallel groups
        self.data_parallel_group = groups._get_data_parallel_group()
        self.dp_world_size = groups._get_data_parallel_world_size()
        self.mp_world_size = groups._get_model_parallel_world_size()
        self.expert_parallel_group = groups._get_expert_parallel_group_dict()
        self.expert_data_parallel_group = groups._get_expert_data_parallel_group_dict()

        if not self.amp_enabled():
            self._broadcast_model()

    # check if parameters are duplicated in optimizer param_groups
    def _check_for_duplicates(self, optimizer):
        for name, param in self.module.named_parameters():
            param_id = id(param)

            def ids_list(group):
                return [id(param) for param in group]

            occurrence = sum([
                ids_list(group['params']).count(param_id) if param_id in ids_list(group['params']) else 0
                for group in optimizer.param_groups
            ])
            assert occurrence <= 1, f"Parameter with name: {name} occurs multiple times in optimizer.param_groups. Make sure it only appears once to prevent undefined behaviour."

    def _do_optimizer_sanity_check(self, basic_optimizer):
        model_dtype, grad_accum_dtype = self.get_data_types()
        zero_enabled = self.zero_optimization()
        amp_enabled = self.amp_enabled()
        # config based assertions
        assert (
            not (amp_enabled and zero_enabled)
        ), "Amp and ZeRO are not currently compatible, please use (legacy) fp16 mode which performs similar to amp opt_mode=O2"
        if zero_enabled:
            if not is_zero_supported_optimizer(basic_optimizer):
                assert (
                    self.zero_allow_untested_optimizer()
                ), 'You are using an untested ZeRO Optimizer. Please add <"zero_allow_untested_optimizer": true> in the configuration file to use it.'

                if self.global_rank == 0:
                    logger.warning("**** You are using ZeRO with an untested optimizer, proceed with caution *****")

            if model_dtype == torch.bfloat16 and grad_accum_dtype == torch.float32 and self.zero_optimization_stage(
            ) == 1:
                return BFLOAT16
            if model_dtype != grad_accum_dtype and self.zero_optimization_stage() == 3:
                raise NotImplementedError(
<<<<<<< HEAD
                    "Model data type and gradient accumulation data type must be equal to use ZeRO stage 3"
                )
=======
                    "Model data type and gradient accumulation data type must be equal to use ZeRO")
>>>>>>> fcb868e2
            return ZERO_OPTIMIZATION
        elif amp_enabled:
            if model_dtype != grad_accum_dtype:
                raise NotImplementedError(
                    "Model data type and gradient accumulation data type must be equal to use Amp")
            if model_dtype == torch.bfloat16 or model_dtype == torch.float16:
                raise NotImplementedError("Cannot enable both amp with (legacy) fp16 or bfloat16 mode")
            try:
                logger.info("Initializing Apex amp from: {}".format(amp.__path__))
            except NameError:
                # If apex/amp is available it will be imported above
                raise RuntimeError("Unable to import apex/amp, please make sure it is installed")
            return AMP
        # data type checks
        elif model_dtype == grad_accum_dtype:
            if model_dtype == torch.bfloat16:
                raise NotImplementedError(
                    "Bfloat16 wrapper must use a gradient accumulation type of fp32, enable ZeRO to use Bfloat16 gradient accumulation"
                )
            if model_dtype == torch.float16:
                return FP16
            # else optimizer_wrapper = None
        elif model_dtype == torch.bfloat16 and grad_accum_dtype == torch.float32:
            return BFLOAT16
        else:
            raise NotImplementedError("unsupported mix of model dtype and gradient accummulation type")

        return None

    # Configure optimizer
    def _configure_optimizer(self, client_optimizer, model_parameters):
        if client_optimizer is not None:
            if isinstance(client_optimizer, tuple(self._supported_optims())):
                client_optimizer.param_groups[:] = [
                    pg for pg in client_optimizer.param_groups if len(pg["params"]) != 0
                ]
                log_dist("Removing param_group that has no 'params' in the client Optimizer", ranks=[0])

                basic_optimizer = client_optimizer
                log_dist('Using client Optimizer as basic optimizer', ranks=[0])
            else:
                basic_optimizer = client_optimizer(model_parameters)
                log_dist('Using client callable to create basic optimizer', ranks=[0])

            if self.zero_use_cpu_optimizer() and not isinstance(basic_optimizer, deepspeed.ops.adam.DeepSpeedCPUAdam):
                if self.zero_force_ds_cpu_optimizer():
                    msg = f'You are using ZeRO-Offload with a client provided optimizer ({type(basic_optimizer)}) which in most cases will yield poor performance. Please either use deepspeed.ops.adam.DeepSpeedCPUAdam or set an optimizer in your ds-config (https://www.deepspeed.ai/docs/config-json/#optimizer-parameters). If you really want to use a custom optimizer w. ZeRO-Offload and understand the performance impacts you can also set <"zero_force_ds_cpu_optimizer": false> in your configuration file.'
                    raise ZeRORuntimeException(msg)
        else:
            basic_optimizer = self._configure_basic_optimizer(model_parameters)
            log_dist(f"Using DeepSpeed Optimizer param name {self.optimizer_name()} as basic optimizer", ranks=[0])

        self._check_for_duplicates(basic_optimizer)

        self.basic_optimizer = basic_optimizer
        log_dist("DeepSpeed Basic Optimizer = {}".format(basic_optimizer.__class__.__name__), ranks=[0])

        optimizer_wrapper = self._do_optimizer_sanity_check(basic_optimizer)

        if optimizer_wrapper == ZERO_OPTIMIZATION:
            self.optimizer = self._configure_zero_optimizer(basic_optimizer)
        elif optimizer_wrapper == AMP:
            amp_params = self.amp_params()
            log_dist(f"Initializing AMP with these params: {amp_params}", ranks=[0])
            model, self.optimizer = amp.initialize(self.module, basic_optimizer, **amp_params)
            self._set_client_model(model)
            self._broadcast_model()
            # TODO: maybe need to broadcast experts differently?
        elif optimizer_wrapper == FP16:
            self.optimizer = self._configure_fp16_optimizer(basic_optimizer)
        elif optimizer_wrapper == BFLOAT16:
            self.optimizer = self._configure_bf16_optimizer(basic_optimizer)
        else:
            self.optimizer = basic_optimizer

        log_dist("DeepSpeed Final Optimizer = {}".format(self.optimizer_name()), ranks=[0])

        self.compression_scheduler = self._configure_compression_scheduler()
        self.quantizer = self._configure_quantization()

    def _configure_basic_optimizer(self, model_parameters):
        optimizer_parameters = self.optimizer_params()
        if optimizer_parameters is None:
            optimizer_parameters = {}
        # print(optimizer_parameters.keys())
        if "max_grad_norm" in optimizer_parameters.keys():
            raise ValueError(
                "'max_grad_norm' is not supported as an optimizer parameter, please switch to using the deepspeed parameter 'gradient_clipping' see: https://www.deepspeed.ai/docs/config-json/#gradient-clipping for more details"
            )

        if self.optimizer_name() in [ADAGRAD_OPTIMIZER, ADAM_OPTIMIZER, ADAMW_OPTIMIZER]:
            torch_adam = optimizer_parameters.pop(TORCH_ADAM_PARAM, False)
            adam_w_mode = optimizer_parameters.pop(ADAM_W_MODE, ADAM_W_MODE_DEFAULT)

            # Optimizer name of Adam forces AdamW logic unless adam_w_mode is explicitly set
            effective_adam_w_mode = self.optimizer_name() == ADAMW_OPTIMIZER or adam_w_mode

            if torch_adam:
                if not effective_adam_w_mode:
                    optimizer = torch.optim.Adam(model_parameters, **optimizer_parameters)
                else:
                    optimizer = torch.optim.AdamW(model_parameters, **optimizer_parameters)
            else:
                if self.zero_use_cpu_optimizer():
                    if self.optimizer_name() == ADAGRAD_OPTIMIZER:
                        from deepspeed.ops.adagrad import DeepSpeedCPUAdagrad
                        optimizer = DeepSpeedCPUAdagrad(model_parameters, **optimizer_parameters)
                    else:
                        from deepspeed.ops.adam import DeepSpeedCPUAdam
                        optimizer = DeepSpeedCPUAdam(model_parameters,
                                                     **optimizer_parameters,
                                                     adamw_mode=effective_adam_w_mode)
                else:
                    from deepspeed.ops.adam import FusedAdam

                    optimizer = FusedAdam(
                        model_parameters,
                        **optimizer_parameters,
                        adam_w_mode=effective_adam_w_mode,
                    )

        elif self.optimizer_name() == LAMB_OPTIMIZER:
            from deepspeed.ops.lamb import FusedLamb

            optimizer = FusedLamb(model_parameters, **optimizer_parameters)
        elif self.optimizer_name() == ONEBIT_ADAM_OPTIMIZER:
            assert not self.zero_optimization(), "1bit-Adam is not compatible with ZeRO"
            from deepspeed.runtime.fp16.onebit.adam import OnebitAdam

            optimizer = OnebitAdam(model_parameters, self, **optimizer_parameters)
            if not self.fp16_enabled():
                logger.warning(f"Currently the convergence of 1-bit Adam is only verified under FP16")
        elif self.optimizer_name() == ZERO_ONE_ADAM_OPTIMIZER:
            assert not self.zero_optimization(), "0/1 Adam is not compatible with ZeRO"
            from deepspeed.runtime.fp16.onebit.zoadam import ZeroOneAdam

            optimizer = ZeroOneAdam(model_parameters, self, **optimizer_parameters)
            if not self.fp16_enabled():
                logger.warning(f'Currently the convergence of 0/1 Adam is only verified under FP16')
        elif self.optimizer_name() == ONEBIT_LAMB_OPTIMIZER:
            assert not self.zero_optimization(), "1bit-Lamb is not compatible with ZeRO"
            from deepspeed.runtime.fp16.onebit.lamb import OnebitLamb

            optimizer = OnebitLamb(model_parameters, self, **optimizer_parameters)
            if not self.fp16_enabled():
                logger.warning(f"Currently the convergence of 1-bit Lamb is only verified under FP16")
        else:
            torch_optimizer = getattr(torch.optim, self.optimizer_name())
            optimizer = torch_optimizer(model_parameters, **optimizer_parameters)
        return optimizer

    def _configure_compression_scheduler(self):
        return compression_scheduler(self.module, self._config.compression_config)

    def _configure_random_ltd_scheduler(self, configs):
        return RandomLTDScheduler(configs)

    def _configure_quantization(self):
        (
            quantize_weight_in_forward,
            quantize_enabled,
            q_groups,
            q_mixed_fp16,
            q_change_ratio,
            q_type,
            q_rounding,
            q_verbose,
            use_quantizer_kernel,
        ) = self.quantize_training()
        if quantize_enabled and not quantize_weight_in_forward:
            assert self.fp16_enabled(
            ), "MoQ (quantize in optimization step) weight quantization is only supported for FP16"
        quantizer = None
        if quantize_enabled and not quantize_weight_in_forward:
            from deepspeed.runtime.quantize import Quantizer

            quantizer = Quantizer(
                q_groups,
                q_mixed_fp16,
                q_change_ratio,
                q_type,
                q_rounding,
                q_verbose,
                self.eigenvalue_enabled(),
                use_quantizer_kernel,
                self.eigenvalue_layer_num() if self.eigenvalue_enabled() else 0,
            )
        return quantizer

    def _configure_fp16_optimizer(self, optimizer):
        initial_dynamic_scale = self.initial_dynamic_scale()
        dynamic_loss_args = self.dynamic_loss_scale_args()
        clip_grad = self.gradient_clipping()
        if APEX_INSTALLED:
            fused_opts = (apex.optimizers.FusedAdam, FusedAdam)
        else:
            fused_opts = FusedAdam
        if isinstance(optimizer, fused_opts) \
                or self.optimizer_name() in [ONEBIT_ADAM_OPTIMIZER, ZERO_ONE_ADAM_OPTIMIZER]:
            if self.dynamic_loss_scale():
                log_dist(f'Creating fp16 optimizer with dynamic loss scale', ranks=[0])
                timers = self.timers if self.wall_clock_breakdown() else None
                optimizer = FP16_Optimizer(
                    optimizer,
                    deepspeed=self,
                    dynamic_loss_scale=True,
                    initial_dynamic_scale=initial_dynamic_scale,
                    dynamic_loss_args=dynamic_loss_args,
                    mpu=self.mpu,
                    clip_grad=clip_grad,
                    fused_adam_legacy=self.optimizer_legacy_fusion(),
                    timers=timers,
                    has_moe_layers=self.has_moe_layers,
                )
            else:
                log_dist(f'Creating fp16 optimizer with static loss scale: {self.loss_scale()}', ranks=[0])
                optimizer = FP16_Optimizer(
                    optimizer,
                    deepspeed=self,
                    static_loss_scale=self.loss_scale(),
                    mpu=self.mpu,
                    clip_grad=clip_grad,
                    fused_adam_legacy=self.optimizer_legacy_fusion(),
                    has_moe_layers=self.has_moe_layers,
                )
        else:
            log_dist(f'Creating fp16 unfused optimizer with dynamic loss scale', ranks=[0])
            optimizer = FP16_UnfusedOptimizer(
                optimizer,
                deepspeed=self,
                static_loss_scale=self.loss_scale(),
                dynamic_loss_scale=self.dynamic_loss_scale(),
                dynamic_loss_args=dynamic_loss_args,
                mpu=self.mpu,
                clip_grad=clip_grad,
                fused_lamb_legacy=self.optimizer_name() == LAMB_OPTIMIZER,
            )

        return optimizer

    def _configure_bf16_optimizer(self, optimizer):
        clip_grad = self.gradient_clipping()

        if optimizer is None:
            optimizer = DummyOptim(list(self.module.parameters()))

        log_dist('Creating BF16 optimizer', ranks=[0])

        timers = self.timers if self.wall_clock_breakdown() else None
        optimizer = BF16_Optimizer(optimizer,
                                   self.param_names,
                                   mpu=self.mpu,
                                   clip_grad=clip_grad,
                                   allgather_bucket_size=self.zero_allgather_bucket_size(),
                                   dp_process_group=self.data_parallel_group,
                                   timers=timers)

        return optimizer

    def _configure_zero_optimizer(self, optimizer):
        zero_stage = self.zero_optimization_stage()
        model_dtype, gradient_accumulation_dtype = self.get_data_types()
        timers = self.timers if self.wall_clock_breakdown() else None

        if optimizer is None:
            optimizer = DummyOptim(list(self.module.parameters()))

        if self.zero_legacy_stage1():
            raise Exception(
                "The deprecated version of ZeRO Stage 1 is not supported in deepspeed >= 0.5.9. Please downgrade to a version less than 0.5.9 if you need to use this deprecated version of ZeRO."
            )

        if zero_stage <= ZeroStageEnum.gradients:
            overlap_comm = self.zero_overlap_comm()
            contiguous_gradients = self.zero_contiguous_gradients()
            round_robin_gradients = self.zero_round_robin_gradients()
            assert not isinstance(optimizer, DummyOptim), "zero stage {} requires an optimizer".format(zero_stage)

            log_dist(f'Creating {model_dtype} ZeRO stage {zero_stage} optimizer', ranks=[0])
            # Overlap and contiguous grads are meaningless in stage 1 and are ignored
            if zero_stage == ZeroStageEnum.optimizer_states:
                overlap_comm = False
                round_robin_gradients = False
                # Non-MoE requires contiguous grads to be disabled w. stage 1
                if not self.has_moe_layers:
                    contiguous_gradients = False

            if isinstance(self.module, PipelineModule):
                if overlap_comm:
                    logger.warning("Pipeline parallelism does not support overlapped communication, will be disabled.")
                    overlap_comm = False
            optimizer = DeepSpeedZeroOptimizer(
                optimizer,
                self.param_names,
                timers=timers,
                static_loss_scale=self.loss_scale(),
                dynamic_loss_scale=self.dynamic_loss_scale(),
                dynamic_loss_args=self.dynamic_loss_scale_args(),
                clip_grad=self.gradient_clipping(),
                contiguous_gradients=contiguous_gradients,
                reduce_bucket_size=self.zero_reduce_bucket_size(),
                allgather_bucket_size=self.zero_allgather_bucket_size(),
                dp_process_group=self.data_parallel_group,
                expert_parallel_group=self.expert_parallel_group if self.has_moe_layers else None,
                expert_data_parallel_group=self.expert_data_parallel_group if self.has_moe_layers else None,
                reduce_scatter=self.zero_reduce_scatter(),
                overlap_comm=overlap_comm,
                cpu_offload=self.zero_cpu_offload(),
                mpu=self.mpu,
                postscale_gradients=self.postscale_gradients(),
                gradient_predivide_factor=self.gradient_predivide_factor(),
                gradient_accumulation_steps=self.gradient_accumulation_steps(),
                ignore_unused_parameters=self.zero_ignore_unused_parameters(),
                partition_grads=zero_stage == ZeroStageEnum.gradients,
                round_robin_gradients=round_robin_gradients,
                has_moe_layers=self.has_moe_layers,
<<<<<<< HEAD
                fp16_master_weights_and_gradients=self.fp16_master_weights_and_gradients(
                ),
                gradient_accumulation_dtype=gradient_accumulation_dtype,
=======
                fp16_master_weights_and_gradients=self.fp16_master_weights_and_gradients(),
>>>>>>> fcb868e2
                communication_data_type=self.communication_data_type,
                elastic_checkpoint=self.zero_elastic_checkpoint())

        elif zero_stage == ZeroStageEnum.weights:
            assert not self.has_moe_layers, "MoE not supported with Stage 3"
            if isinstance(optimizer, DummyOptim):
                log_dist("Creating ZeRO Offload", ranks=[0])
                optimizer = DeepSpeedZeRoOffload(self.module,
                                                 timers=timers,
                                                 ds_config=self.config,
                                                 overlap_comm=self.zero_overlap_comm(),
                                                 prefetch_bucket_size=self.zero_prefetch_bucket_size(),
                                                 max_reuse_distance=self.zero_max_reuse_distance(),
                                                 max_live_parameters=self.zero_max_live_parameters(),
                                                 param_persistence_threshold=self.zero_param_persistence_threshold(),
                                                 model_persistence_threshold=self.zero_model_persistence_threshold(),
                                                 offload_param_config=self.zero_offload_param(),
                                                 mpu=self.mpu)
            else:
                log_dist(f'Creating {model_dtype} ZeRO stage {zero_stage} optimizer', ranks=[0])
                from deepspeed.runtime.zero.stage3 import DeepSpeedZeroOptimizer_Stage3
                optimizer = DeepSpeedZeroOptimizer_Stage3(
                    self.module,
                    optimizer,
                    timers=timers,
                    ds_config=self.config,
                    static_loss_scale=self.loss_scale(),
                    dynamic_loss_scale=self.dynamic_loss_scale(),
                    dynamic_loss_args=self.dynamic_loss_scale_args(),
                    clip_grad=self.gradient_clipping(),
                    contiguous_gradients=self.zero_contiguous_gradients(),
                    reduce_bucket_size=self.zero_reduce_bucket_size(),
                    prefetch_bucket_size=self.zero_prefetch_bucket_size(),
                    max_reuse_distance=self.zero_max_reuse_distance(),
                    max_live_parameters=self.zero_max_live_parameters(),
                    param_persistence_threshold=self.zero_param_persistence_threshold(),
                    model_persistence_threshold=self.zero_model_persistence_threshold(),
                    dp_process_group=self.data_parallel_group,
                    reduce_scatter=self.zero_reduce_scatter(),
                    overlap_comm=self.zero_overlap_comm(),
                    offload_optimizer_config=self.zero_offload_optimizer(),
                    offload_param_config=self.zero_offload_param(),
                    sub_group_size=self.zero_sub_group_size(),
                    mpu=self.mpu,
                    postscale_gradients=self.postscale_gradients(),
                    gradient_predivide_factor=self.gradient_predivide_factor(),
                    gradient_accumulation_steps=self.gradient_accumulation_steps(),
                    aio_config=self.aio_config(),
                    communication_data_type=self.communication_data_type)

        else:
            raise NotImplementedError("ZeRO stage {} not implemented".format(zero_stage))

        return optimizer

    def _configure_eigenvalue(self):
        eigenvalue = Eigenvalue(
            verbose=self.eigenvalue_verbose(),
            max_iter=self.eigenvalue_max_iter(),
            tol=self.eigenvalue_tol(),
            stability=self.eigenvalue_stability(),
            gas_boundary_resolution=self.eigenvalue_gas_boundary_resolution(),
            layer_name=self.eigenvalue_layer_name(),
            layer_num=self.eigenvalue_layer_num(),
        )

        return eigenvalue

    def _configure_progressive_layer_drop(self):
        pld = ProgressiveLayerDrop(theta=self.pld_theta(), gamma=self.pld_gamma())

        return pld

    def _configure_curriculum_scheduler_legacy(self):
        scheduler = CurriculumScheduler(self.curriculum_params_legacy())
        return scheduler

    @staticmethod
    def is_map_style_dataset(obj):
        return hasattr(obj, "__getitem__") and hasattr(obj, "__len__")

    @staticmethod
    def is_iterable_style_dataset(obj):
        return isinstance(obj, torch.utils.data.IterableDataset)  # hasattr(obj, "__iter__") should work as well

    def dataloader_drop_last(self):
        return self._config.dataloader_drop_last

    def was_step_applied(self) -> bool:
        """Returns True if the latest ``step()`` produced in parameter updates.
        Note that a ``False`` return is not an error condition. Steps are frequently
        no-ops, such as between gradient accumulation boundaries or when overflows
        occur.
        Returns:
            bool: Whether the latest ``step()`` modified model parameters.
        """
        return self._step_applied

    def deepspeed_io(self,
                     dataset,
                     batch_size=None,
                     route=ROUTE_TRAIN,
                     pin_memory=True,
                     data_sampler=None,
                     collate_fn=None,
                     num_local_io_workers=None):
        if not (self.is_map_style_dataset(dataset) or self.is_iterable_style_dataset(dataset)):
            raise ValueError("Training data must be a torch Dataset")

        if batch_size is None:
            batch_size = self.train_micro_batch_size_per_gpu()

        if collate_fn is None:
            collate_fn = self.collate_fn

        # Currently we only use timer in train route
        deepspeed_io_timer = None
        if route == ROUTE_TRAIN:
            deepspeed_io_timer = self.tput_timer

        # If mpu is provided, forward world size and parallel rank to sampler.
        data_parallel_world_size = self.dp_world_size
        data_parallel_rank = self.global_rank
        if self.mpu is not None:
            data_parallel_world_size = self.mpu.get_data_parallel_world_size()
            data_parallel_rank = self.mpu.get_data_parallel_rank()

        if data_sampler is None and (route == ROUTE_PREDICT or route == ROUTE_EVAL):
            data_sampler = torch.utils.data.DistributedSampler(
                dataset,
                num_replicas=data_parallel_world_size,
                rank=data_parallel_rank,
                shuffle=False,
            )

        deepspeed_dataloader_config = {}
        if self.curriculum_learning_enabled():
            deepspeed_dataloader_config = {
                CURRICULUM_LEARNING: self.curriculum_learning_enabled(),
                DATA_EFFICIENCY: self.data_efficiency_config(),
                DATA_PARALLEL_GROUP: self.data_parallel_group,
                GRADIENT_ACCUMULATION_STEPS: self.gradient_accumulation_steps(),
                GLOBAL_RANK: self.global_rank,
                DATA_SAMPLING_NUM_WORKERS: self.data_sampling_config()[DATA_SAMPLING_NUM_WORKERS]
            }

        return DeepSpeedDataLoader(dataset=dataset,
                                   batch_size=batch_size,
                                   pin_memory=pin_memory,
                                   collate_fn=collate_fn,
                                   local_rank=self.local_rank,
                                   tput_timer=deepspeed_io_timer,
                                   num_local_io_workers=num_local_io_workers,
                                   data_sampler=data_sampler,
                                   data_parallel_world_size=data_parallel_world_size,
                                   data_parallel_rank=data_parallel_rank,
                                   dataloader_drop_last=self.dataloader_drop_last(),
                                   deepspeed_dataloader_config=deepspeed_dataloader_config)

    def train(self, mode=True):
        r""""""

        self.warn_unscaled_loss = True
        self.module.train(mode)

    def eval(self):
        r""""""

        self.warn_unscaled_loss = True
        self.module.train(False)

    def _scale_loss_by_gas(self, prescaled_loss):
        if isinstance(prescaled_loss, torch.Tensor):
            scaled_loss = prescaled_loss / self.gradient_accumulation_steps()
        elif isinstance(prescaled_loss, tuple) or isinstance(prescaled_loss, list):
            scaled_loss = []
            for l in prescaled_loss:
                if isinstance(l, torch.Tensor):
                    scaled_loss.append(l / self.gradient_accumulation_steps())
                else:
                    scaled_loss.append(l)
        else:
            scaled_loss = prescaled_loss
            if self.warn_unscaled_loss:
                logger.warning(f"DeepSpeed unable to scale loss because of type: {type(prescaled_loss)}")
                self.warn_unscaled_loss = False

        return scaled_loss

    @instrument_w_nvtx
    def forward(self, *inputs, **kwargs):
        r"""Execute forward propagation
        Arguments:
            *inputs: Variable length input list
            **kwargs: variable length keyword arguments
        """

        if self.autotuning_profile_model_info():
            ma = get_ma_status()
        else:
            see_memory_usage("Engine before forward", force=self.memory_breakdown())

        flops_profiler_active = (self.flops_profiler_enabled()
                                 and self.global_steps == self.flops_profiler_profile_step() and self.global_rank == 0)

        # used to check quantization happens at step 0!
        if self.global_steps == 0 and hasattr(self, "compression_scheduler"):
            self.compression_scheduler.step(step_zero_check=True)
            if self.quantizer:
                tensor_to_quantize = self.optimizer.bit16_groups if self.zero_optimization_stage(
                ) == 2 else self.optimizer.fp16_groups
                if self.compression_scheduler.weight_quantization_enabled:
                    self.quantizer.quantize(
                        tensor_to_quantize,
                        (self.optimizer.overflow if self.fp16_enabled() else False),
                        self.eigenvalue_enabled(),
                        None,
                    )

        if flops_profiler_active:
            self.flops_profiler.start_profile(ignore_list=None)

        if self.module.training:
            if self.progressive_layer_drop:
                kwargs.update(self.progressive_layer_drop.get_state())

        if self.__class__.__name__ != "PipelineEngine":
            # TODO: The above if condition is a HACK since for PipelineEngine
            # it's difficult to inject argument in forward pass.
            if self.module.training and self.curriculum_enabled_legacy():
                self.curriculum_scheduler_legacy.update_difficulty(self.global_steps + 1)
                if self.curriculum_params_legacy()["curriculum_type"] == "seqlen":
                    kwargs.update({"curriculum_seqlen": self.curriculum_scheduler_legacy.get_current_difficulty()})

        if self.module.training and self.random_ltd_enabled():
            self.random_ltd_scheduler.update_seq(self.global_steps)

        if self.zero_optimization_partition_weights():
            # Enable automated discovery of external parameters by indicating that
            # we are in a forward pass.
            for module in self.module.modules():
                module._parameters._in_forward = True
                pass

        self._start_timers(self.engine_timers.forward_timers)

        if self.training_dataloader is None:
            self.tput_timer.start()

        if self.fp16_auto_cast():
            inputs = self._cast_inputs_half(inputs)

        loss = self.module(*inputs, **kwargs)

        if self.zero_optimization_partition_weights():
            # Disable automated discovery of external parameters
            for module in self.module.modules():
                module._parameters._in_forward = False

        self._stop_timers(self.engine_timers.forward_timers)

        if flops_profiler_active:
            self.flops_profiler.stop_profile()

        if self.autotuning_profile_model_info():
            activation_mem = get_ma_status() - ma
            self.autotuning_model_info["activation_mem_per_gpu"] = activation_mem
            print_json_dist(self.autotuning_model_info, [0], path=self.autotuning_model_info_path())
            exit()
        else:
            see_memory_usage("Engine after forward", force=self.memory_breakdown())
        return loss

    def _cast_inputs_half(self, inputs):
        if isinstance(inputs, (list, tuple)):
            new_inputs = []
            for v in inputs:
                new_inputs.append(self._cast_inputs_half(v))
            return inputs.__class__(new_inputs)
        elif isinstance(inputs, dict):
            new_inputs = {}
            for k, v in inputs.items():
                new_inputs[k] = self._cast_inputs_half(v)
            return new_inputs
        elif hasattr(inputs, 'half'):
            return inputs.half()
        else:
            return inputs

    def print_forward_breakdown(self, fwd_time):
        gate_time = 0.0
        moe_time = 0.0
        falltoall = 0.0
        salltoall = 0.0

        for gate in self.gate_modules:
            #logger.info(f"Individual TopK gate time: {gate.gate_time:.2f} ms")
            gate_time += gate.gate_time

        for l in self.moe_layers:
            #logger.info(f"MoE layer; total: {l.time_moe:.2f} ms, first alltoall: {l.time_falltoall:.2f}, second alltoall: {l.time_salltoall:.2f}")
            moe_time += l.time_moe
            falltoall += l.time_falltoall
            salltoall += l.time_salltoall

        # TODO: Allreduce/average them across ranks for more accurate timing.

        # if deepspeed.comm.get_rank() == 0:
        log_dist(
            f"rank={dist.get_rank()} time (ms) | forward: {fwd_time:.2f} (forward_moe: {moe_time:.2f}, 1st alltoall: {falltoall:.2f}, 2nd alltoall: {salltoall:.2f}, top-k: {gate_time:.2f})",
            ranks=[0])

    @instrument_w_nvtx
    def allreduce_gradients(self, bucket_size=MEMORY_OPT_ALLREDUCE_SIZE):
        assert not (self.bfloat16_enabled() and self.pipeline_parallelism), \
            f'allreduce_gradients() is not valid when bfloat+pipeline_parallelism is enabled'

        # Pass (PP) gas boundary flag to optimizer (required for zero)
        self.optimizer.is_gradient_accumulation_boundary = self.is_gradient_accumulation_boundary()
        # ZeRO stage >= 2 communicates during non gradient accumulation boundaries as well
        if self.zero_optimization_partition_gradients():
            self.optimizer.overlapping_partition_gradients_reduce_epilogue()

        # Communicate only at gradient accumulation boundaries
        elif self.is_gradient_accumulation_boundary():
            if self.zero_optimization_stage() == ZeroStageEnum.optimizer_states and hasattr(
                    self.optimizer, 'reduce_gradients'):
                self.optimizer.reduce_gradients(pipeline_parallel=self.pipeline_parallelism)
            else:
                self.buffered_allreduce_fallback(elements_per_buffer=bucket_size)

    @instrument_w_nvtx
    def backward(self, loss, allreduce_gradients=True, release_loss=False, retain_graph=False, scale_wrt_gas=True):
        r"""Execute backward pass on the loss
        Arguments:
            loss: Torch tensor on which to execute backward propagation
            allreduce_gradients: is deprecated, ignored, and will soon be removed'
            retain_graph: bool, default: false
                forward on user defined choice of retain_graph
        """

        see_memory_usage("Engine before backward", force=self.memory_breakdown())

        if self.scale_wrt_gas is not None:
            scale_wrt_gas = self.scale_wrt_gas

        if not allreduce_gradients:
            logger.warning(f"Argument `allreduce_gradients` is deprecated, ignored, and will soon be removed")

        # scale loss w.r.t. gradient accumulation if needed
        if self.gradient_accumulation_steps() > 1 and scale_wrt_gas:
            loss = self._scale_loss_by_gas(loss.float())

        # Log training Loss
        if self.monitor.enabled:
            if self.is_gradient_accumulation_boundary():
                if self.global_rank == 0:
                    self.summary_events = [(
                        f"Train/Samples/train_loss",
                        loss.mean().item() * self.gradient_accumulation_steps(),
                        self.global_samples,
                    )]
                    self.monitor.write_events(self.summary_events)

        self._start_timers(self.engine_timers.backward_timers)

        assert self.optimizer is not None and not isinstance(self.optimizer, DummyOptim), \
            "must provide optimizer during init in order to use backward"

        self._start_timers(self.engine_timers.backward_inner_timers)

        if self.zero_optimization():
            self.optimizer.is_gradient_accumulation_boundary = self.is_gradient_accumulation_boundary()
            self.optimizer.backward(loss, retain_graph=retain_graph)
        elif self.amp_enabled():
            # AMP requires delaying unscale when inside gradient accumulation boundaries
            # https://nvidia.github.io/apex/advanced.html#gradient-accumulation-across-iterations
            delay_unscale = not self.is_gradient_accumulation_boundary()
            with amp.scale_loss(loss, self.optimizer, delay_unscale=delay_unscale) as scaled_loss:
                scaled_loss.backward(retain_graph=retain_graph)
        elif self.fp16_enabled():
            if self.eigenvalue_enabled():
                self.optimizer.backward(loss, create_graph=True, retain_graph=True)
            else:
                self.optimizer.backward(loss, retain_graph=retain_graph)
        elif self.bfloat16_enabled():
            self.optimizer.backward(loss)
        else:
            if self.eigenvalue_enabled():
                loss.backward(create_graph=True, retain_graph=True)
            else:
                loss.backward(retain_graph=retain_graph)

        self._stop_timers(self.engine_timers.backward_inner_timers)

        self._start_timers(self.engine_timers.backward_reduce_timers)

        if allreduce_gradients and self.enable_backward_allreduce:
            # Traditional code path that allreduces the module parameter grads
            self.allreduce_gradients()

        self._stop_timers(self.engine_timers.backward_reduce_timers)

        self._stop_timers(self.engine_timers.backward_timers)

        if release_loss:
            # loss.data = None
            pass

        see_memory_usage("Engine after backward", force=self.memory_breakdown())

        return loss

    def is_gradient_accumulation_boundary(self):
        """
        Query whether the current micro-batch is at the boundary of
        gradient accumulation, and thus will trigger gradient reductions and
        an optimizer step.

        Returns:
            bool: if the current step is a gradient accumulation boundary.

        """
        if self._is_gradient_accumulation_boundary is None:
            return (self.micro_steps + 1) % \
                self.gradient_accumulation_steps() == 0
        else:
            return self._is_gradient_accumulation_boundary

    def set_gradient_accumulation_boundary(self, is_boundary):
        """
        Manually overrides the DeepSpeed engine's gradient accumulation boundary state, this is an optional
        feature and should be used with care. The state should be set before to the intended
        value before each forward/backward. The final fordward/backward should have the
        boundary state set to True. This style allows client code to only call engine.step() once after all
        the gradient accumulation passes are complete. See example below:
        .. code-block:: python
        engine.set_gradient_accumulation_boundary(False)
        for _ in range(gradient_accumulation_steps - 1):
            micro_batch = next(data_loader)
            loss = engine(micro_batch)
            engine.backward(loss)
        engine.set_gradient_accumulation_boundary(True)
        micro_batch = next(data_loader)
        loss = engine(micro_batch)
        engine.backward(loss)
        engine.step()
        Arguments:
            is_boundary (bool): are we at a gradient accumulation boundary or not?
        """
        self._is_gradient_accumulation_boundary = is_boundary
        self.optimizer.is_gradient_accumulation_boundary = is_boundary

    def zero_grad(self):
        """
        Zero parameter grads.
        """
        for param_name, param in self.module.named_parameters():
            param.grad = None

    def clip_fp32_gradients(self):
        clip_grad_norm_(parameters=self.module.parameters(), max_norm=self.gradient_clipping(), mpu=self.mpu)

    def _take_model_step(self, lr_kwargs, block_eigenvalue={}):
        if self.gradient_clipping() > 0.0:
            if not (self.fp16_enabled() or self.bfloat16_enabled() or self.amp_enabled() or self.zero_optimization()):
                self.clip_fp32_gradients()
            elif self.amp_enabled():
                # AMP's recommended way of doing clipping
                # https://nvidia.github.io/apex/advanced.html#gradient-clipping
                master_params = amp.master_params(self.optimizer)
                clip_grad_norm_(parameters=master_params, max_norm=self.gradient_clipping(), mpu=self.mpu)
        self.optimizer.step()

        if hasattr(self.optimizer, '_global_grad_norm'):
            self._global_grad_norm = self.optimizer._global_grad_norm

        # Quantize the updated parameter if there is no overflow
        if self.quantizer:
            tensor_to_quantize = self.optimizer.bit16_groups if self.zero_optimization_stage(
            ) == 2 else self.optimizer.fp16_groups
            if self.compression_scheduler.weight_quantization_enabled:
                self.quantizer.quantize(
                    tensor_to_quantize,
                    (self.optimizer.overflow if self.fp16_enabled() else False),
                    self.eigenvalue_enabled(),
                    block_eigenvalue,
                )
        # zero grad in basic optimizer could be unreliable and may not exhibit
        # the behaviour that we want
        if self.bfloat16_enabled():
            # TODO: Temporary until bf16_optimizer and zero_optimizer are integrated
            if self.zero_optimization() and hasattr(self.optimizer, "zero_grad"):
                self.optimizer.zero_grad()
            else:
                pass
        elif self.zero_optimization() or self.fp16_enabled() or self.amp_enabled():
            self.optimizer.zero_grad()
        else:
            self.zero_grad()

        report_progress = self.global_rank == 0 if self.global_rank else True

        # Check overflow here since in DS fp16 optimizer, the overflow is updated in above step() function.
        overflow = False
        if hasattr(self.optimizer, "overflow"):
            overflow = self.optimizer.overflow
        self._step_applied = not overflow

        if overflow:
            self.skipped_steps += 1
        else:
            self.compression_scheduler.step()
            if self.lr_scheduler is not None:
                try:
                    self.lr_scheduler.step(**(lr_kwargs or {}))
                except TypeError:
                    # XXX Hack to work with Megatron 2.0 and DeepSpeed pipelines.
                    # We don't currently have a way to specify lr_kwargs from
                    # pipe_engine.train_batch()
                    self.lr_scheduler.step(increment=self.train_batch_size())

        if report_progress and (self.global_steps + 1) % self.steps_per_print() == 0:
            self._report_progress(self.global_steps + 1)

        self.global_steps += 1
        self.global_samples += self.train_batch_size()

    def step(self, lr_kwargs=None):
        r"""Execute the weight update step after forward and backward propagation
        on effective_train_batch.
        """
        see_memory_usage("Engine before step", force=self.memory_breakdown())

        # Check early because self.global_steps is incremented at some point here.
        # TODO: Delay self.global_steps increment until very end of this function.
        flops_profiler_active = self.flops_profiler_enabled(
        ) and self.global_steps == self.flops_profiler_profile_step() and self.global_rank == 0

        self._start_timers(self.engine_timers.step_timers)

        assert self.optimizer is not None and not isinstance(self.optimizer, DummyOptim), \
            "must provide optimizer during init in order to use step"

        report_progress = False

        self._step_applied = False  # assume False, will flip to True

        # Update the model when we reach gradient accumulation boundaries
        if self.is_gradient_accumulation_boundary():
            self.gas_boundary_ctr += 1

            if (self.eigenvalue_enabled() and (self.gas_boundary_ctr % self.eigenvalue_gas_boundary_resolution() == 0)
                    and self.quantizer.any_precision_switch()):
                log_dist(f"computing eigenvalue...", ranks=[0])
                self.block_eigenvalue = self.eigenvalue.compute_eigenvalue(self.module, self.device,
                                                                           self.optimizer.cur_scale)

            if self.progressive_layer_drop:
                self.progressive_layer_drop.update_state(self.global_steps)

            if (self.eigenvalue_enabled() and not self.gas_boundary_ctr % self.eigenvalue_gas_boundary_resolution()
                    and self.quantizer.any_precision_switch()):
                self._take_model_step(lr_kwargs, self.block_eigenvalue)
            else:
                self._take_model_step(lr_kwargs)

            report_progress = self.global_rank == 0 if self.global_rank else True

        self.tput_timer.stop(global_step=self.is_gradient_accumulation_boundary(), report_speed=report_progress)

        self._stop_timers(self.engine_timers.step_timers)

        # Log learning rate
        if self.monitor.enabled:
            if self.is_gradient_accumulation_boundary():
                if self.global_rank == 0:
                    self.summary_events = [(f"Train/Samples/lr", self.get_lr()[0], self.global_samples)]

                    if self.fp16_enabled() and hasattr(self.optimizer, "cur_scale"):
                        self.summary_events.append((
                            f"Train/Samples/loss_scale",
                            self.optimizer.cur_scale,
                            self.global_samples,
                        ))

                    if (self.eigenvalue_enabled()
                            and not self.gas_boundary_ctr % self.eigenvalue_gas_boundary_resolution()):
                        ev_values = self.block_eigenvalue.values()
                        for i in range(len(ev_values)):
                            self.summary_events.append((
                                f"Train/Eigenvalues/ModelBlockParam_{i}",
                                self.ev_values[i][0],
                                self.global_samples,
                            ))
                    self.monitor.write_events(self.summary_events)

        # Check flops profiling
        if flops_profiler_active:
            if self.autotuning_enabled():
                self.flops = self.flops_profiler.get_total_flops() * 3
            else:
                self.flops_profiler.print_model_profile(
                    profile_step=self.global_steps,
                    module_depth=self.flops_profiler_module_depth(),
                    top_modules=self.flops_profiler_top_modules(),
                    detailed=self.flops_profiler_detailed(),
                    output_file=self.flops_profiler_output_file(),
                )
            self.flops_profiler.end_profile()

        if self.autotuning_enabled() and self.global_steps == (self.autotuning_end_profile_step() + 1):
            self._autotuning_exit()

        if self.wall_clock_breakdown():
            # Log micro timing and reset
            self.timers.log(names=self.engine_timers.micro_timers, memory_breakdown=self.memory_breakdown())

        if self.wall_clock_breakdown() or self.flops_profiler_enabled():
            # Log global timing and reset
            if self.is_gradient_accumulation_boundary():
                if self.monitor.enabled:
                    self._write_monitor()

                if self.has_moe_layers:
                    fwd_time = self.timers(FORWARD_GLOBAL_TIMER).elapsed(reset=False)
                    self.print_forward_breakdown(fwd_time=fwd_time)

                self.timers.log(self.engine_timers.global_timers)

        self.micro_steps += 1
        see_memory_usage("Engine after step", force=self.memory_breakdown())

    def _start_timers(self, timer_names):
        for name in timer_names:
            self.timers(name).start()

    def _stop_timers(self, timer_names):
        record = self.is_gradient_accumulation_boundary() and \
            self.flops_profiler_enabled() and \
                (self.global_steps >= self.flops_profiler_profile_step())
        for name in timer_names:
            self.timers(name).stop(record=record)

    def _autotuning_exit(self):
        if self.global_rank == 0:
            msg = self.timers.get_mean([
                FORWARD_GLOBAL_TIMER,
                BACKWARD_GLOBAL_TIMER,
                STEP_GLOBAL_TIMER,
            ], reset=False)
            titer = msg[FORWARD_GLOBAL_TIMER] + msg[BACKWARD_GLOBAL_TIMER] + msg[STEP_GLOBAL_TIMER]
            msg["latency"] = titer
            msg["FLOPS_per_gpu"] = self.flops * 1_000_000 * self.gradient_accumulation_steps() / titer
            msg["throughput"] = self.train_batch_size() * 1_000_000 / \
                msg["latency"]
            print_json_dist(msg, [0], path=self.autotuning_metric_path())
            log_dist(
                f"Wrote metrics to {self.autotuning_metric_path()}, {os.path.abspath(self.autotuning_metric_path())}",
                ranks=[0])
            import atexit
            atexit.register(print, "Autotuning: done with running current ds config.")
        exit()

    def _write_monitor(self):
        if self.global_rank == 0:
            self.summary_events = [
                (
                    f"Train/Samples/elapsed_time_ms_forward",
                    self.timers(FORWARD_GLOBAL_TIMER).elapsed(reset=False),
                    self.global_samples,
                ),
                (
                    f"Train/Samples/elapsed_time_ms_backward",
                    self.timers(BACKWARD_GLOBAL_TIMER).elapsed(reset=False),
                    self.global_samples,
                ),
                (
                    f"Train/Samples/elapsed_time_ms_backward_inner",
                    self.timers(BACKWARD_INNER_GLOBAL_TIMER).elapsed(reset=False),
                    self.global_samples,
                ),
                (
                    f"Train/Samples/elapsed_time_ms_backward_allreduce",
                    self.timers(BACKWARD_REDUCE_GLOBAL_TIMER).elapsed(reset=False),
                    self.global_samples,
                ),
                (
                    f"Train/Samples/elapsed_time_ms_step",
                    self.timers(STEP_GLOBAL_TIMER).elapsed(reset=False),
                    self.global_samples,
                ),
            ]
            self.monitor.write_events(self.summary_events)

    def _get_optimizer_param(self, param_name):
        result = []
        if not self.optimizer:
            return result
        for group in self.optimizer.param_groups:
            if param_name in group:
                result.append(group[param_name])
            else:
                result.append(0.0)
        return result

    def get_lr(self):
        return self._get_optimizer_param("lr")

    def get_type(self):
        return self._get_optimizer_param("type")

    def get_mom(self):
        if self.optimizer_name() in ["SGD", "RMSprop"]:
            return self._get_optimizer_param("momentum")
        else:
            return self._get_optimizer_param("betas")

    def get_pld_theta(self):
        if self.progressive_layer_drop:
            return self.progressive_layer_drop.get_theta()
        else:
            return None

    def _report_progress(self, step):
        lr = self.get_lr()
        mom = self.get_mom()
        log_dist(f"step={step}, skipped={self.skipped_steps}, lr={lr}, mom={mom}", ranks=[0])

    def allreduce_bucket(self, bucket, dp_group):
        tensor = self.flatten(bucket)

        tensor_to_allreduce = tensor

        if self.communication_data_type != tensor.dtype:
            tensor_to_allreduce = tensor.to(self.communication_data_type)

        if self.postscale_gradients():
            if self.gradient_predivide_factor() != 1.0:
                tensor_to_allreduce.mul_(1.0 / self.gradient_predivide_factor())

            dist.all_reduce(tensor_to_allreduce, group=dp_group)
            if self.gradient_average:
                if self.gradient_predivide_factor() != dist.get_world_size(group=dp_group):
                    tensor_to_allreduce.mul_(self.gradient_predivide_factor() / dist.get_world_size(group=dp_group))
        else:
            tensor_to_allreduce.mul_(1. / dist.get_world_size(group=dp_group))
            dist.all_reduce(tensor_to_allreduce, group=dp_group)

        if self.communication_data_type != tensor.dtype and tensor is not tensor_to_allreduce:
            tensor.copy_(tensor_to_allreduce)

        return tensor

    def allreduce_and_copy(self, small_bucket, dp_group):
        allreduced = self.allreduce_bucket(small_bucket, dp_group)
        for buf, synced in zip(small_bucket, self.unflatten(allreduced, small_bucket)):
            buf.copy_(synced)

    def allreduce_no_retain(self, bucket, dp_group, numel_per_bucket=500000000):
        small_bucket = []
        numel = 0
        for tensor in bucket:
            small_bucket.append(tensor)
            numel = numel + tensor.numel()
            if numel > numel_per_bucket:
                self.allreduce_and_copy(small_bucket, dp_group)
                small_bucket = []
                numel = 0
        if len(small_bucket) > 0:
            self.allreduce_and_copy(small_bucket, dp_group)

    def _get_gradients_for_reduction(self):
        non_expert_grads = []
        expert_grads = {}
        if self.has_moe_layers:
            for key in self.expert_data_parallel_group.keys():
                expert_grads[key] = []

        for param_name, param in self.module.named_parameters():
            if param.grad is None:
                # In cases where there is an imbalance of empty grads across
                # ranks we must create empty grads, this will ensure that every
                # rank is reducing the same size. In some cases it may make
                # sense in the future to support the ability to average not
                # w.r.t. world size but with a different value.
                param.grad = torch.zeros(param.size(), dtype=param.dtype, device=param.device)

            grad_data = param.grad.data
            if param_name in self.sparse_tensor_module_names or grad_data.is_sparse:
                # Call param.grad without data to avoid problem with setting of updated grads
                grad_data = SparseTensor(param.grad)

            if is_moe_param(param):
                expert_grads[param.group_name].append(grad_data)
            else:
                non_expert_grads.append(grad_data)

        return non_expert_grads, expert_grads

    def _reduce_non_expert_gradients(self, grads, elements_per_buffer):
        split_buckets = split_half_float_double_sparse(grads)
        for _, bucket_tuple in enumerate(split_buckets):
            bucket_type, bucket = bucket_tuple

            if self.pipeline_parallelism:
                dp_group = self.mpu.get_data_parallel_group()
            else:
                dp_group = groups._get_data_parallel_group()

            if bucket_type == SparseTensor.type():
                self.sparse_allreduce_no_retain(bucket, dp_group=dp_group)
            else:
                self.allreduce_no_retain(bucket, dp_group=dp_group, numel_per_bucket=elements_per_buffer)

    def _reduce_expert_gradients(self, expert_grads, elements_per_buffer):
        for ep_name, expert_grads_group in expert_grads.items():
            expert_split_buckets = split_half_float_double_sparse(expert_grads_group)
            for i, bucket_tuple in enumerate(expert_split_buckets):
                bucket_type, bucket = bucket_tuple
                if bucket_type == SparseTensor.type():
                    self.sparse_allreduce_no_retain(bucket, groups._get_expert_data_parallel_group(ep_name))
                else:
                    # Separate between diff groups
                    self.allreduce_no_retain(bucket,
                                             dp_group=groups._get_expert_data_parallel_group(ep_name),
                                             numel_per_bucket=elements_per_buffer)

    def buffered_allreduce_fallback(self, grads=None, elements_per_buffer=500000000):
        if grads is None:
            non_expert_grads, expert_grads = self._get_gradients_for_reduction()
        else:
            assert not self.has_moe_layers, "attempting to reduce grads in unsupported way w.r.t. MoE"
            non_expert_grads = grads

        self._reduce_non_expert_gradients(non_expert_grads, elements_per_buffer)

        if self.has_moe_layers:
            self._reduce_expert_gradients(expert_grads, elements_per_buffer)

    def sparse_allreduce_no_retain(self, bucket, dp_group):
        allreduced_sparses = self.sparse_allreduce_bucket(bucket, dp_group)
        # Densify sparse tensor and copy back to original location
        for tensor in allreduced_sparses:
            if tensor.is_sparse:
                tensor.orig_dense_tensor.data = tensor.to_coo_tensor()
            else:
                tensor.orig_dense_tensor.copy_(tensor.to_dense())

    def sparse_allreduce_bucket(self, bucket, dp_group):
        sparse_list = []
        for sparse in bucket:
            sparse_list.append(self.sparse_allreduce(sparse, dp_group))
        return sparse_list

    def sparse_allreduce(self, sparse, dp_group):
        original_data_type = sparse.values.dtype
        if self.communication_data_type != sparse.values.dtype:
            if self.communication_data_type in (torch.float16, torch.bfloat16):
                indices = sparse.indices.to(torch.int32)
            else:
                indices = sparse.indices
            values = sparse.values.to(self.communication_data_type)
        else:
            indices = sparse.indices
            values = sparse.values

        if self.postscale_gradients():
            if self.gradient_average:
                values.mul_(self.gradient_predivide_factor() / dist.get_world_size(group=dp_group))
        else:
            values.mul_(1. / dist.get_world_size(group=dp_group))

        indices_device_list = self.sparse_all_gather(indices, dp_group)
        values_device_list = self.sparse_all_gather(values, dp_group)

        sparse.indices = torch.cat(indices_device_list).to(torch.long)
        sparse.values = torch.cat(values_device_list).to(original_data_type)
        return sparse

    def sparse_all_gather(self, value, dp_group):
        my_size = torch.LongTensor([value.size()[0]]).to(self.device)
        all_sizes = self.all_gather_scalar(my_size, dp_group)
        max_size = torch.cat(all_sizes).max()
        fill_size = max_size - my_size

        assert value.dim() in [1, 2]
        if value.dim() == 1:
            if fill_size > 0:
                value = torch.cat([value, value.new_empty(fill_size)])
            tensor_list = [value.new_empty(max_size) for _ in range(dist.get_world_size(group=dp_group))]
        else:
            if fill_size > 0:
                value = torch.cat([value, value.new_empty(fill_size, value.size()[1])])
            tensor_list = [
                value.new_empty(max_size,
                                value.size()[1]) for _ in range(dist.get_world_size(group=dp_group))
            ]

        dist.all_gather(tensor_list, value, group=dp_group)
        tensors = []
        for dev_idx, t in enumerate(tensor_list):
            size = all_sizes[dev_idx][0]
            tensors.append(t.index_select(0, torch.arange(size, dtype=torch.long, device=self.device)))

        return tensors

    def all_gather_scalar(self, value, dp_group):
        tensor_list = [value.new_zeros(value.size()) for _ in range(dist.get_world_size(group=dp_group))]
        dist.all_gather(tensor_list, value, group=dp_group)
        return tensor_list

    def module_state_dict(self, destination=None, prefix="", keep_vars=False):
        sd = self.module.state_dict(destination, prefix, keep_vars)
        if self.random_ltd_enabled():
            sd = remove_random_ltd_state_dict(sd)
        return sd

    @staticmethod
    def load_moe_state_dict(checkpoint_path,
                            tag,
                            state_dict,
                            old_moe_load,
                            model=None,
                            mpu=None,
                            num_experts=1,
                            checkpoint_engine=TorchCheckpointEngine()):
        if old_moe_load:
            expp_rank = groups._get_expert_data_parallel_rank(groups._get_max_expert_size_name())

            num_local_experts = max(num_experts) // groups._get_expert_parallel_world_size(
                groups._get_max_expert_size_name())
            for local_expert_id in range(num_local_experts):
                global_expert_id = expp_rank * num_local_experts + local_expert_id
                expert_state_dict = checkpoint_engine.load(
                    DeepSpeedEngine._get_expert_ckpt_name(
                        checkpoint_path,
                        -1,  # -1 means ignore layer_id
                        global_expert_id,
                        tag,
                        mpu),
                    map_location=torch.device('cpu'))

                # Updating global -> local expert ids
                moe_str_prefix = '.deepspeed_moe.experts.deepspeed_experts.'
                for key in list(expert_state_dict.keys()):
                    local_key = key.replace(f'{moe_str_prefix}{global_expert_id}',
                                            f'{moe_str_prefix}{local_expert_id}')
                    expert_state_dict[local_key] = expert_state_dict.pop(key)
                state_dict.update(expert_state_dict)

        else:
            moe_layer_id = 0
            for n_module, module in model.named_modules():
                if isinstance(module, MoE):  # and deepspeed.comm.get_rank() == 0:
                    group_name = module.expert_group_name
                    num_local_experts = module.num_local_experts
                    expp_rank = groups._get_expert_parallel_rank(group_name)
                    # loop all local_experts
                    for local_expert_id in range(num_local_experts):
                        global_expert_id = expp_rank * num_local_experts + local_expert_id
                        expert_state_dict = checkpoint_engine.load(DeepSpeedEngine._get_expert_ckpt_name(
                            checkpoint_path, moe_layer_id, global_expert_id, tag, mpu),
                                                                   map_location=torch.device('cpu'))
                        # print(expert_state_dict.keys())
                        # Updating global -> local expert ids
                        moe_str_prefix = '.deepspeed_moe.experts.deepspeed_experts.'
                        for key in list(expert_state_dict.keys()):
                            local_key = key.replace(f'{moe_str_prefix}{global_expert_id}',
                                                    f'{moe_str_prefix}{local_expert_id}')
                            expert_state_dict[local_key] = expert_state_dict.pop(key)
                        state_dict.update(expert_state_dict)
                    moe_layer_id += 1

    def load_module_state_dict(self, state_dict, strict=True, custom_load_fn=None):
        if custom_load_fn:
            custom_load_fn(src=state_dict, dst=self.module)
        else:
            self.module.load_state_dict(
                state_dict,  # TODO
                strict=strict)

    def _get_zero_ckpt_prefix(self, dp_rank, bf16_mode):
        return f'{"bf16_" if bf16_mode else ""}zero_pp_rank_{dp_rank}'

    def _get_rank_zero_ckpt_name(self, checkpoints_path, tag, mp_rank, dp_rank, bf16_mode):
        file_prefix = self._get_zero_ckpt_prefix(dp_rank, bf16_mode=bf16_mode)
        zero_ckpt_name = os.path.join(
            checkpoints_path,
            str(tag),
            f"{file_prefix}_mp_rank_{mp_rank:02d}_optim_states.pt",
        )
        return zero_ckpt_name

    def _get_zero_ckpt_name(self, checkpoints_path, tag):
        mp_rank = 0 if self.mpu is None else self.mpu.get_model_parallel_rank()
        pp_rank = dist.get_rank(group=self.optimizer.dp_process_group)
        bf16_mode = self.bfloat16_enabled()
        return self._get_rank_zero_ckpt_name(checkpoints_path, tag, mp_rank, pp_rank, bf16_mode)

    def _get_ckpt_name(self, checkpoints_path, tag, mp_placeholder=None):
        if mp_placeholder is not None:
            mp_rank_str = mp_placeholder
        else:
            mp_rank = 0 if self.mpu is None else self.mpu.get_model_parallel_rank()
            mp_rank_str = f"{mp_rank:02d}"

        if self.zero_optimization_partition_weights():
            filename = "zero_pp_rank_{}".format(dist.get_rank(group=self.optimizer.dp_process_group))
            ckpt_name = os.path.join(
                checkpoints_path,
                str(tag),
                f"{filename}_mp_rank_{mp_rank_str}_model_states.pt",
            )
        else:
            ckpt_name = os.path.join(
                checkpoints_path,
                str(tag),
                "mp_rank_" + mp_rank_str + "_model_states.pt",
            )
        return ckpt_name

    def _get_optimizer_ckpt_name(self, checkpoints_path, tag, expp_rank):
        mp_rank = 0 if self.mpu is None else self.mpu.get_model_parallel_rank()
        ckpt_name = os.path.join(checkpoints_path, str(tag),
                                 f'expp_rank_{expp_rank}_mp_rank_{mp_rank:02d}_optim_states.pt')
        return ckpt_name

    @staticmethod
    def _get_expert_ckpt_name(checkpoints_path, layer_id, expert_id, tag, mpu=None):
        mp_rank = 0 if mpu is None else mpu.get_model_parallel_rank()
        if layer_id <= -1:
            # Used to support old checkpoint loading
            ckpt_name = os.path.join(checkpoints_path, '' if tag is None else str(tag),
                                     f'expert_{expert_id}_mp_rank_{mp_rank:02d}_model_states.pt')
        else:
            # Used to support new checkpoint loading
            ckpt_name = os.path.join(checkpoints_path, '' if tag is None else str(tag),
                                     f'layer_{layer_id}_expert_{expert_id}_mp_rank_{mp_rank:02d}_model_states.pt')
        return ckpt_name

    def _get_all_ckpt_names(self, checkpoints_path, tag):
        # It is required that (checkpoints_path, tag) are consistent among all ranks.
        ckpt_file_pattern = self._get_ckpt_name(checkpoints_path, tag, mp_placeholder="*")
        import glob

        ckpt_files = glob.glob(ckpt_file_pattern)
        ckpt_files.sort()
        return ckpt_files

    def load_checkpoint(self,
                        load_dir,
                        tag=None,
                        load_module_strict=True,
                        load_optimizer_states=True,
                        load_lr_scheduler_states=True,
                        load_module_only=False,
                        custom_load_fn=None):
        """
        Load training checkpoint

        Arguments:
            load_dir: Required. Directory to load the checkpoint from
            tag: Checkpoint tag used as a unique identifier for checkpoint, if not provided will attempt to load tag in 'latest' file
            load_module_strict: Optional. Boolean to strictly enforce that the keys in state_dict of module and checkpoint match.
            load_optimizer_states: Optional. Boolean to load the training optimizer states from Checkpoint. Ex. ADAM's momentum and variance
            load_lr_scheduler_states: Optional. Boolean to add the learning rate scheduler states from Checkpoint.
            load_module_only: Optional. Boolean to load only the model weights from the checkpoint. Ex. warmstarting.
            custom_load_fn: Optional. Custom model load function.

        Returns:
            A tuple of ``load_path`` and ``client_state``.
            *``load_path``: Path of the loaded checkpoint. ``None`` if loading the checkpoint failed.
            *``client_state``: State dictionary used for loading required training states in the client code.

        Important: under ZeRO3, one cannot load checkpoint with ``engine.load_checkpoint()`` right
        after ``engine.save_checkpoint()``. It is because ``engine.module`` is partitioned, and
        ``load_checkpoint()`` wants a pristine model. If insisting to do so, please reinitialize engine
        before ``load_checkpoint()``.

        """

        if tag is None:
            latest_tag = "latest_universal" if self.load_universal_checkpoint() else "latest"
            latest_path = os.path.join(load_dir, latest_tag)
            if os.path.isfile(latest_path):
                with open(latest_path, "r") as fd:
                    tag = fd.read().strip()
            else:
                if self.load_universal_checkpoint():
                    raise ValueError(f'Invalid for universal checkpoint: {latest_path} does not exist')
                else:
                    logger.warning(
                        f"Unable to find latest file at {latest_path}, if trying to load latest "
                        "checkpoint please ensure this file exists or pass an explicit checkpoint tag when loading a checkpoint."
                    )
                    return None, None

        if self.zero_optimization_partition_weights():
            # Prepare for checkpoint load by ensuring all parameters are partitioned
            self.optimizer.checkpoint_event_prologue()

        load_path, client_states = self._load_checkpoint(load_dir,
                                                         tag,
                                                         load_module_strict=load_module_strict,
                                                         load_optimizer_states=load_optimizer_states,
                                                         load_lr_scheduler_states=load_lr_scheduler_states,
                                                         load_module_only=load_module_only,
                                                         custom_load_fn=custom_load_fn)

        load_zero_checkpoint = self.zero_optimization() or self.bfloat16_enabled()
        if load_zero_checkpoint and load_path is not None:
            success = self._load_zero_checkpoint(load_dir, tag, load_optimizer_states=load_optimizer_states)
            if not success:
                self.optimizer._restore_from_bit16_weights()

        if self.zero_optimization_partition_weights():
            self.optimizer.checkpoint_event_epilogue()

        return load_path, client_states

    def _load_checkpoint(self,
                         load_dir,
                         tag,
                         load_module_strict=True,
                         load_optimizer_states=True,
                         load_lr_scheduler_states=True,
                         load_module_only=False,
                         custom_load_fn=None):

        from deepspeed.runtime.state_dict_factory import SDLoaderFactory

        ckpt_list = self._get_all_ckpt_names(load_dir, tag)
        sd_loader = SDLoaderFactory.get_sd_loader(ckpt_list, checkpoint_engine=self.checkpoint_engine)

        is_pipe_parallel = isinstance(self.module, PipelineModule)

        mp_rank = 0 if self.mpu is None else self.mpu.get_model_parallel_rank()
        load_path, checkpoint, _ = sd_loader.load(self.mp_world_size, mp_rank, is_pipe_parallel=is_pipe_parallel)

        if checkpoint is None:
            return None, None

        if is_pipe_parallel:
            # Pipeline parallelism uses this to load its own checkpoint files.
            self._curr_ckpt_path = os.path.join(load_dir, tag)

        if self.has_moe_layers:
            # print(checkpoint.keys())
            old_moe_load = False
            if not isinstance(checkpoint['num_experts'], list):
                old_moe_load = True
            DeepSpeedEngine.load_moe_state_dict(load_dir,
                                                tag,
                                                state_dict=checkpoint['module'],
                                                old_moe_load=old_moe_load,
                                                model=self.module,
                                                mpu=self.mpu,
                                                num_experts=self.num_experts,
                                                checkpoint_engine=self.checkpoint_engine)
        if not self.load_universal_checkpoint():
            self.load_module_state_dict(state_dict=checkpoint['module'],
                                        strict=load_module_strict,
                                        custom_load_fn=custom_load_fn)

        self.loaded_checkpoint_dp_world_size = checkpoint['dp_world_size']

        if load_module_only:
            deepspeed_states = ['module']
            if self.optimizer is not None and self.fp16_enabled():
                self.optimizer.refresh_fp32_params()
        else:
            if self.has_moe_layers:
                largest_group_name = groups._get_max_expert_size_name()
                expp_rank = groups._get_expert_parallel_rank(largest_group_name)
                optim_load_path = self._get_optimizer_ckpt_name(load_dir, tag, expp_rank)
                optim_checkpoint = self.checkpoint_engine.load(optim_load_path, map_location=torch.device('cpu'))
            else:
                optim_checkpoint = checkpoint

            has_zero_optimizer_state = self.zero_optimization() or self.bfloat16_enabled()
            if load_optimizer_states and self.optimizer is not None and not has_zero_optimizer_state:
                if self.fp16_enabled():
                    self.optimizer.load_state_dict(optim_checkpoint['optimizer'],
                                                   load_optimizer_states=load_optimizer_states)
                else:
                    self.optimizer.load_state_dict(optim_checkpoint['optimizer'])

            if load_lr_scheduler_states and self.lr_scheduler is not None:
                self.lr_scheduler.load_state_dict(checkpoint['lr_scheduler'])

            if self.random_ltd_enabled() and self.random_ltd_scheduler is not None and 'random_ltd' in checkpoint:
                self.random_ltd_scheduler.load_state_dict(checkpoint['random_ltd'])

            if self.training_dataloader is not None and self.curriculum_learning_enabled(
            ) and 'data_sampler' in checkpoint:
                self.training_dataloader.data_sampler.load_state_dict(checkpoint['data_sampler'])

            def get_sparse_tensor_module_names(original_set, loaded_set, original_parameters, loaded_parameters):
                result = set()

                for name in original_set:
                    if name in loaded_parameters and name not in loaded_set:
                        continue  # parameter existed in previous model and was not sparse
                    result.add(name)

                for name in loaded_set:
                    if name in original_parameters:
                        result.add(name)  # parameter exists in both configs and it was sparse

                return result

            if 'sparse_tensor_module_names' in checkpoint:
                sparse_tensor_module_names = checkpoint['sparse_tensor_module_names']
            elif 'csr_tensor_module_names' in checkpoint:
                sparse_tensor_module_names = checkpoint['csr_tensor_module_names']
            else:
                sparse_tensor_module_names = None
            if sparse_tensor_module_names is not None:
                if load_module_strict:
                    self.sparse_tensor_module_names = sparse_tensor_module_names
                else:
                    self.sparse_tensor_module_names = get_sparse_tensor_module_names(
                        self.sparse_tensor_module_names, sparse_tensor_module_names,
                        dict(self.module.named_parameters()), checkpoint["module"])

            self.global_steps = checkpoint['global_steps']
            self.global_samples = checkpoint.get('global_samples', self.global_steps * self.train_batch_size())
            self.skipped_steps = checkpoint['skipped_steps']
            self.loaded_checkpoint_mp_world_size = checkpoint['mp_world_size']
            deepspeed_states = [
                'module', 'sparse_tensor_module_names', 'skipped_steps', 'global_steps', 'dp_world_size',
                'mp_world_size', 'data_sampler', 'random_ltd'
            ]
        client_state = {}

        if load_lr_scheduler_states:
            deepspeed_states.append('lr_scheduler')
        if load_optimizer_states:
            deepspeed_states.append('optimizer')

        client_state = {key: value for key, value in checkpoint.items() if not key in deepspeed_states}

        if not load_optimizer_states and not load_module_only:
            client_state['optimizer'] = optim_checkpoint['optimizer']

        return load_path, client_state

    def _load_zero_checkpoint(self, load_dir, tag, load_optimizer_states=True):
        if self.load_universal_checkpoint():
            zero_sd_list = None
            checkpoint_folder = f'{os.path.join(load_dir, tag)}'
        else:
            if load_optimizer_states and self.dp_world_size != self.loaded_checkpoint_dp_world_size:
                raise ZeRORuntimeException("The checkpoint being loaded used a DP " \
                    f"world size of {self.loaded_checkpoint_dp_world_size} but the " \
                    f"current world size is {self.dp_world_size}. Automatic adjustment " \
                    "of ZeRO's optimizer state partitioning with a new world size is not " \
                    "currently supported.")
            checkpoint_folder = None
            zero_sd_list = self._get_all_zero_checkpoints(load_dir, tag)
            if zero_sd_list is None:
                return False

        self.optimizer.load_state_dict(state_dict_list=zero_sd_list,
                                       load_optimizer_states=load_optimizer_states,
                                       load_from_fp32_weights=self.zero_load_from_fp32_weights(),
                                       checkpoint_folder=checkpoint_folder)

        if self.load_universal_checkpoint():
            logger.info(f'loaded universal zero checkpoints from {checkpoint_folder} for rank {self.global_rank}')
        else:
            logger.info(f"loading {len(zero_sd_list)} zero partition checkpoints for rank {self.global_rank}")
        return True

    def _get_mp_rank_zero_checkpoint_names(self, load_dir, tag, mp_rank, dp_world_size, bf16_mode):
        zero_ckpt_names = []
        for dp_rank in range(dp_world_size):
            ckpt_name = self._get_rank_zero_ckpt_name(checkpoints_path=load_dir,
                                                      tag=tag,
                                                      mp_rank=mp_rank,
                                                      dp_rank=dp_rank,
                                                      bf16_mode=bf16_mode)
            zero_ckpt_names.append(ckpt_name)

        return zero_ckpt_names

    def _get_all_zero_checkpoint_names(self, load_dir, tag, bf16_mode):
        mp_rank = 0 if self.mpu is None else self.mpu.get_model_parallel_rank()
        zero_ckpt_names = self._get_mp_rank_zero_checkpoint_names(load_dir=load_dir,
                                                                  tag=tag,
                                                                  mp_rank=mp_rank,
                                                                  dp_world_size=self.loaded_checkpoint_dp_world_size,
                                                                  bf16_mode=bf16_mode)
        for i, ckpt_name in enumerate(zero_ckpt_names):
            if not os.path.exists(ckpt_name):
                # transparently handle the old file pattern for optim_states
                if "optim_states.pt" in ckpt_name:
                    ckpt_name_try = ckpt_name.replace("_optim_states.pt", "optim_states.pt")
                    if os.path.exists(ckpt_name_try):
                        zero_ckpt_names[i] = ckpt_name_try
                        continue

        return zero_ckpt_names

    def _get_all_zero_checkpoint_state_dicts(self, zero_ckpt_names):
        zero_sd_list = []
        for i, ckpt_name in enumerate(zero_ckpt_names):
            _state = None
            if ckpt_name is None:
                _state = {OPTIMIZER_STATE_DICT: None}
            # Fully load state for current rank
            elif self.zero_elastic_checkpoint() or dist.get_rank(group=self.optimizer.dp_process_group) == i:
                _state = self.checkpoint_engine.load(
                    ckpt_name,
                    map_location='cpu',
                )
            else:
                _state = {OPTIMIZER_STATE_DICT: None}
            zero_sd_list.append(_state)

        zero_optimizer_sd = [sd[OPTIMIZER_STATE_DICT] for sd in zero_sd_list]
        logger.info(f"successfully read {len(zero_optimizer_sd)} ZeRO state_dicts for rank {self.global_rank}")
        return zero_optimizer_sd

    def _get_all_zero_checkpoints(self, load_dir, tag):
        for bf16_mode in [self.bfloat16_enabled(), not self.bfloat16_enabled()]:
            zero_ckpt_names = self._get_all_zero_checkpoint_names(load_dir, tag, bf16_mode)
            if zero_ckpt_names is not None:
                # Warn if loading checkpoint of different bit16 type
                if bf16_mode is not self.bfloat16_enabled():
                    checkpoint_bit16 = BFLOAT16 if bf16_mode else FP16
                    engine_bit16 = BFLOAT16 if self.bfloat16_enabled() else FP16
                    logger.warn(f'Loading {checkpoint_bit16} zero checkpoints into {engine_bit16} training engine')
                return self._get_all_zero_checkpoint_state_dicts(zero_ckpt_names)

        return None

    def _checkpoint_tag_validation(self, tag):
        if self.checkpoint_tag_validation_enabled():
            s_hash = hashlib.sha1(tag.encode())
            bhash = torch.ByteTensor([s_hash.digest()]).flatten().to(self.device)
            max_bhash = bhash.clone()
            min_bhash = bhash.clone()
            dist.all_reduce(max_bhash, op=dist.ReduceOp.MAX)
            dist.all_reduce(min_bhash, op=dist.ReduceOp.MIN)
            valid = all(min_bhash == bhash) and all(max_bhash == bhash)
            msg = (f"[rank={dist.get_rank()}] The checkpoint tag name '{tag}' is not consistent across "
                   "all ranks. Including rank unique information in checkpoint tag could cause issues when "
                   "restoring with different world sizes.")
            if self.checkpoint_tag_validation_fail():
                assert valid, msg
            elif not valid:
                logger.warning(msg)

    def save_checkpoint(self, save_dir, tag=None, client_state={}, save_latest=True):
        """Save training checkpoint

        Arguments:
            save_dir: Required. Directory for saving the checkpoint
            tag: Optional. Checkpoint tag used as a unique identifier for the checkpoint, global step is
                used if not provided. Tag name must be the same across all ranks.
            client_state: Optional. State dictionary used for saving required training states in the client code.
            save_latest: Optional. Save a file 'latest' pointing to the latest saved checkpoint.
        Important: all processes must call this method and not just the process with rank 0. It is
        because each process needs to save its master weights and scheduler+optimizer states. This
        method will hang waiting to synchronize with other processes if it's called just for the
        process with rank 0.

        """
        if self.zero_optimization_partition_weights():
            # Prepare for checkpoint save by ensuring all parameters are partitioned
            self.optimizer.checkpoint_event_prologue()

        rank = self.local_rank if self.use_node_local_storage() else self.global_rank

        # This is to make sure the checkpoint names are created without collision
        # There seems to be issue creating them in parallel

        # Ensure save_dir directory exists
        self.checkpoint_engine.makedirs(save_dir, exist_ok=True)
        dist.barrier()

        if tag is None:
            tag = f"global_step{self.global_steps}"

        # Ensure tag is a string
        tag = str(tag)
        self.checkpoint_engine.create(tag)

        # Ensure checkpoint tag is consistent across ranks
        self._checkpoint_tag_validation(tag)

        if self.has_moe_layers:
            self.save_non_zero_checkpoint = False
            self._create_checkpoint_file(save_dir, tag, False)
            self._save_moe_checkpoint(save_dir, tag, client_state=client_state)

        # We distribute the task of saving layer checkpoint files among
        # data parallel instances, so all procs should call _save_checkpoint.
        # All procs then call module_state_dict(), but only procs of data
        # parallel rank 0 save the general model params.
        if not self.has_moe_layers:
            self._create_checkpoint_file(save_dir, tag, False)
            self._save_checkpoint(save_dir, tag, client_state=client_state)

        if self.save_zero_checkpoint:
            self._create_zero_checkpoint_files(save_dir, tag)
            self._save_zero_checkpoint(save_dir, tag)

        if self.zero_optimization_partition_weights():
            self.optimizer.checkpoint_event_epilogue()

        # Save latest checkpoint tag
        self.checkpoint_engine.commit(tag)
        if save_latest and rank == 0:
            with open(os.path.join(save_dir, 'latest'), 'w') as fd:
                fd.write(tag)

        dist.barrier()

        return True

    def _get_non_moe_state_dict(self, full_state_dict):
        """
            Get the state dict of the non-moe layers
        """
        for key in list(full_state_dict.keys()):
            if 'expert' in key and 'moe.gate.wg.weight' not in key:
                full_state_dict.pop(key)

        return full_state_dict

    def _save_moe_checkpoint(self, save_dir, tag, client_state={}):
        save_path = self._get_ckpt_name(save_dir, tag)
        # A hack to save the checkpointing directory. Pipeline parallelism overrides
        # module_state_dict() and uses this path to save the model. module_state_dict()
        # then instead just returns None.

        # Using layer_#_export_# to save the model's expert state_dict
        moe_layer_id = 0
        for n_module, module in self.module.named_modules():
            if isinstance(module, MoE):  # and deepspeed.comm.get_rank() == 0:
                group_name = module.expert_group_name
                num_local_experts = module.num_local_experts
                expp_rank = groups._get_expert_parallel_rank(group_name)
                exp_dp_rank = groups._get_expert_data_parallel_rank(group_name)
                # print(expp_rank, exp_dp_rank)
                if exp_dp_rank != 0:
                    moe_layer_id += 1
                    continue

                # get all moe parameters
                moe_state_dict = {}
                for n, p in module.state_dict().items():
                    if 'expert' in n and 'moe.gate.wg.weight' not in n:
                        moe_state_dict[n_module + '.' + n] = p
                moe_str_prefix = '.deepspeed_moe.experts.deepspeed_experts.'
                # print(moe_state_dict.keys()) # until now, everything is fine. So the bug happens at next few lines
                # Reorder the moe name rank, so that each checkpoint only has one expert
                experts_state_dict = defaultdict(dict)
                for key in list(moe_state_dict.keys()):
                    m = re.match(f".*{moe_str_prefix}([0-9]+).*", key)

                    local_expert_id = None
                    if not m:
                        logger.warn(f'No expert found in key {key}.')
                    else:
                        local_expert_id = m.group(1)

                    global_expert_id = expp_rank * \
                        num_local_experts + int(local_expert_id)
                    expert_key = key.replace(f'{moe_str_prefix}{local_expert_id}',
                                             f'{moe_str_prefix}{global_expert_id}')
                    # truncating extra tensor (shared) storage
                    truncated = moe_state_dict.pop(key).clone().detach()
                    experts_state_dict[str(global_expert_id)][expert_key] = truncated

                # let save the moe parameters
                for global_expert_id, expert_state_dict in experts_state_dict.items():
                    # save the moe parameters
                    moe_save_path = self._get_expert_ckpt_name(save_dir, moe_layer_id, global_expert_id, tag, self.mpu)
                    if self.random_ltd_enabled():
                        expert_state_dict = remove_random_ltd_state_dict(expert_state_dict)
                    self.checkpoint_engine.save(expert_state_dict, moe_save_path)
                moe_layer_id += 1

        self._curr_ckpt_path = os.path.join(save_dir, tag)

        largest_group_name = groups._get_max_expert_size_name()
        expp_rank = groups._get_expert_parallel_rank(largest_group_name)
        exp_dp_rank = groups._get_expert_data_parallel_rank(largest_group_name)

        # In the case of E + D parallelism, only the
        # first expert parallel group should save the expert weights
        # since each expert parallel group is a copy of the model's experts
        if exp_dp_rank != 0:
            return

        # Save optimizer states. They are different across each exp parallel rank.
        optimizer_state = {
            'optimizer': self.optimizer.state_dict() if self.optimizer and not self.zero_optimization() else None
        }
        # TODO: why use BufferedWriter not the path
        file_path = self._get_optimizer_ckpt_name(save_dir, tag, expp_rank)
        self.checkpoint_engine.save(optimizer_state, file_path)

        # get non-moe parameters
        model_state_dict = self._get_non_moe_state_dict(self.module_state_dict())

        if expp_rank == 0:
            # TODO: update num experts info,.. in checkpoint
            state = {
                'module':
                model_state_dict,
                'lr_scheduler':
                self.lr_scheduler.state_dict() if self.lr_scheduler is not None else None,
                'data_sampler':
                self.training_dataloader.data_sampler.state_dict() if
                (self.training_dataloader is not None and self.curriculum_learning_enabled()) else None,
                'random_ltd':
                self.random_ltd_scheduler.state_dict() if self.random_ltd_enabled() else None,
                'sparse_tensor_module_names':
                self.sparse_tensor_module_names,
                'skipped_steps':
                self.skipped_steps,
                'global_steps':
                self.global_steps,
                'global_samples':
                self.global_samples,
                'dp_world_size':
                self.dp_world_size,
                'mp_world_size':
                self.mp_world_size,
                'num_experts':
                self.num_experts
            }
            state.update(client_state)
            logger.info(f'Saving model checkpoint: {save_path}')
            self.checkpoint_engine.save(state, save_path)
        self._curr_save_path = None

    def _create_checkpoint_file(self, save_dir, tag, zero_checkpoint):
        name_function = (self._get_zero_ckpt_name if zero_checkpoint else self._get_ckpt_name)
        try:
            checkpoint_name = name_function(save_dir, tag)
            path = os.path.dirname(checkpoint_name)
            self.checkpoint_engine.makedirs(path, exist_ok=True)
        except:
            logger.error(f"Failed saving model checkpoint to {save_dir} with tag {tag}")
            return False

        return True

    def _create_zero_checkpoint_files(self, save_dir, tag):
        success = True
        # zero checkpoint files are created sequentially
        for rank in range(self.world_size):
            if rank == self.global_rank:
                success = self._create_checkpoint_file(save_dir, tag, True)

            dist.barrier()

        return success

    def _save_checkpoint(self, save_dir, tag, client_state={}):

        save_path = self._get_ckpt_name(save_dir, tag)

        zero_optimizer_state = self.zero_optimization() or self.bfloat16_enabled()

        # A hack to save the checkpointing directory. Pipeline parallelism overrides
        # module_state_dict() and uses this path to save the model. module_state_dict()
        # then instead just returns None.  The module_state_dict() implementation in
        # PipelineEngine expects the save path to be set in self._curr_ckpt_path.
        self._curr_ckpt_path = os.path.join(save_dir, tag)
        module = self.module_state_dict()
        self._curr_ckpt_path = None

        state = dict(module=module,
                     buffer_names=self._get_buffer_names(),
                     optimizer=self.optimizer.state_dict() if self.optimizer and not zero_optimizer_state else None,
                     param_shapes=self._get_zero_param_shapes() if self.optimizer and zero_optimizer_state else None,
                     lr_scheduler=self.lr_scheduler.state_dict() if self.lr_scheduler is not None else None,
                     data_sampler=self.training_dataloader.data_sampler.state_dict() if
                     (self.training_dataloader is not None and self.curriculum_learning_enabled()) else None,
                     random_ltd=self.random_ltd_scheduler.state_dict() if self.random_ltd_enabled() else None,
                     sparse_tensor_module_names=self.sparse_tensor_module_names,
                     skipped_steps=self.skipped_steps,
                     global_steps=self.global_steps,
                     global_samples=self.global_samples,
                     dp_world_size=self.dp_world_size,
                     mp_world_size=self.mp_world_size,
                     ds_config=self.config,
                     ds_version=version)
        state.update(client_state)

        if self.save_non_zero_checkpoint:
            log_dist(message=f'Saving model checkpoint: {save_path}', ranks=[0, 1])
            self.checkpoint_engine.save(state, save_path)

    def _get_buffer_names(self):
        buffer_names = []

        # we save buffer names so that we could extract later the real buffers from the saved
        # state_dict["module"] in the non-zero checkpoint - the buffers are already there but they
        # are intermixed with param placeholders

        # have to traverse the tree to be able to skip non-persistent buffers
        def get_layer_named_buffers(module, prefix=""):
            for name, buf in module.named_buffers(recurse=False):
                if buf is not None and name not in module._non_persistent_buffers_set:
                    buffer_names.append(prefix + name)

            for name, child in module.named_children():
                if child is not None:
                    get_layer_named_buffers(child, prefix + name + ".")

        get_layer_named_buffers(self.module, prefix="")

        return buffer_names

    def _get_zero_param_shapes(self):
        """Returns a dict of name to shape mapping, only for the flattened fp32 weights saved by the
        optimizer. the names are exactly as in state_dict. The order is absolutely important, since
        the saved data is just flattened data with no identifiers and requires reconstruction in the
        same order it was saved.
        We can't rely on self.module.named_parameters() to get the saved tensors, as some params
        will be missing and others unsaved and then it'd be impossible to reconstruct state_dict
        from the flattened weights.
        optimizer.bit16_groups seems to be the easiest to use as it's in all zeroX versions.
        """
        param_group_shapes = []
        cnt = 0
        numel = 0

        # zero2 started using a round_robin_bit16_groups which is a shuffled version of bit16_groups -
        # if we don't use it, we get parameters ordered incorrectly
        if hasattr(self.optimizer, "round_robin_bit16_groups"):
            bit16_groups = self.optimizer.round_robin_bit16_groups
        elif self.bfloat16_enabled() and not self.zero_optimization():
            bit16_groups = self.optimizer.bf16_groups
        else:
            bit16_groups = self.optimizer.bit16_groups if self.zero_optimization_stage(
            ) == 2 else self.optimizer.fp16_groups

        for bit16_group in bit16_groups:
            param_shapes = OrderedDict()
            for param in bit16_group:
                cnt += 1
                numel += param.ds_numel if hasattr(param, "ds_numel") else param.numel()
                shape = param.ds_shape if hasattr(param, "ds_shape") else param.shape
                if param not in self.param_names:
                    raise ValueError(f"failed to find optimizer param in named params")
                name = self.param_names[param]
                param_shapes[name] = shape

                # uncomment to debug zero_to_fp32.py problems
                # if self.global_rank == 0: print(f"saving param {name} {shape} (numel={shape.numel()})")
            param_group_shapes.append(param_shapes)
        # if self.global_rank == 0: print(f"Total saved {numel} numels in {cnt} params")

        return param_group_shapes

    def _copy_recovery_script(self, save_path):
        base_dir = os.path.dirname(os.path.dirname(__file__))
        script = "zero_to_fp32.py"
        src = os.path.join(base_dir, "utils", script)
        dst = os.path.join(save_path, script)
        #logger.info(f"creating recovery script {dst}")
        copyfile(src, dst)
        # make executable
        os.chmod(dst, os.stat(dst).st_mode | stat.S_IEXEC)

    def _save_zero_checkpoint(self, save_path, tag):
        zero_checkpoint_name = self._get_zero_ckpt_name(save_path, tag)
        zero_sd = dict(optimizer_state_dict=self.optimizer.state_dict(), ds_config=self.config, ds_version=version)
        self.checkpoint_engine.save(zero_sd, zero_checkpoint_name)

        if self.global_rank == 0:
            self._copy_recovery_script(save_path)
        ckpt_type = 'zero' if self.zero_optimization() else 'bf16_zero'
        logger.info(f'{ckpt_type} checkpoint saved {zero_checkpoint_name}')

    def _zero3_consolidated_16bit_state_dict(self):
        """
        Get a full non-partitioned state_dict with fp16 weights on cpu.
        Important: this function must be called on all ranks and not just rank 0.
        This is similar to nn.Module.state_dict (modelled after _save_to_state_dict), but:
        1. consolidates the weights from different partitions on gpu0
        2. works on one layer at a time to require as little gpu0 memory as possible, by
        moving the already consolidated weights to cpu
        3. takes care to keep the shared params shared when gradually copying the params to cpu
        Returns:
            a consolidated fp16 ``state_dict`` on cpu on rank 0, ``None`` on other ranks
        """
        if not self.zero_optimization_partition_weights():
            raise ValueError("this function requires ZeRO-3 mode")

        state_dict = OrderedDict() if dist.get_rank() == 0 else None
        shared_params = {}

        def get_layer_state_dict(module, prefix=""):
            # gather one layer at a time to be memory-efficient
            # must use modifier_rank=0 to release GPU memory after each layer gathered
            #see_memory_usage("before GatheredParameters", force=True)
            with deepspeed.zero.GatheredParameters(list(module.parameters(recurse=False)), modifier_rank=0):
                if dist.get_rank() == 0:
                    # handle params
                    for name, param in module.named_parameters(recurse=False):
                        if param is None:
                            continue
                        key = prefix + name
                        # can't rely on param.data_ptr() as it will be reused as weights gets
                        # gathered and reduced, but param.ds_id is unique across all zero weights
                        # (and shared params will have the same param.ds_id)
                        if param.ds_id in shared_params:
                            # shared weights
                            #print(f"`{key}` is shared with `{shared_params[param.ds_id]}`")
                            state_dict[key] = state_dict[shared_params[param.ds_id]]
                        else:
                            state_dict[key] = param.detach().cpu()
                            shared_params[param.ds_id] = key
                        #print(f"param {param.ds_id} {param.shape} {key} ")

                    # now buffers - not sure if need to take care of potentially shared weights here
                    for name, buf in module.named_buffers(recurse=False):
                        if (buf is not None and name not in module._non_persistent_buffers_set):
                            state_dict[prefix + name] = buf.detach().cpu()
            #see_memory_usage("after GatheredParameters", force=True)

            for name, child in module.named_children():
                if child is not None:
                    get_layer_state_dict(child, prefix + name + ".")

        # Prepare for checkpoint save by ensuring all parameters are partitioned
        self.optimizer.checkpoint_event_prologue()

        see_memory_usage("before get_layer_state_dict", force=False)
        get_layer_state_dict(self.module, prefix="")
        see_memory_usage("after get_layer_state_dict", force=False)

        self.optimizer.checkpoint_event_epilogue()

        return state_dict

    def save_fp16_model(self, save_dir, save_filename="pytorch_model.bin"):
        """has been renamed to save_16bit_model, keeping this around for backwards
        compatibility"""
        return self.save_16bit_model(save_dir, save_filename)

    def save_16bit_model(self, save_dir, save_filename="pytorch_model.bin"):
        """
        Save 16bit model weights

        This method saves the 16bit model weights at the desired destination.

        Arguments:
            save_dir: Required. Directory for saving the model
            save_filename: Optional. Filename to save to. Defaults to ``pytorch_model.bin``

        Returns:
            ``True`` when a model has been saved, ``False`` otherwise. It will not be saved if
            stage3_gather_16bit_weights_on_model_save is ``False``.

        Important: all processes must call this method and not just the process with rank 0. It is
        because the processes need to work in sync to gather the weights. This method will hang
        waiting to synchronize with other processes if it's called just for the process with rank 0.

        """

        path = os.path.join(save_dir, save_filename)

        if self.zero_optimization_partition_weights():
            if self.zero_gather_16bit_weights_on_model_save():
                # consolidation is expensive in time and memory and therefore isn't a default
                state_dict = self._zero3_consolidated_16bit_state_dict()
            else:
                # the model will be bogus if not consolidated so don't confuse the user by saving it
                logger.info(
                    f"Did not save the model {path} because `stage3_gather_16bit_weights_on_model_save` is False")
                return False
        else:
            state_dict = self.module.state_dict()

        tag = f"global_step{self.global_steps}"
        tag = str(tag)
        self.checkpoint_engine.create(tag)

        if dist.get_rank() == 0:
            self.checkpoint_engine.makedirs(save_dir, exist_ok=True)
            logger.info(f"Saving model weights to {path}, tag: {tag}")
            self.checkpoint_engine.save(state_dict, path)

        self.checkpoint_engine.commit(tag)

        return True

    def empty_partition_cache(self):
        """
        Release GPU memory consumed by offloaded model parameters.
        """
        if hasattr(self.optimizer, 'empty_partition_cache'):
            self.optimizer.empty_partition_cache()
            gc.collect()
            get_accelerator().empty_cache()<|MERGE_RESOLUTION|>--- conflicted
+++ resolved
@@ -1141,12 +1141,7 @@
                 return BFLOAT16
             if model_dtype != grad_accum_dtype and self.zero_optimization_stage() == 3:
                 raise NotImplementedError(
-<<<<<<< HEAD
-                    "Model data type and gradient accumulation data type must be equal to use ZeRO stage 3"
-                )
-=======
-                    "Model data type and gradient accumulation data type must be equal to use ZeRO")
->>>>>>> fcb868e2
+                    "Model data type and gradient accumulation data type must be equal to use ZeRO stage 3")
             return ZERO_OPTIMIZATION
         elif amp_enabled:
             if model_dtype != grad_accum_dtype:
@@ -1463,13 +1458,8 @@
                 partition_grads=zero_stage == ZeroStageEnum.gradients,
                 round_robin_gradients=round_robin_gradients,
                 has_moe_layers=self.has_moe_layers,
-<<<<<<< HEAD
-                fp16_master_weights_and_gradients=self.fp16_master_weights_and_gradients(
-                ),
+                fp16_master_weights_and_gradients=self.fp16_master_weights_and_gradients(),
                 gradient_accumulation_dtype=gradient_accumulation_dtype,
-=======
-                fp16_master_weights_and_gradients=self.fp16_master_weights_and_gradients(),
->>>>>>> fcb868e2
                 communication_data_type=self.communication_data_type,
                 elastic_checkpoint=self.zero_elastic_checkpoint())
 
