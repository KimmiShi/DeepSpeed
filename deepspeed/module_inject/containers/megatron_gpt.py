--- conflicted
+++ resolved
@@ -57,17 +57,9 @@
     def get_hidden_heads(self):
         return self.client_module.attention.query_key_value.weight.shape[1], \
                 self.client_module.attention.num_attention_heads, \
-<<<<<<< HEAD
-                self.client_module.input_layernorm.eps
-
-    def get_q_k_v(self):
-        return None
-
-=======
                 self.client_module.input_layernorm.eps, \
                 DEFAULT_INTERMEDIATE_SIZE
 
->>>>>>> 22f38caa
     def attention(self, enable_training=False):
         if self.inference:
             if MegatronLayerPolicy.version == 0:
@@ -115,7 +107,4 @@
         return self.client_module.post_attention_layernorm.weight, \
                self.client_module.post_attention_layernorm.bias, \
                self.client_module.input_layernorm.weight, \
-               self.client_module.input_layernorm.bias
-
-    def get_lora_params(self):
-        return []+               self.client_module.input_layernorm.bias