import os
import torch
import tqdm
import deepspeed
import deepspeed.ops.transformer as transformer_inference
from deepspeed.ops.transformer.inference.diffusers_attention import DeepSpeedDiffusersAttention
from deepspeed.ops.transformer.inference.diffusers_transformer_block import DeepSpeedDiffusersTransformerBlock
from deepspeed.ops.transformer.inference.diffusers_2d_transformer import Diffusers2DTransformerConfig
from .replace_policy import HFBertLayerPolicy, HFGPT2LayerPolicy, BLOOMLayerPolicy
from .replace_policy import replace_policies, generic_policies

from deepspeed import comm as dist
from torch import nn

from ..runtime.zero import GatheredParameters
from .layers import LinearAllreduce, LinearLayer
from .load_checkpoint import load_model_with_checkpoint
import time


class ReplaceWithTensorSlicing:
    def __init__(self, mp_group=None, mp_size=1, out_dim=1, in_dim=0):
        if mp_group is not None:
            self.gpu_index = dist.get_rank(group=mp_group)
        else:
            self.gpu_index = 0
        self.out_dim = out_dim
        self.in_dim = in_dim
        self.mp_size = mp_size

    def merge_assert(self, dim1, dim2):
        assert dim1 > dim2, \
            'Merging tensors is not allowed here! Please use deepspeed load_checkpoint\
            for merging your checkpoints before replacing the transformer layer with\
            inference-kernels'

    def qkv_copy(self, dst, src):
        if src is None:
            return src
        src_shape = src.shape
        dst_shape = dst.shape

        if self.out_dim == 0:
            src_split = torch.split(src.data,
                                    src_shape[self.out_dim] // self.mp_size,
                                    dim=0)
        else:
            src_split = torch.split(src.data, src.shape[-1] // 3, dim=-1)
        if (len(src_shape) == 2 and len(dst_shape) == 2):
            if src_shape[self.out_dim] == dst_shape[self.out_dim]:
                return torch.nn.parameter.Parameter(src)
            if self.out_dim == 1:
                self.merge_assert(src_shape[self.out_dim], dst_shape[self.out_dim])
                qkv_size = dst_shape[self.out_dim] // 3
                qkv_split = [
                    torch.split(src_s,
                                qkv_size,
                                dim=self.out_dim) for src_s in src_split
                ]
                weight_split = [
                    torch.cat([qkv_s[i] for qkv_s in qkv_split],
                              axis=self.out_dim) for i in range(len(qkv_split[0]))
                ]
                dst.data.copy_(weight_split[self.gpu_index].to(
                    torch.cuda.current_device()).contiguous())
            else:
                dst.data.copy_(src_split[self.gpu_index].to(
                    torch.cuda.current_device()).contiguous())
        else:
            if src_shape[0] == dst_shape[0]:
                return torch.nn.parameter.Parameter(src)
            if self.out_dim == 1:
                qkv_size = dst_shape[0] // 3
                qkv_split = [torch.split(src_s, qkv_size, dim=0) for src_s in src_split]
                bias_split = [
                    torch.cat([qkv_s[i] for qkv_s in qkv_split],
                              axis=0) for i in range(len(qkv_split[0]))
                ]
                dst.data.copy_(bias_split[self.gpu_index].to(
                    torch.cuda.current_device()).contiguous())
            else:
                dst.data.copy_(src_split[self.gpu_index].to(
                    torch.cuda.current_device()).contiguous())

        return torch.nn.parameter.Parameter(dst)

    def copy(self, dst, src):
        if src is None:
            return src
        src_shape = src.shape
        dst_shape = dst.shape
        if (len(src_shape) == 2 and len(dst_shape) == 2):

            if src_shape[0] == dst_shape[0] and src_shape[1] == dst_shape[1]:
                dst.data.copy_(src)
            else:
                if src_shape[self.in_dim] != dst_shape[self.in_dim]:
                    self.merge_assert(src_shape[self.in_dim], dst_shape[self.in_dim])
                    weight_split = torch.split(
                        src,
                        dst_shape[self.in_dim],
                        dim=self.in_dim)[self.gpu_index].to(
                            torch.cuda.current_device()).contiguous()
                else:
                    self.merge_assert(src_shape[self.out_dim], dst_shape[self.out_dim])
                    weight_split = torch.split(
                        src.data,
                        dst_shape[self.out_dim],
                        dim=self.out_dim)[self.gpu_index].to(
                            torch.cuda.current_device()).contiguous()
                dst.data.copy_(weight_split.contiguous())
        else:
            if src_shape[0] == dst_shape[0]:
                dst.data.copy_(src)
            else:
                bias_split = torch.split(src.data,
                                         dst_shape[-1])[self.gpu_index].to(
                                             torch.cuda.current_device()).contiguous()
                dst.data.copy_(bias_split)
        dst = torch.nn.parameter.Parameter(dst, requires_grad=False)
        if hasattr(src, 'scale'):
            dst.scale = src.scale
        return dst


def get_transformer_name(replaced_module):
    from .replace_policy import supported_models
    from torch.nn import ModuleList
    transformer_name = ''
    for n, c in replaced_module.named_children():
        if c.__class__ in supported_models:
            transformer_name += n + '.'
            for name, child in c.named_children():
                if child.__class__ is ModuleList:
                    transformer_name += name
                    break
            break
    return transformer_name


class GroupQuantizer:
    def __init__(self, q_int8=True, group_size=1, num_bits=8):
        self.group_size = group_size
        self.num_bits = num_bits
        self.q_int8 = q_int8

    def quantize(self, inputs, qkv=True, count=1, parallel_dim=0):
        if not self.q_int8 or not qkv:
            inputs = torch.nn.Parameter(inputs, requires_grad=False)
            inputs.scale = torch.empty(1)
            return inputs
        q_range = 2**self.num_bits
        num_groups = inputs.shape[0] // self.group_size
        inputs = inputs.to(torch.cuda.current_device())
        input_flat = inputs.reshape(num_groups, -1).contiguous()
        input_min = torch.min(input_flat, dim=1, keepdim=True)[0].float()
        input_max = torch.max(input_flat, dim=1, keepdim=True)[0].float()
        scale = torch.max(input_min.abs(), input_max.abs()) * 2.0 / (q_range)
        input_flat = (input_flat / scale).round().clamp(-q_range // 2, q_range // 2 - 1)
        inputs_q = input_flat.reshape(inputs.shape).to(torch.int8).contiguous()
        out = torch.nn.Parameter(inputs_q, requires_grad=False)
        #print(inputs.shape)
        inputs_split = inputs.split(inputs.shape[parallel_dim] // 2, dim=parallel_dim)
        input_flat = [
            inputs_split[i].reshape(num_groups,
                                    -1).contiguous() for i in range(2)
        ]
        input_min = [
            torch.min(input_flat[i],
                      dim=1,
                      keepdim=True)[0].float() for i in range(2)
        ]
        input_max = [
            torch.max(input_flat[i],
                      dim=1,
                      keepdim=True)[0].float() for i in range(2)
        ]
        scale1 = [
            (torch.max(input_min[i].abs(),
                       input_max[i].abs()) * 2.0 / (q_range)).squeeze().unsqueeze(0)
            for i in range(2)
        ]

        out.scale = torch.cat([scale.squeeze().unsqueeze(0),
                               scale1[0],
                               scale1[1]],
                              dim=0).reshape(num_groups,
                                             -1).contiguous()
        return out


def _module_match(module):
    for policy in generic_policies:
        policy = policy()
        if policy.match(module):
            return policy
    return None


def generic_injection(module, fp16=False, enable_cuda_graph=True):
    def replace_attn(child, policy):
        policy_attn = policy.attention(child)
        if policy_attn is None:
            return child
        if len(policy_attn) == 5:
            qkvw, attn_ow, attn_ob, hidden_size, heads = policy_attn
        else:
            qw, kw, vw, attn_ow, attn_ob, hidden_size, heads = policy_attn

        config = transformer_inference.DeepSpeedInferenceConfig(
            hidden_size=hidden_size,
            heads=heads,
            fp16=fp16,
            triangular_masking=False,
            max_out_tokens=4096,
        )
        attn_module = DeepSpeedDiffusersAttention(config)

        def transpose(data):
            data = data.contiguous()
            data.reshape(-1).copy_(data.transpose(-1, -2).contiguous().reshape(-1))
            data = data.reshape(data.shape[-1], data.shape[-2])
            data.to(torch.cuda.current_device())
            return data

        if len(policy_attn) == 5:
            attn_module.attn_qkvw.data = transpose(qkvw.data)
        else:
            attn_module.attn_qkvw = None
            attn_module.attn_qw.data = transpose(qw.data)
            attn_module.attn_kw.data = transpose(kw.data)
            attn_module.attn_vw.data = transpose(vw.data)

        attn_module.attn_qkvb = None
        attn_module.attn_ow.data = transpose(attn_ow.data)
        attn_module.attn_ob.data.copy_(attn_ob.data.to(torch.cuda.current_device()))
        return attn_module

    def replace_attn_block(child, policy):
        config = Diffusers2DTransformerConfig()
        return DeepSpeedDiffusersTransformerBlock(child, config)

    if isinstance(module, torch.nn.Module):
        pass
    else:
        if fp16 is False:
            raise ValueError("Generic injection only supported with FP16")

        try:
            import diffusers
            cross_attention = diffusers.models.attention.CrossAttention
            attention_block = diffusers.models.attention.BasicTransformerBlock
            new_policies = {
                cross_attention: replace_attn,
                attention_block: replace_attn_block,
            }
        except ImportError:
            new_policies = {}

        #replace_transformer_layer(None,
        #                          module.text_encoder,
        #                          training=False,
        #                          replace_with_kernel_inject=True,
        #                          triangular_masking=True,
        #                          max_out_tokens=8192)
        from ..model_implementations.transformers.clip_encoder import DSClipEncoder
        cg_encoder = DSClipEncoder(module.text_encoder,
                                   enable_cuda_graph=enable_cuda_graph)
        setattr(module, 'text_encoder', cg_encoder)
        for name in module.__dict__.keys():
            sub_module = getattr(module, name)
            policy = _module_match(sub_module)

            if policy is not None:

                def _replace_module(module, policy):
                    for name, child in module.named_children():
                        _replace_module(child, policy)
                        if child.__class__ in new_policies:
                            replaced_module = new_policies[child.__class__](child,
                                                                            policy)
                            setattr(module, name, replaced_module)

                _replace_module(sub_module, policy)
                new_module = policy.apply(sub_module,
                                          enable_cuda_graph=enable_cuda_graph)
                print(f"**** found and replaced {name} w. {type(new_module)}")
                setattr(module, name, new_module)


selected_policy_g = None
megatron_v2_g = False
transformer_config_g = None


def replace_transformer_layer(orig_layer_impl,
                              model,
                              checkpoint_dict,
                              config,
                              model_config):
    """ Replace bert-style transformer layers with DeepSpeed's transformer layer
    Arguments:
        orig_layer_impl (torch.nn.Module): the original transformer layer implementation to look for,
            e.g., transformers.modeling_bert.BertLayer.
        model (torch.nn.Module): user's nn.module representing their model
        checkpoint_dict: Dictionary for checkpoint passed from the Inference Engine
        config: top-level DS Inference config defined in inference/config.py
        model_config: HuggingFace model config passed from the inference/engine.py
    Returns:
        Updated nn.module with replaced transformer layers
    """
    # defining globals as internally defined functions inherit these everywhere
    fp16 = (config.dtype == torch.float16 or config.dtype == torch.int8)
    quantize = (config.dtype == torch.int8)
    # todo: Refactor later. In future, let's minimize the style used above and use config.** instead

    linear_layer_setting = None
    '''
        linear_layer_setting (tuple of modules) [Optional]: shows which two classes are used for linear layers and embedding layers
    '''
    micro_batch_size = -1
    seed = -1
    local_rank = -1

    mp_replace = ReplaceWithTensorSlicing(
        mp_group=config.tensor_parallel.tp_group,
        mp_size=config.tensor_parallel.tp_size)  #, out_dim=0, in_dim=1)

    def replace_with_policy(child,
                            policy_cls,
                            triangular_masking,
                            inference=False,
                            layer_id=0):
        policy = policy_cls(child, inference=inference)
        global selected_policy_g
        if selected_policy_g is None:
            selected_policy_g = policy
        if not policy.cuda_graph_supported:
            # policy says cuda graph is not supported raise an error if set
            assert not config.enable_cuda_graph, "cuda graph is not supported with this model, please disable"
        if inference:
            hidden_size, num_attention_heads = policy.get_hidden_heads()
            assert num_attention_heads % config.tensor_parallel.tp_size == 0,\
                "To run the model parallel across the GPUs, the attention_heads require to be divisible by the world_size!" +\
                "This is because the attention computation is partitioned evenly among the parallel GPUs."
        from deepspeed.moe.layer import MoE
        moe = False
        if hasattr(child, 'mlp') and isinstance(child.mlp, MoE):
            num_experts = child.mlp.num_experts
            moe = True

        attn_linear_layer, qkvw, qkvb, dense_w, dense_b, scale_attention, megatron_v2 = policy.attention()
        global megatron_v2_g
        megatron_v2_g = megatron_v2
        if not moe or config.moe.type == 'standard':
            mlp_linear_layer, _h4h_w, _h4h_b, _4hh_w, _4hh_b = policy.mlp()
        else:
            mlp_linear_layer, _h4h_w, _h4h_b, _4hh_w, _4hh_b, \
                _res_h4h_w, _res_h4h_b, _res_4hh_w, _res_4hh_b, _res_coef = policy.mlp(config.moe.type)

        attn_nw, attn_nb, input_nw, input_nb = policy.layerNorm()

        if False:
            if policy_cls is not HFBertLayerPolicy:
                qkvw = qkvw.to(torch.int8)
            dense_w = dense_w.to(torch.int8)
            _h4h_w = [moe_w1.to(torch.int8)
                      for moe_w1 in _h4h_w] if moe else _h4h_w.to(torch.int8)
            _4hh_w = [moe_w1.to(torch.int8)
                      for moe_w1 in _4hh_w] if moe else _4hh_w.to(torch.int8)
        elif fp16:
            qkvw = qkvw.half()
            dense_w = dense_w.half()
            _h4h_w = [moe_w1.half() for moe_w1 in _h4h_w] if moe else _h4h_w.half()
            _4hh_w = [moe_w1.half() for moe_w1 in _4hh_w] if moe else _4hh_w.half()
        if quantize or fp16:
            qkvb = qkvb if qkvb is None else qkvb.half()
            dense_b = dense_b if dense_b is None else dense_b.half()
            _h4h_b = [moe_b1.half() for moe_b1 in _h4h_b] if moe else _h4h_b.half()
            _4hh_b = [moe_b1.half() for moe_b1 in _4hh_b] if moe else _4hh_b.half()
            attn_nw = attn_nw if attn_nw is None else attn_nw.half()
            attn_nb = attn_nb if attn_nb is None else attn_nb.half()
            input_nw = input_nw.half()
            input_nb = input_nb.half()

        if config.moe.enabled and config.moe.type == 'residual' and fp16:
            _res_h4h_b = _res_h4h_b.half()
            _res_4hh_b = _res_4hh_b.half()
            _res_h4h_w = _res_h4h_w.half()
            _res_4hh_w = _res_4hh_w.half()
            _res_coef = _res_coef.half()

        #expert_mp_replace = ReplaceWithTensorSlicing(mp_group=expert_mp_group)

        quantizer = GroupQuantizer(q_int8=quantize)
        if inference:
            scale_attn_by_inverse_layer_idx = config.scale_attn_by_inverse_layer_idx if hasattr(
                config,
                'scale_attn_by_inverse_layer_idx') else False
            if moe:
                ep_world_size = dist.get_world_size()
                local_ep_size = 1 if num_experts < ep_world_size else num_experts // ep_world_size
                bigscience_bloom = policy_cls is BLOOMLayerPolicy

                transformer_config = transformer_inference.DeepSpeedMoEInferenceConfig(
                    hidden_size=hidden_size,
                    heads=num_attention_heads,
                    layer_norm_eps=config.layer_norm_eps if hasattr(
                        config,
                        'layer_norm_eps') else 1e-12,
                    fp16=fp16,
                    pre_layer_norm=policy.pre_attn_norm,
                    mp_size=config.tensor_parallel.tp_size,
                    q_int8=quantize,
                    moe_experts=local_ep_size,
                    global_experts=num_experts,
                    mlp_type=config.moe.type,
                    scale_attn_by_inverse_layer_idx=scale_attn_by_inverse_layer_idx)
            else:
                rotary_dim = model_config.rotary_dim if hasattr(model_config, 'rotary_dim') else child.attention.rotary_ndims \
                                            if hasattr(child, 'attention') and hasattr(child.attention,'rotary_ndims') else -1
                bigscience_bloom = policy_cls is BLOOMLayerPolicy
                transformer_config = transformer_inference.DeepSpeedInferenceConfig(
                    hidden_size=hidden_size,
                    heads=num_attention_heads,
                    layer_norm_eps=model_config.layer_norm_eps if hasattr(
                        model_config,
                        'layer_norm_eps') else
                    (model_config.layer_norm_epsilon if hasattr(
                        model_config,
                        'layer_norm_epsilon') else model_config.layernorm_epsilon
                     if hasattr(model_config,
                                'layernorm_epsilon') else 1.0e-12),
                    fp16=fp16,
                    pre_layer_norm=policy.pre_attn_norm,
                    mp_size=config.tensor_parallel.tp_size,
                    q_int8=quantize,
                    return_tuple=(config.return_tuple
                                  or (policy_cls is HFBertLayerPolicy)),
                    triangular_masking=(policy_cls is not HFBertLayerPolicy),
                    local_attention=((model_config.attention_layers[layer_id] == "local")
                                     if hasattr(model_config,
                                                'attention_layers') else False),
                    window_size=(model_config.window_size if hasattr(
                        model_config,
                        'window_size') else 1),
                    rotary_dim=rotary_dim,
                    mlp_after_attn=(rotary_dim is None or rotary_dim < 0),
                    mlp_act_func_type=policy.mlp_act_func_type,
                    training_mp_size=config.training_mp_size,
                    bigscience_bloom=bigscience_bloom,
                    max_out_tokens=config.max_out_tokens,
                    scale_attn_by_inverse_layer_idx=scale_attn_by_inverse_layer_idx)
                global transformer_config_g
                transformer_config_g = transformer_config

            if moe:
                new_module = transformer_inference.DeepSpeedMoEInference(
                    transformer_config,
                    mp_group=config.tensor_parallel.tp_group,
                    ep_group=None
                    if config.moe.ep_group is None else config.moe.ep_group[num_experts],
                    expert_mp_group=None if config.moe.ep_mp_group is None else
                    config.moe.ep_mp_group[num_experts],
                )

            else:
                new_module = transformer_inference.DeepSpeedTransformerInference(
                    transformer_config,
                    mp_group=config.tensor_parallel.tp_group,
                )
            new_module.config.scale_attention = scale_attention

            # we want the weights in [input, output] shape
            # linear layer is created with [input, output] shape
            # transpose it here to reduce inference cost!
            def transpose(data):
                # temp move to cpu to avoid requiring extra GPU memory during the reshape
                data = data.to('cpu').contiguous()
                data.reshape(-1).copy_(data.transpose(-1, -2).contiguous().reshape(-1))
                data = data.reshape(data.shape[-1], data.shape[-2])
                data.to(torch.cuda.current_device())
                return data

            attn_block = new_module.attention
            mpl_block = new_module.mlp

            if attn_linear_layer:
                if qkvw.numel() == 0 or qkvw.is_meta:
                    if qkvw.is_meta or qkvw.ds_tensor.numel(
                    ) < attn_block.attn_qkvw.numel():
                        pass
                    else:
                        with GatheredParameters([qkvw,
                                                 dense_w,
                                                 qkvb,
                                                 dense_b],
                                                modifier_rank=0):
                            qkvw = transpose(qkvw.data)
                            dense_w = transpose(dense_w.data)
                            qkvb = qkvb.data
                            dense_b = dense_b.data
                else:
                    qkvw.data = transpose(qkvw.data)
                    dense_w.data = transpose(dense_w.data)

            def _transpose(x):
                attention_head_size = x.shape[-1] // transformer_config.heads
                new_x_shape = x.size()[:-1] + (transformer_config.heads,
                                               attention_head_size)
                x_1 = x.view(*new_x_shape)
                (q, k, v) = torch.split(x_1, (x_1.shape[-1] // 3), dim=(x_1.dim() - 1))
                if len(q.shape) > 2:
                    return torch.cat((q.reshape(q.shape[0],
                                                -1),
                                      k.reshape(q.shape[0],
                                                -1),
                                      v.reshape(q.shape[0],
                                                -1)),
                                     dim=-1).reshape(x.shape)
                else:
                    return torch.cat((q.reshape(-1),
                                      k.reshape(-1),
                                      v.reshape(-1)),
                                     dim=-1).reshape(x.shape)

            if megatron_v2:
                new_module.config.rotate_half = True
                new_module.config.rotate_every_two = False

                # Note: this part needs to be added for BLOOM architecture
                qkvw = torch.nn.parameter.Parameter(_transpose(qkvw).contiguous())
                qkvb = torch.nn.parameter.Parameter(_transpose(qkvb).contiguous())

            # NOTE: This part caused instability in the multi-GPU inference!
            # TODO: This needs to be incorporated in the kernels.
            #dense_b = dense_b if dense_b is None else dense_b * (
            #    transformer_config.training_mp_size / transformer_config.mp_size)
            #_4hh_b = _4hh_b * (transformer_config.training_mp_size /
            #                   transformer_config.mp_size)

            if mlp_linear_layer:
                if not moe and (_4hh_w.numel() == 0 or _4hh_w.is_meta):
                    if _4hh_w.is_meta or _4hh_w.ds_tensor.numel(
                    ) < mpl_block.inter_w.numel():
                        pass
                    else:
                        with GatheredParameters([_h4h_w,
                                                 _4hh_w,
                                                 _4hh_b,
                                                 _h4h_b],
                                                modifier_rank=0):
                            _h4h_w = transpose(_h4h_w.data)
                            _4hh_w = transpose(_4hh_w.data)
                            _h4h_b = _h4h_b.data
                            _4hh_b = _4hh_b.data
                else:
                    _h4h_w = [transpose(moe_w1.data)
                              for moe_w1 in _h4h_w] if moe else transpose(_h4h_w.data)
                    _4hh_w = [transpose(moe_w1.data)
                              for moe_w1 in _4hh_w] if moe else transpose(_4hh_w.data)

            if moe and config.moe.type == 'residual':
                _res_h4h_w.data = transpose(_res_h4h_w.data)
                _res_4hh_w.data = transpose(_res_4hh_w.data)
                _res_coef.data = transpose(_res_coef.data)

            if qkvw.is_meta or qkvw.numel() == 0 or qkvw.is_meta:
                if qkvw.is_meta or qkvw.ds_tensor.numel() < attn_block.attn_qkvw.numel():
                    if qkvb is None:
                        attn_block.attn_qkvb = None
                    if dense_b is None:
                        attn_block.attn_ob = None
                    pass
                else:
                    with GatheredParameters([
                            attn_block.attn_qkvw,
                            attn_block.attn_qkvb,
                            attn_block.attn_ow,
                            attn_block.attn_ob
                    ],
                                            modifier_rank=0):
                        attn_block.attn_qkvw = mp_replace.copy(
                            attn_block.attn_qkvw,
                            qkvw)
                        attn_block.attn_qkvb = mp_replace.copy(
                            attn_block.attn_qkvb,
                            qkvb)

                        attn_block.attn_ow = mp_replace.copy(attn_block.attn_ow, dense_w)
                        attn_block.attn_ob = mp_replace.copy(attn_block.attn_ob, dense_b)
            else:
                attn_block.attn_qkvw = quantizer.quantize(
                    mp_replace.copy(attn_block.attn_qkvw, qkvw) if bigscience_bloom else \
                    mp_replace.qkv_copy(attn_block.attn_qkvw, qkvw))
                attn_block.attn_qkvb = \
                    mp_replace.copy(attn_block.attn_qkvb, qkvb) if bigscience_bloom else \
                    mp_replace.qkv_copy(attn_block.attn_qkvb, qkvb)

                attn_block.attn_ow = quantizer.quantize(
                    mp_replace.copy(attn_block.attn_ow,
                                    dense_w))

                attn_block.attn_ob = mp_replace.copy(attn_block.attn_ob, dense_b)

            if moe:
                gpu_index = dist.get_rank()
                gpu_index = 0
                for ep_index in range(local_ep_size):
                    mpl_block[ep_index].inter_w.data = _h4h_w[
                        gpu_index * local_ep_size + ep_index].to(
                            torch.cuda.current_device())
                    mpl_block[ep_index].inter_b.data = _h4h_b[
                        gpu_index * local_ep_size + ep_index].to(
                            torch.cuda.current_device())
                    mpl_block[ep_index].output_w.data = _4hh_w[
                        gpu_index * local_ep_size + ep_index].to(
                            torch.cuda.current_device())
                    mpl_block[ep_index].output_b.data = _4hh_b[
                        gpu_index * local_ep_size + ep_index].to(
                            torch.cuda.current_device())
                new_module.attn_nw.data = attn_nw.to(torch.cuda.current_device())
                new_module.attn_nb.data = attn_nb.to(torch.cuda.current_device())
                if config.moe.type == 'residual':
                    new_module.res_mlp.inter_w.data = _res_h4h_w.to(
                        torch.cuda.current_device())
                    new_module.res_mlp.inter_b.data = _res_h4h_b.to(
                        torch.cuda.current_device())
                    new_module.res_mlp.output_w.data = _res_4hh_w.to(
                        torch.cuda.current_device())
                    new_module.res_mlp.output_b.data = _res_4hh_b.to(
                        torch.cuda.current_device())
                    new_module.res_coef.data = _res_coef.to(torch.cuda.current_device())
            else:

                if _4hh_w.numel() == 0 or _4hh_w.is_meta:
                    if _4hh_w.is_meta or _4hh_w.ds_tensor.numel(
                    ) < mpl_block.inter_w.numel():
                        pass
                    else:
                        with GatheredParameters([_h4h_w,
                                                 _4hh_w,
                                                 _4hh_w,
                                                 _4hh_b],
                                                modifier_rank=0):
                            mpl_block.inter_w = mp_replace.copy(
                                mpl_block.inter_w,
                                _h4h_w)
                            mpl_block.inter_b = mp_replace.copy(
                                mpl_block.inter_b,
                                _h4h_b)
                            mpl_block.output_w = mp_replace.copy(
                                mpl_block.output_w,
                                _4hh_w)
                            mpl_block.output_b = mp_replace.copy(
                                mpl_block.output_b,
                                _4hh_b)
                else:
                    mpl_block.inter_w = quantizer.quantize(
                        mp_replace.copy(mpl_block.inter_w,
                                        _h4h_w))
                    mpl_block.inter_b = mp_replace.copy(mpl_block.inter_b, _h4h_b)
                    mpl_block.output_w = quantizer.quantize(
                        mp_replace.copy(mpl_block.output_w,
                                        _4hh_w))
                    mpl_block.output_b = mp_replace.copy(mpl_block.output_b, _4hh_b)

                if attn_nw is None:
                    new_module.mlp.attn_nw = attn_nw
                    new_module.mlp.attn_nb = attn_nb
                else:
                    if attn_nw.is_meta or attn_nw.numel() == 0:
                        if attn_nw.is_meta or attn_nw.ds_tensor.numel(
                        ) < new_module.mlp.attn_nw.numel():
                            pass
                        else:
                            with GatheredParameters([attn_nw, attn_nb], modifier_rank=0):
                                new_module.mlp.attn_nw.data.copy_(
                                    attn_nw.to(torch.cuda.current_device()))
                                new_module.mlp.attn_nb.data.copy_(
                                    attn_nb.to(torch.cuda.current_device()))
                    else:
                        new_module.mlp.attn_nw.data.copy_(
                            attn_nw.to(torch.cuda.current_device()))
                        new_module.mlp.attn_nb.data.copy_(
                            attn_nb.to(torch.cuda.current_device()))

            if input_nw.is_meta or input_nw.numel() == 0:
                if input_nw.is_meta or input_nw.ds_tensor.numel(
                ) < new_module.norm_w.numel():
                    pass
                else:
                    with GatheredParameters([input_nw, input_nb], modifier_rank=0):
                        new_module.norm_w.data.copy_(
                            input_nw.to(torch.cuda.current_device()))
                        new_module.norm_b.data.copy_(
                            input_nb.to(torch.cuda.current_device()))
            else:
                new_module.norm_w.data.copy_(input_nw.to(torch.cuda.current_device()))
                new_module.norm_b.data.copy_(input_nb.to(torch.cuda.current_device()))
        else:
            transformer_config = deepspeed.DeepSpeedTransformerConfig(
                batch_size=micro_batch_size if micro_batch_size > 0 else 1,
                hidden_size=config.hidden_size,
                heads=config.num_attention_heads,
                attn_dropout_ratio=config.attention_probs_dropout_prob,
                hidden_dropout_ratio=config.hidden_dropout_prob,
                num_hidden_layers=config.num_hidden_layers,
                initializer_range=config.initializer_range,
                layer_norm_eps=config.layer_norm_eps if hasattr(
                    config,
                    'layer_norm_eps') else 1e-12,
                seed=seed,
                fp16=fp16,
                pre_layer_norm=policy.pre_attn_norm,
                return_tuple=config.return_tuple,
                local_rank=local_rank,
                stochastic_mode=True,
                normalize_invertible=True,
                training=True)
            new_module = deepspeed.DeepSpeedTransformerLayer(transformer_config)
            new_module.attn_qkvw.data = qkvw
            new_module.attn_qkvb.data = qkvb
            new_module.attn_ow.data = dense_w
            new_module.attn_ob.data = dense_b

            new_module.attn_nw.data = attn_nw
            new_module.attn_nb.data = attn_nb
            new_module.norm_w.data = input_nw
            new_module.norm_b.data = input_nb

            new_module.inter_w.data = _h4h_w
            new_module.inter_b.data = _h4h_b
            new_module.output_w.data = _4hh_w
            new_module.output_b.data = _4hh_b
        return new_module

    def replace_wo_policy(module, all_reduce_linears):
        mp_size = config.tensor_parallel.tp_size
        mp_group = config.tensor_parallel.tp_group

        def _replace(child, name, conv_linear_layer):
            mp_replace = ReplaceWithTensorSlicing(mp_group=mp_group)
            z_inference = (len(list(child.parameters())) > 0) and (list(
                child.parameters())[0].numel() == 0)
            if z_inference:
                weight_shape = child.weight.ds_shape
            else:
                weight_shape = child.weight.shape
            if name in all_reduce_linears:
                new_weight = torch.empty((
                    weight_shape[1] if conv_linear_layer else weight_shape[0],
                    (weight_shape[0] if conv_linear_layer else weight_shape[1]) //
                    mp_size,
                ),
                                         device=child.weight.device,
                                         dtype=child.weight.dtype)
                if z_inference:
                    with deepspeed.zero.GatheredParameters(child.weight,
                                                           modifier_rank=0):
                        data = child.weight.data.to(new_weight.device)
                        if conv_linear_layer:
                            data = data.transpose(-1, -2).contiguous()
                        data = mp_replace.copy(new_weight, data)
                    child.weight.ds_tensor = torch.empty(1)
                else:
                    if conv_linear_layer:
                        child.weight.data = child.weight.data.transpose(-1,
                                                                        -2).contiguous()
                    data = mp_replace.copy(new_weight, child.weight.data)
                new_bias = torch.empty((weight_shape[0]),
                                       device=child.weight.device,
                                       dtype=child.weight.dtype)
                if z_inference:
                    with deepspeed.zero.GatheredParameters(child.bias, modifier_rank=0):
                        new_bias.data.copy_(child.bias.data)
                elif child.bias is not None:
                    new_bias.data.copy_(child.bias.data)
                return LinearAllreduce(data, child.bias if child.bias is None else \
                            torch.nn.parameter.Parameter(new_bias.to(torch.cuda.current_device())/mp_size), mp_group)
            else:
                new_weight = torch.empty((
                    (weight_shape[1] if conv_linear_layer else weight_shape[0]) //
                    mp_size,
                    weight_shape[0] // mp_size if conv_linear_layer else weight_shape[1],
                ),
                                         device=child.weight.device,
                                         dtype=child.weight.dtype)
                if z_inference:
                    with deepspeed.zero.GatheredParameters(child.weight,
                                                           modifier_rank=0):
                        data = child.weight.data.to(new_weight.device)
                        if conv_linear_layer:
                            data = data.transpose(-1, -2).contiguous()
                        data = mp_replace.copy(new_weight, data)
                    child.weight.ds_tensor = torch.empty(1)
                else:
                    if conv_linear_layer:
                        child.weight.data = child.weight.data.transpose(-1,
                                                                        -2).contiguous()
                    data = mp_replace.copy(new_weight, child.weight.data)

                new_bias = torch.empty((weight_shape[0] // mp_size),
                                       device=child.weight.device,
                                       dtype=child.weight.dtype)
                if z_inference:
                    with deepspeed.zero.GatheredParameters(child.bias, modifier_rank=0):
                        bias_data = None if child.bias is None else mp_replace.copy(
                            new_bias,
                            child.bias.data).to(torch.cuda.current_device())
                else:
                    bias_data = None if child.bias is None else mp_replace.copy(
                        new_bias,
                        child.bias.data).to(torch.cuda.current_device())
                return LinearLayer(weight=data.to(torch.cuda.current_device()),
                                   bias=bias_data)

        def _slice_embedding(child, name, conv_linear_layer):
            mp_replace = ReplaceWithTensorSlicing(mp_group=mp_group)
            new_weight = torch.empty((child.weight.shape[0],
                                      child.weight.shape[1] // mp_size),
                                     device=child.weight.device,
                                     dtype=child.weight.dtype)
            data = mp_replace.copy(new_weight,
                                   child.weight.ds_tensor.data if hasattr(child.weight, 'ds_tensor') else \
                                   child.weight.data)
            new_embedding = nn.Embedding(child.weight.shape[0],
                                         child.weight.shape[1] // mp_size)
            new_embedding.weight.data.copy_(data)
            return new_embedding

        def update_mp_params(child):
            if hasattr(child, 'n_heads'):
                child.n_heads = child.n_heads // mp_size
            if hasattr(child, 'inner_dim'):
                child.inner_dim = child.inner_dim // mp_size
            if hasattr(child, 'num_heads'):
                child.num_heads = child.num_heads // mp_size
            if hasattr(child, 'num_attention_heads'):
                child.num_attention_heads = child.num_attention_heads // mp_size
            if hasattr(child, 'all_head_size'):
                child.all_head_size = child.all_head_size // mp_size
            if hasattr(child, 'embed_dim'):
                child.embed_dim = child.embed_dim // mp_size
            if hasattr(child, 'hidden_size'):
                child.hidden_size = child.hidden_size // mp_size

        conv_linear_layer = False
        if linear_layer_setting is not None:
            linear_policies = {linear_layer_setting[0]: _replace}
            if len(linear_layer_setting) == 2:
                linear_policies.update({linear_layer_setting[1]: _slice_embedding})
        else:
            if orig_layer_impl is HFGPT2LayerPolicy._orig_layer_class:
                try:
                    import transformers
                    conv_linear_layer = True
                    linear_policies = {transformers.model_utils.Conv1D: _replace}
                except ImportError:
                    linear_policies = {nn.Linear: _replace}
            else:
                linear_policies = {nn.Linear: _replace, nn.Embedding: _slice_embedding}

        def _replace_module(r_module, prev_name=''):
            for name, child in r_module.named_children():
                if child.__class__ in linear_policies:
                    setattr(
                        r_module,
                        name,
                        linear_policies[child.__class__](child,
                                                         prev_name + '.' + name,
                                                         conv_linear_layer))
                else:
                    update_mp_params(child)
                    _replace_module(child, name)
            return r_module

        return _replace_module(module)

    def replace_fn(child, _policy, layer_id=0):
        training = False  # todo: refactor this part to go in the config
        if training:
            # copy relevant state from child -> new module
            new_module = replace_with_policy(child, _policy, config.triangular_masking)

        else:
            # copy relevant state from child -> new module
            if config.replace_with_kernel_inject:
                new_module = replace_with_policy(child,
                                                 _policy,
                                                 config.triangular_masking,
                                                 inference=True,
                                                 layer_id=layer_id)
            else:
                new_module = replace_wo_policy(child, _policy)

        return new_module

    replaced_module = replace_module(model=model,
                                     orig_class=orig_layer_impl,
                                     replace_fn=replace_fn,
                                     _replace_policy=config.injection_policy_tuple)

    quantizer = GroupQuantizer(q_int8=quantize)
    world_size = dist.get_world_size() if dist.is_initialized() else 1
    rank = dist.get_rank() if dist.is_initialized() else 0
    if checkpoint_dict is not None:
        start_time = time.time()
        checkpoint = checkpoint_dict['checkpoints']
        ckpt_list = checkpoint["tp"] if type(checkpoint) is dict else checkpoint
        ckpt_type = checkpoint_dict.get('parallelization', 'pp')
        ckpt_mp_size = checkpoint_dict.get('tp_size', len(ckpt_list))
        ckpt_mp_size = checkpoint_dict.get('mp_size', ckpt_mp_size)
        base_dir1 = checkpoint_dict.get('base_dir', config.base_dir)

        if ckpt_type == 'pp' and type(checkpoint) is list:
            pbar = tqdm.tqdm(total=len(checkpoint),
                             desc=f"Loading {len(checkpoint)} checkpoint shards")

            for i in range(len(checkpoint)):
                sd = [
                    torch.load(os.path.join(base_dir1,
                                            checkpoint[i]),
                               map_location='cpu')
                ]
                load_model_with_checkpoint(
                    replaced_module,
                    sd,
                    mp_replace,
                    ckpt_type,
                    quantizer,
                    param_names=selected_policy_g.get_param_names(),
                    transformer_config=transformer_config_g,
                    megatron_v2=megatron_v2_g)
                pbar.update(1)
        else:
            import gc
            num_checkpoints = len(ckpt_list) // ckpt_mp_size
            tp_split_size = (world_size / ckpt_mp_size)
            sd_offset = int(rank / tp_split_size)
            sd_count = int((rank + max(1, tp_split_size)) / tp_split_size) - sd_offset
            pbar = tqdm.tqdm(total=num_checkpoints,
                             desc=f"Loading {num_checkpoints} checkpoint shards")
            for i in range(num_checkpoints):
                pbar.update(1)
                ckpt_index = i * ckpt_mp_size + sd_offset
                ckpt_files = [
                    os.path.join(base_dir1,
                                 ckpt_list[ckpt_index +
                                           j]) if base_dir1 else ckpt_list[ckpt_index +
                                                                           j]
                    for j in range(sd_count)
                ]
                sds = [
                    torch.load(ckpt_file,
                               map_location='cpu') for ckpt_file in ckpt_files
                ]
                load_model_with_checkpoint(
                    replaced_module,
                    sds,
                    mp_replace,
                    ckpt_type,
                    quantizer,
                    int(rank % tp_split_size),
                    param_names=selected_policy_g.get_param_names(),
                    transformer_config=transformer_config_g,
                    megatron_v2=megatron_v2_g)
                sds = [None for _ in sds]
                gc.collect()

            if "non_tp" in checkpoint:
                pbar = tqdm.tqdm(
                    total=len(checkpoint["non_tp"]),
                    desc=f"Loading {len(checkpoint['non_tp'])} checkpoint shards")

                for i in range(len(checkpoint["non_tp"])):
                    pbar.update(1)
                    ckpt_file = os.path.join(base_dir1,
                                             checkpoint["non_tp"][i]
                                             ) if base_dir1 else checkpoint["non_tp"][i]
                    sds = [torch.load(ckpt_file, map_location='cpu')]
                    load_model_with_checkpoint(
                        replaced_module,
                        sds,
                        mp_replace,
                        ckpt_type,
                        quantizer,
                        int(rank % tp_split_size),
                        param_names=selected_policy_g.get_param_names(),
                        transformer_config=transformer_config_g,
                        megatron_v2=megatron_v2_g)
                    sds = [None for _ in sds]
                    gc.collect()
        print(f"checkpoint loading time at rank {rank}: {time.time()-start_time} sec")

    if config.save_mp_checkpoint_path is not None:
        from collections import OrderedDict
        import json
        num_partitions = 8

        if checkpoint_dict is None:
            ckpt_name = "ds_model"
            try:
                from transformers.models.bloom.modeling_bloom import BloomForCausalLM
                if isinstance(model, BloomForCausalLM):
                    ckpt_name = "bloom"
            except ImportError:
                ckpt_name = "ds_model"
        else:
            ckpt_name = checkpoint_dict['type']
        if dist.is_initialized():
            dist.barrier()
        transformer_name = get_transformer_name(replaced_module)
        non_tp_ckpt_name = f'non-tp.pt'
        ckpt_files = [non_tp_ckpt_name]
        os.makedirs(config.save_mp_checkpoint_path, exist_ok=True)

        if not dist.is_initialized() or dist.get_rank() == 0:
            print("Saving tp-sharded checkpoints")
            torch.save(
                OrderedDict({
                    k: v
                    for k,
                    v in dict(replaced_module.state_dict()).items()
                    if transformer_name not in k
                }),
                f'{config.save_mp_checkpoint_path}/{non_tp_ckpt_name}')
<<<<<<< HEAD
            new_config = json.dumps({
=======
            ckpt_config = json.dumps({
>>>>>>> 384f17b0
                'type':
                ckpt_name,
                'base_dir':
                f'{config.save_mp_checkpoint_path}',
                'checkpoints': {
                    "non_tp":
                    ckpt_files,
                    "tp": [
                        f'tp_{r:0>2d}_{m:0>2d}.pt' for m in range(num_partitions)
                        for r in range(world_size)
                    ]
                },
                'version':
                1.0,
                'parallelization':
                'tp',
                'tp_size':
                world_size,
                'dtype':
                'int8' if quantize else ('float16' if fp16 else 'float32')
            })
            with open(f"{config.save_mp_checkpoint_path}/ds_inference_config.json",
                      "w") as cfg:
<<<<<<< HEAD
                cfg.write(new_config)
=======
                cfg.write(ckpt_config)
>>>>>>> 384f17b0

        rep_sd = replaced_module.state_dict()
        for n, p in replaced_module.named_parameters():
            if hasattr(p, 'scale'):
                rep_sd[n] = [p, p.scale]
        keys = list(rep_sd.keys())
        partition_size = (len(keys) // num_partitions + 1)
        for m in range(num_partitions):
            torch.save(
                OrderedDict({
                    k: [rep_sd[k],
                        rep_sd[k].scale] if hasattr(rep_sd[k],
                                                    'scale') else rep_sd[k]
                    for k in keys[m * partition_size:(m + 1) * partition_size]
                    if transformer_name in k
                }),
                f'{config.save_mp_checkpoint_path}/tp_{rank:0>2d}_{m:0>2d}.pt')

    return replaced_module


def revert_transformer_layer(orig_layer_impl, model, config, preln=False):
    """ Revert DeepSpeed's transformer layer back to original bert-style transformer layer
    Arguments:
        orig_layer_impl (torch.nn.Module): the original transformer layer implementation that was replaced,
            e.g., transformers.modeling_bert.BertLayer.
        model (torch.nn.Module): user's nn.module representing their model
        config (dict): model config containing hidden size, attention heads, etc.
    Returns:
        Updated nn.module with original bert-style transformer layers
    """
    def replace_fn(child, _replace_policy, layer_id):
        #from turing.nvidia_modelingpreln import BertLayer
        orig_module = orig_layer_impl(config)

        # copy relevant state from child -> original module
        qkvw = child.attn_qkvw.data
        qkvb = child.attn_qkvb.data

        qw, kw, vw = torch.chunk(qkvw, 3, axis=0)
        qb, kb, vb = torch.chunk(qkvb, 3, axis=0)

        orig_module.attention.self.query.weight.data = qw
        orig_module.attention.self.query.bias.data = qb
        orig_module.attention.self.key.weight.data = kw
        orig_module.attention.self.key.bias.data = kb
        orig_module.attention.self.value.weight.data = vw
        orig_module.attention.self.value.bias.data = vb

        orig_module.attention.output.dense.weight.data = child.attn_ow.data
        orig_module.attention.output.dense.bias.data = child.attn_ob.data

        attn_ln_w = child.attn_nw.data
        attn_ln_b = child.attn_nb.data
        if preln:
            orig_module.PostAttentionLayerNorm.weight.data = attn_ln_w
            orig_module.PostAttentionLayerNorm.bias.data = attn_ln_b
        else:
            orig_module.attention.output.LayerNorm.weight.data = attn_ln_w
            orig_module.attention.output.LayerNorm.bias.data = attn_ln_b

        inter_ff_w = child.inter_w.data
        inter_ff_b = child.inter_b.data
        if preln:
            orig_module.intermediate.dense_act.weight.data = inter_ff_w
            orig_module.intermediate.dense_act.bias.data = inter_ff_b
        else:
            orig_module.intermediate.dense.weight.data = inter_ff_w
            orig_module.intermediate.dense.bias.data = inter_ff_b

        orig_module.output.dense.weight.data = child.output_w.data
        orig_module.output.dense.bias.data = child.output_b.data

        transformer_ln_w = child.norm_w.data
        transformer_ln_b = child.norm_b.data
        if preln:
            orig_module.PreAttentionLayerNorm.weight.data = transformer_ln_w
            orig_module.PreAttentionLayerNorm.bias.data = transformer_ln_b
        else:
            orig_module.output.LayerNorm.weight.data = transformer_ln_w
            orig_module.output.LayerNorm.bias.data = transformer_ln_b
        return orig_module

    return replace_module(model=model,
                          orig_class=deepspeed.DeepSpeedTransformerLayer,
                          replace_fn=replace_fn,
                          _replace_policy=None)


def replace_module(model, orig_class, replace_fn, _replace_policy):
    """ Scan the model for instances of ``orig_clas:`` to replace using ``replace_fn``.
    Arguments:
        model (torch.nn.Module): the model to augment
        orig_class (torch.nn.Module): the module to search for
        replace_fn (method): a method to convert instances of ``orig_class`` to the
                             desired type and return a new instance.
    Returns:
        A modified ``model``.
    """
    policy = {}
    if orig_class is not None:
        policy.update({orig_class: (replace_fn, _replace_policy)})
    else:
        for plcy in replace_policies:
            # instantiate a throw-away policy in order to populate the _orig_layer_class
            _ = plcy(None)
            if isinstance(plcy._orig_layer_class, list):
                for orig_layer_class in plcy._orig_layer_class:
                    policy.update({orig_layer_class: (replace_fn, plcy)})
            elif plcy._orig_layer_class is not None:
                policy.update({plcy._orig_layer_class: (replace_fn, plcy)})
    assert len(policy.items()) > 0,\
        "No default policy found! Please specify your policy injection_policy (like {BertLayer:HFBEertLayerPolicy})." +\
        "You can find some samples here: https://github.com/microsoft/DeepSpeed/blob/master/deepspeed/module_inject/replace_policy.py"

    replaced_module, _ = _replace_module(model, policy)
    return replaced_module


from ..pipe import PipelineModule


def _replace_module(model, policies, layer_id=0):
    """ Traverse model's children recursively and apply any transformations in ``policies``.
    Arguments:
        model (torch.nn.Module): model to augment
        policies (dict): Mapping of source class to replacement function.
    Returns:
        Modified ``model``.
    """
    for name, child in model.named_children():
        if child.__class__ in policies:
            replaced_module = policies[child.__class__][0](child,
                                                           policies[child.__class__][-1],
                                                           layer_id)
            setattr(model, name, replaced_module)
            if isinstance(model, PipelineModule):
                assert hasattr(model, 'forward_funcs'),\
                    "we require pipe-module to have the list of fwd_functions"
                model.forward_funcs[model.fwd_map[name]] = replaced_module
            layer_id += 1
        else:
            _, layer_id = _replace_module(child, policies, layer_id=layer_id)

    return model, layer_id<|MERGE_RESOLUTION|>--- conflicted
+++ resolved
@@ -1025,11 +1025,7 @@
                     if transformer_name not in k
                 }),
                 f'{config.save_mp_checkpoint_path}/{non_tp_ckpt_name}')
-<<<<<<< HEAD
-            new_config = json.dumps({
-=======
             ckpt_config = json.dumps({
->>>>>>> 384f17b0
                 'type':
                 ckpt_name,
                 'base_dir':
@@ -1053,11 +1049,7 @@
             })
             with open(f"{config.save_mp_checkpoint_path}/ds_inference_config.json",
                       "w") as cfg:
-<<<<<<< HEAD
-                cfg.write(new_config)
-=======
                 cfg.write(ckpt_config)
->>>>>>> 384f17b0
 
         rep_sd = replaced_module.state_dict()
         for n, p in replaced_module.named_parameters():
