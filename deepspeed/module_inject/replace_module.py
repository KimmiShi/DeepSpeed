--- conflicted
+++ resolved
@@ -687,12 +687,8 @@
                 weight_shape = child.weight.ds_shape
             else:
                 weight_shape = child.weight.shape
-<<<<<<< HEAD
-            if all_reduce_linears is dict and name in all_reduce_linears:
-                #if name in all_reduce_linears:
-=======
+            
             if isinstance(all_reduce_linears, dict) and name in all_reduce_linears:
->>>>>>> cad18a0d
                 new_weight = torch.empty((
                     weight_shape[1] if conv_linear_layer else weight_shape[0],
                     (weight_shape[0] if conv_linear_layer else weight_shape[1]) //
