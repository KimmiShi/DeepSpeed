# Copyright (c) Microsoft Corporation.
# SPDX-License-Identifier: Apache-2.0

# DeepSpeed Team

import torch
import torch.nn as nn
from deepspeed import comm as dist
from deepspeed.utils.logging import log_dist

from deepspeed.ops.transformer.inference.ds_mlp import DeepSpeedMLP
from deepspeed.ops.transformer.inference.ds_attention import DeepSpeedSelfAttention, BloomSelfAttention
from deepspeed.accelerator import get_accelerator
from deepspeed.ops.op_builder import InferenceBuilder

inference_cuda_module = None


class DeepSpeedTransformerInference(nn.Module):
    """Initialize the DeepSpeed Transformer Layer.
        Arguments:
            layer_id: The layer index starting from 0, e.g. if model has 24 transformer layers,
                layer_id will be 0,1,2...23 when each layer object is instantiated
            config: An object of DeepSpeedInferenceConfig
            mp_group: Model parallelism group initialized on the modeling side.
            quantize_scales: This argument groups all the layers' scales used for quantization
            quantize_groups: Number of groups used for quantizing the model
            merge_count: Shows the number of model-parallel checkpoints merged before running inference.
                We use this argument to control the quantization scale for the model parameters if a bigger
                quantize-grouping than 1 is used.
            mlp_extra_grouping: This flag is used to show a 2x higher number of groups used for the MLP part
                of a Transformer layer. We use this feature for quantization to reduce the convergence impact
                for specific downstream tasks.
    """
    layer_id = 0

    def __init__(self,
                 config,
                 mp_group=None,
                 quantize_scales=None,
                 quantize_groups=1,
                 merge_count=1,
                 mlp_extra_grouping=False):
        super(DeepSpeedTransformerInference, self).__init__()

        self.config = config
        self.config.layer_id = DeepSpeedTransformerInference.layer_id
        DeepSpeedTransformerInference.layer_id += 1

        data_type = torch.half if self.config.dtype == torch.int8 else self.config.dtype
        global inference_cuda_module
        if inference_cuda_module is None:
            builder = InferenceBuilder()
            inference_cuda_module = builder.load()

        if DeepSpeedTransformerInference.layer_id == 1:
            log_dist(f"DeepSpeed-Inference config: {self.config.__dict__}", [0])

        if self.config.bigscience_bloom:
            self.attention = BloomSelfAttention(self.config, mp_group, quantize_scales, quantize_groups, merge_count)
        else:
            self.attention = DeepSpeedSelfAttention(self.config, mp_group, quantize_scales, quantize_groups,
                                                    merge_count)
        self.mlp = DeepSpeedMLP(self.config, mp_group, quantize_scales, quantize_groups, merge_count,
                                mlp_extra_grouping)

        device = get_accelerator().current_device_name()  # if config.bigscience_bloom else 'cpu'
        if self.config.set_empty_params:
            self.norm_w = None
            self.norm_b = None
        else:
            self.norm_w = nn.Parameter(torch.empty(self.config.hidden_size, dtype=data_type, device=device),
                                       requires_grad=False)
            self.norm_b = nn.Parameter(torch.empty(self.config.hidden_size, dtype=data_type, device=device),
                                       requires_grad=False)
        self.layer_past = None
<<<<<<< HEAD
        self.allocate_workspace = inference_cuda_module.allocate_workspace_fp32 if (not config.fp16) else \
                                inference_cuda_module.allocate_workspace_fp16
=======
        self.allocate_workspace = inference_cuda_module.allocate_workspace_fp32 if config.dtype == torch.float32 else \
            inference_cuda_module.allocate_workspace_fp16
>>>>>>> 22f38caa
        self._alloc_workspace = True

    @classmethod
    def reset_cache(cls):
        if inference_cuda_module is not None:
            inference_cuda_module.reset_cache()

    def forward(
            self,
            input=None,
            input_mask=None,
            attention_mask=None,
            attn_mask=None,
            head_mask=None,
            layer_past=None,
            get_key_value=False,
            get_present=False,
            encoder_output=None,
            enc_dec_attn_mask=None,
            x=None,
            encoder_hidden_states=None,
            encoder_attention_mask=None,
            use_cache=False,
            alibi=None,
            output_attentions=False,
            # TODO(arashb): 'layer_head_mask' and 'past_key_value' are only added to satisfy the OPT models API.
            # This needs to be redesigned later!
            layer_head_mask=None,
            past_key_value=None,
            **kwargs):

        if x is not None:
            input = x
        if "hidden_states" in kwargs:
            input = kwargs["hidden_states"]

        input_mask = (input_mask if attn_mask is None else attn_mask) if attention_mask is None else attention_mask

        # Allocate memory only on first layer forward
        if self.config.layer_id == 0 and self._alloc_workspace:
            self.allocate_workspace(self.config.hidden_size, self.config.heads,
                                    input.size()[1],
                                    input.size()[0], DeepSpeedTransformerInference.layer_id, self.config.mp_size,
                                    self.config.bigscience_bloom,
                                    dist.get_rank() if dist.is_initialized() else 0, self.config.max_out_tokens,
                                    self.config.min_out_tokens)
            self._alloc_workspace = False

        get_present = (get_present or get_key_value or use_cache)
        input_mask = input_mask if attention_mask is None else attention_mask

        # We set the prev key/value to None when there is a prompt
        if input.shape[1] > 1:
            self.layer_past = None
        layer_past = layer_past if layer_past is not None else self.layer_past
        head_mask = layer_head_mask if layer_head_mask is not None else head_mask

        attn_mask = None
        if isinstance(input, tuple):
            attn_mask = input[1]
            input = input[0]
        input_type = input.dtype

        if (self.config.dtype in [torch.float16, torch.bfloat16, torch.int8]) \
            and input.dtype == torch.float:
            target_dtype = torch.half if self.dtype == torch.int8 else self.dtype
            input = input.to(target_dtype)

        with torch.no_grad():
            attention_output, key, value, context_outputtn_ctx, inp_norm = \
                                     self.attention(input,
                                              input_mask,
                                              head_mask,
                                              layer_past,
                                              get_present,
                                              encoder_hidden_states,
                                              encoder_attention_mask,
                                              output_attentions,
                                              self.norm_w,
                                              self.norm_b,
                                              alibi)

            presents = (key, value)
            self.layer_past = presents if layer_past is None else None
            output = self.mlp(attention_output, input, inp_norm, self.attention.attn_ob)

            if not self.config.pre_layer_norm:
                output = inference_cuda_module.layer_norm(output, self.norm_w, self.norm_b, self.config.epsilon)

            output = output.to(input_type)
        if get_present:
            output = (output, presents)

        if self.config.return_single_tuple:
            return (output, )
        elif self.config.return_tuple:
            return output if type(output) is tuple else (output, attn_mask)
        else:
            return output<|MERGE_RESOLUTION|>--- conflicted
+++ resolved
@@ -74,13 +74,8 @@
             self.norm_b = nn.Parameter(torch.empty(self.config.hidden_size, dtype=data_type, device=device),
                                        requires_grad=False)
         self.layer_past = None
-<<<<<<< HEAD
-        self.allocate_workspace = inference_cuda_module.allocate_workspace_fp32 if (not config.fp16) else \
-                                inference_cuda_module.allocate_workspace_fp16
-=======
         self.allocate_workspace = inference_cuda_module.allocate_workspace_fp32 if config.dtype == torch.float32 else \
             inference_cuda_module.allocate_workspace_fp16
->>>>>>> 22f38caa
         self._alloc_workspace = True
 
     @classmethod
